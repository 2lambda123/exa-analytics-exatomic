--- conflicted
+++ resolved
@@ -69,10 +69,5 @@
 
 build: false
 
-<<<<<<< HEAD
 test_script:
- #- cmd: nosetests
-=======
-#test_script:
-#  - cmd: nosetests
->>>>>>> 332522bb
+ #- cmd: nosetests