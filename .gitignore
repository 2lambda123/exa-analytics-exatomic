# Directories
.Python/
.ipynb_checkpoints/
__pycache__/
build/
dist/
*eggs/
*.egg*/
lib/
lib64/
downloads/
sdist/
env/
var/
htmlcov/
cache/
.cache/
.tox/
.coverage/
parts/
win-*/
linux-*/
osx-*/
doc/build/
target/
.settings/
<<<<<<< HEAD
=======
exatomic/static/nbextension
>>>>>>> 332522bb
exatomic/static/js/
package-lock.json

# Compiled
*.py[cod]
*.nb[ci]
*.so

# IDE and misc
*.manifest
*.spec
pip-log.txt
pip-delete-this-directory.txt
.coverage.*
nosetests.xml
coverage.xml
*.mo
*.pot
*.log*
*.project
*.pydevproject
*.swp
*~
*.DS_Store*

# LaTeX
*.aux
*.bbl
*.blg
*.fdb_latexmk
*.fls
*.lof
*.lot
*.synctex.*
*.toc

# Project specific
record.txt
node_modules
<|MERGE_RESOLUTION|>--- conflicted
+++ resolved
@@ -1,69 +1,66 @@
-# Directories
-.Python/
-.ipynb_checkpoints/
-__pycache__/
-build/
-dist/
-*eggs/
-*.egg*/
-lib/
-lib64/
-downloads/
-sdist/
-env/
-var/
-htmlcov/
-cache/
-.cache/
-.tox/
-.coverage/
-parts/
-win-*/
-linux-*/
-osx-*/
-doc/build/
-target/
-.settings/
-<<<<<<< HEAD
-=======
-exatomic/static/nbextension
->>>>>>> 332522bb
-exatomic/static/js/
-package-lock.json
-
-# Compiled
-*.py[cod]
-*.nb[ci]
-*.so
-
-# IDE and misc
-*.manifest
-*.spec
-pip-log.txt
-pip-delete-this-directory.txt
-.coverage.*
-nosetests.xml
-coverage.xml
-*.mo
-*.pot
-*.log*
-*.project
-*.pydevproject
-*.swp
-*~
-*.DS_Store*
-
-# LaTeX
-*.aux
-*.bbl
-*.blg
-*.fdb_latexmk
-*.fls
-*.lof
-*.lot
-*.synctex.*
-*.toc
-
-# Project specific
-record.txt
-node_modules
+# Directories
+.Python/
+.ipynb_checkpoints/
+__pycache__/
+build/
+dist/
+*eggs/
+*.egg*/
+lib/
+lib64/
+downloads/
+sdist/
+env/
+var/
+htmlcov/
+cache/
+.cache/
+.tox/
+.coverage/
+parts/
+win-*/
+linux-*/
+osx-*/
+doc/build/
+target/
+.settings/
+exatomic/static/nbextension
+exatomic/static/js/
+package-lock.json
+
+# Compiled
+*.py[cod]
+*.nb[ci]
+*.so
+
+# IDE and misc
+*.manifest
+*.spec
+pip-log.txt
+pip-delete-this-directory.txt
+.coverage.*
+nosetests.xml
+coverage.xml
+*.mo
+*.pot
+*.log*
+*.project
+*.pydevproject
+*.swp
+*~
+*.DS_Store*
+
+# LaTeX
+*.aux
+*.bbl
+*.blg
+*.fdb_latexmk
+*.fls
+*.lof
+*.lot
+*.synctex.*
+*.toc
+
+# Project specific
+record.txt
+node_modules