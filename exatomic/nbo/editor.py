--- conflicted
+++ resolved
@@ -1,6 +1,5 @@
-<<<<<<< HEAD
 # -*- coding: utf-8 -*-
-# Copyright (c) 2015-2016, Exa Analytics Development Team
+# Copyright (c) 2015-2017, Exa Analytics Development Team
 # Distributed under the terms of the Apache License 2.0
 """
 Gaussian Editor
@@ -17,25 +16,4 @@
 #        if self.meta is not None:
 #            self.meta.update({'program': 'nbo'})
 #        else:
-#            self.meta = {'program': 'nbo'}
-=======
-# -*- coding: utf-8 -*-
-# Copyright (c) 2015-2016, Exa Analytics Development Team
-# Distributed under the terms of the Apache License 2.0
-"""
-Gaussian Editor
-#######################
-Base class on top of exatomic.Editor for NBO Editors
-"""
-
-from exatomic import Editor as AtomicEditor
-
-class Editor(AtomicEditor):
-
-    def __init__(self, *args, **kwargs):
-        super().__init__(*args, **kwargs)
-        if self.meta is not None:
-            self.meta.update({'program': 'nbo'})
-        else:
-            self.meta = {'program': 'nbo'}
->>>>>>> 999b7e2b
+#            self.meta = {'program': 'nbo'}