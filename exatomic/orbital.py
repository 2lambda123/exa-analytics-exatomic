--- conflicted
+++ resolved
@@ -1,706 +1,342 @@
-<<<<<<< HEAD
-# -*- coding: utf-8 -*-
-# Copyright (c) 2015-2016, Exa Analytics Development Team
-# Distributed under the terms of the Apache License 2.0
-'''
-Orbital DataFrame
-####################
-Orbital information. All of the dataframe structures and functions associated
-with the results of a quantum chemical calculation. The Orbital table itself
-summarizes information such as centers and energies. The Excitation table
-collects information about orbital excitations from time-dependent calculations.
-The convolve() bound method can be used to generate photoelectron spectroscopy
-and absorbance spectra.
-The MOMatrix table contains a C matrix as it is presented in quantum textbooks,
-stored in a columnar format. The bound method square() returns the
-matrix as one would write it out. This table should have dimensions
-N_basis_functions * N_basis_functions. The DensityMatrix table stores
-a triangular matrix in columnar format and contains a similar square()
-method to return the matrix as we see it on a piece of paper.
-'''
-import numpy as np
-import pandas as pd
-try:
-    from exa.core.dataframe import DataFrame
-except ImportError:
-    from exa.numerical import DataFrame
-from exatomic import Energy
-from exatomic.algorithms.orbital import (density_from_momatrix,
-                                         density_as_square,
-                                         momatrix_as_square)
-#from exatomic.field import AtomicField
-
-class _Convolve(DataFrame):
-
-    @staticmethod
-    def _gauss(sigma, en, en0):
-        print("orbital._Convolve._gauss")
-        return (1.0 / (sigma * np.sqrt(2 * np.pi))) * \
-               np.exp(-(en - en0) ** 2 / (2 * sigma ** 2))
-
-    @staticmethod
-    def _lorentz(gamma, en, en0):
-        print("orbital._Convolve._lorentz")
-        return gamma / (2 * np.pi * (en - en0) ** 2 + (gamma / 2) ** 2)
-
-    @property
-    def last_frame(self):
-        print("orbital._Convolve.last_frame")
-        return self['frame'].cat.as_ordered().max()
-
-    @property
-    def last_group(self):
-        print("orbital._Convolve.last_group")
-        return self['group'].cat.as_ordered().max()
-
-    def convolve(self, func='gauss', units='eV', ewin=None, broaden=0.13,
-                 padding=5, npoints=1001, group=None, frame=None, name=None):
-        """
-        Compute a spectrum based on excitation energies and oscillator strengths.
-
-        Args
-            func (str): either 'gauss' or 'lorentz'
-            units (str): units of resulting spectrum
-            ewin (iter): (emin, emax) in same units as units (default in eV)
-            broaden (float): how broad to make the peaks (FWHM, default in eV)
-            npoints (int): "resolution" of the spectrum
-            name (str): optional - name the column of returned data
-
-        Returns
-            df (pd.DataFrame): contains x and y values of a spectrum
-                               (signal and energy)
-        """
-        print("orbital._Convolve.convolve")
-        frame = self.last_frame if frame is None else frame
-        group = self.last_group if group is None else group
-        if func not in ['gauss', 'lorentz']:
-            raise NotImplementedError('Convolution must be one of "gauss" or "lorentz".')
-        choices = {'gauss': self._gauss, 'lorentz': self._lorentz}
-        if units == 'Ha': units = 'energy'
-        if units not in self.columns:
-            self[units] = self['energy'] * Energy['Ha', units]
-        sm = self[units].min() if ewin is None else ewin[0]
-        lg = self[units].max() if ewin is None else ewin[1]
-        mine = sm - padding * broaden
-        maxe = lg + padding * broaden
-        enrg = np.linspace(mine, maxe, npoints)
-        spec = np.zeros(npoints)
-        if self.__class__.__name__ == 'Excitation':
-            smdf = self[(self[units] > sm) & (self[units] < lg) &
-                        (self['frame'] == frame) & self['group'] == group]
-            for osc, en0 in zip(smdf['osc'], smdf[units]):
-                spec += osc * choices[func](broaden, enrg, en0)
-        else:
-            smdf = self[(self[units] > sm) & (self[units] < lg) &
-                        (self['occupation'] > 0)]
-            for en0 in smdf[units]:
-                spec += choices[func](broaden, enrg, en0)
-        if np.isclose(spec.max(), 0):
-            print('Spectrum is all zeros, check energy window.')
-        else:
-            spec /= spec.max()
-        name = 'signal' if name is None else name
-        return pd.DataFrame.from_dict({units: enrg, name: spec})
-
-    def __init__(self, *args, **kwargs):
-        print("orbital._Convolve")
-        super(DataFrame, self).__init__(*args, **kwargs)
-
-
-
-class Orbital(_Convolve):
-    """
-    +-------------------+----------+-------------------------------------------+
-    | Column            | Type     | Description                               |
-    +===================+==========+===========================================+
-    | frame             | category | non-unique integer (req.)                 |
-    +-------------------+----------+-------------------------------------------+
-    | group             | category | like frame but for same geometry          |
-    +-------------------+----------+-------------------------------------------+
-    | orbital           | int      | vector of MO coefficient matrix           |
-    +-------------------+----------+-------------------------------------------+
-    | label             | int      | label of orbital                          |
-    +-------------------+----------+-------------------------------------------+
-    | occupation        | float    | population of orbital                     |
-    +-------------------+----------+-------------------------------------------+
-    | energy            | float    | eigenvalue of orbital eigenvector         |
-    +-------------------+----------+-------------------------------------------+
-    | symmetry          | str      | symmetry designation (if applicable)      |
-    +-------------------+----------+-------------------------------------------+
-    | x                 | float    | orbital center in x                       |
-    +-------------------+----------+-------------------------------------------+
-    | y                 | float    | orbital center in y                       |
-    +-------------------+----------+-------------------------------------------+
-    | z                 | float    | orbital center in z                       |
-    +-------------------+----------+-------------------------------------------+
-
-    Note:
-        Spin zero means alpha spin or unknown and spin one means beta spin.
-    """
-    _columns = ['frame', 'group', 'energy', 'occupation', 'vector', 'spin']
-    _index = 'orbital'
-    _cardinal = ('frame', np.int64)
-    _categories = {'spin': np.int64, 'frame': np.int64, 'group': np.int64}
-
-    @property
-    def last_frame(self):
-        print("orbital.Orbital.last_frame")
-        return self.frame.cat.as_ordered().max()
-
-    @property
-    def last_group(self):
-        print("orbital.Orbital.last_group")
-        return self[self.frame == self.last_frame].group.cat.as_ordered().max()
-
-    def get_orbital(self, orb=-1, spin=0, index=None, group=None, frame=None):
-        """
-        Returns a specific orbital.
-
-        Args
-            orb (int): See note below (default HOMO)
-            spin (int): 0, no spin or alpha (default); 1, beta
-            index (int): Orbital dataframe index (default None)
-            frame (int): The frame of the universe (default max(frame))
-            group (int): The group of orbitals within a given frame
-
-        Returns
-            orbital (exatomic.orbital.Orbital): Orbital row
-
-        Note
-            If the index is not known (usually), but a criterion
-            such as (HOMO or LUMO) is desired, use the *orb* and
-            *spin* criteria. Negative *orb* values are occupied,
-            positive are unoccupied. So -1 returns the HOMO, -2
-            returns the HOMO-1; 0 returns the LUMO, 1 returns the
-            LUMO+1, etc.
-        """
-        print("orbital.Orbital.get_orbital")
-        frame = self.last_frame if frame is None else frame
-        group = self.last_group if group is None else group
-        if index is None:
-            if orb > -1:
-                return self[(self['frame'] == frame) &
-                            (self['group'] == group) &
-                            (self['occupation'] == 0) &
-                            (self['spin'] == spin)].iloc[orb]
-            else:
-                return self[(self['frame'] == frame) &
-                            (self['group'] == group) &
-                            (self['occupation'] > 0) &
-                            (self['spin'] == spin)].iloc[orb]
-        else:
-            return self.iloc[index]
-
-class Excitation(_Convolve):
-    """
-    +-------------------+----------+-------------------------------------------+
-    | Column            | Type     | Description                               |
-    +===================+==========+===========================================+
-    | energy            | float    | excitation energy in Ha                   |
-    +-------------------+----------+-------------------------------------------+
-    | irrep             | str      | irreducible representation of excitation  |
-    +-------------------+----------+-------------------------------------------+
-    | osc               | float    | oscillator strength (length repr.)        |
-    +-------------------+----------+-------------------------------------------+
-    | occ               | int      | occupied orbital of excitation            |
-    +-------------------+----------+-------------------------------------------+
-    | virt              | int      | virtual orbital of excitation             |
-    +-------------------+----------+-------------------------------------------+
-    | occsym            | str      | occupied orbital symmetry                 |
-    +-------------------+----------+-------------------------------------------+
-    | virtsym           | str      | virtual orbital symmetry                  |
-    +-------------------+----------+-------------------------------------------+
-    | frame             | int      | non-unique integer (req.)                 |
-    +-------------------+----------+-------------------------------------------+
-    | group             | int      | like frame but for same geometry          |
-    +-------------------+----------+-------------------------------------------+
-    """
-    _columns = ['energy', 'osc', 'frame', 'group']
-    _index = 'excitation'
-    _cardinal = ('frame', np.int64)
-    _categories = {'frame': np.int64, 'group': np.int64}
-
-    def __init__(self, *args, **kwargs):
-        print("orbital.Excitation")
-        super(_Convolve, self).__init__(*args, **kwargs)
-
-
-
-class MOMatrix(DataFrame):
-    """
-    The MOMatrix is the result of solving a quantum mechanical eigenvalue
-    problem in a finite basis set. Individual columns are eigenfunctions
-    of the Fock matrix with eigenvalues corresponding to orbital energies.
-
-    .. math::
-
-        C^{*}SC = 1
-
-    +-------------------+----------+-------------------------------------------+
-    | Column            | Type     | Description                               |
-    +===================+==========+===========================================+
-    | chi               | int      | row of MO coefficient matrix              |
-    +-------------------+----------+-------------------------------------------+
-    | orbital           | int      | vector of MO coefficient matrix           |
-    +-------------------+----------+-------------------------------------------+
-    | coef              | float    | weight of basis_function in MO            |
-    +-------------------+----------+-------------------------------------------+
-    | frame             | category | non-unique integer (req.)                 |
-    +-------------------+----------+-------------------------------------------+
-    """
-    # TODO :: add spin as a column and make it the first groupby?
-    #_traits = ['orbital']
-    _columns = ['chi', 'orbital']
-    _cardinal = ('frame', np.int64)
-    _index = 'index'
-
-    def contributions(self, orbital, tol=0.01, frame=0):
-        """
-        Returns a slice containing all non-negligible basis function
-        contributions to a specific orbital.
-
-        Args
-            orbital (int): orbital index
-        """
-        print("orbital.MOMatrix.contributions")
-        tmp = self[self['frame'] == frame].groupby('orbital').get_group(orbital)
-        return tmp[abs(tmp['coef']) > tol]
-
-
-    def square(self, frame=0, column='coef'):
-        """
-        Returns a square dataframe corresponding to the canonical C matrix
-        representation.
-        """
-        print("orbital.MOMatrix.sqaure")
-        movec = self[self['frame'] == frame][column].values
-        square = pd.DataFrame(momatrix_as_square(movec))
-        square.index.name = 'chi'
-        square.columns.name = 'orbital'
-        return square
-
-    def __init__(self, *args, **kwargs):
-        print("orbital.MOMatrix")
-        super(MOMatrix, self).__init__(*args, **kwargs)
-
-
-
-class DensityMatrix(DataFrame):
-    """
-    The density matrix in a contracted basis set. As it is
-    square symmetric, only n_basis_functions * (n_basis_functions + 1) / 2
-    rows are stored.
-
-    +-------------------+----------+-------------------------------------------+
-    | Column            | Type     | Description                               |
-    +===================+==========+===========================================+
-    | chi1              | int      | first basis function                      |
-    +-------------------+----------+-------------------------------------------+
-    | chi2              | int      | second basis function                     |
-    +-------------------+----------+-------------------------------------------+
-    | coef              | float    | overlap matrix element                    |
-    +-------------------+----------+-------------------------------------------+
-    | frame             | category | non-unique integer (req.)                 |
-    +-------------------+----------+-------------------------------------------+
-    """
-    _columns = ['chi1', 'chi2', 'coef']
-    _cardinal = ('frame', np.int64)
-    _index = 'index'
-
-    def square(self, frame=0):
-        """Returns a square dataframe of the density matrix."""
-        print("orbital.DensityMatrix.square")
-        denvec = self[self['frame'] == frame]['coef'].values
-        square = pd.DataFrame(density_as_square(denvec))
-        square.index.name = 'chi1'
-        square.columns.name = 'chi2'
-        return square
-
-    @classmethod
-    def from_momatrix(cls, momatrix, occvec, column='coef'):
-        """
-        A density matrix can be constructed from an MOMatrix by:
-        .. math::
-
-            D_{uv} = \sum_{i}^{N} C_{ui} C_{vi} n_{i}
-
-        Args:
-            momatrix (:class:`~exatomic.orbital.MOMatrix`): a C matrix
-            occvec (:class:`~np.array` or similar): vector of len(C.shape[0])
-                containing the occupations of each molecular orbital.
-
-        Returns:
-            ret (:class:`~exatomic.orbital.DensityMatrix`): The density matrix
-        """
-        print("orbital.DensityMatrix.from_momatrix")
-        cmat = momatrix.square(column=column).values
-        chi1, chi2, dens, frame = density_from_momatrix(cmat, occvec)
-        return cls.from_dict({'chi1': chi1, 'chi2': chi2,
-                              'coef': dens, 'frame': frame})
-
-    def __init__(self, *args, **kwargs):
-        print("orbital.DensityMatrix")
-        super(DensityMatrix, self).__init__(*args, **kwargs)
-
-=======
-# -*- coding: utf-8 -*-
-# Copyright (c) 2015-2016, Exa Analytics Development Team
-# Distributed under the terms of the Apache License 2.0
-'''
-Orbital DataFrame
-####################
-Orbital information. All of the dataframe structures and functions associated
-with the results of a quantum chemical calculation. The Orbital table itself
-summarizes information such as centers and energies. The Excitation table
-collects information about orbital excitations from time-dependent calculations.
-The convolve() bound method can be used to generate photoelectron spectroscopy
-and absorbance spectra.
-The MOMatrix table contains a C matrix as it is presented in quantum textbooks,
-stored in a columnar format. The bound method square() returns the
-matrix as one would write it out. This table should have dimensions
-N_basis_functions * N_basis_functions. The DensityMatrix table stores
-a triangular matrix in columnar format and contains a similar square()
-method to return the matrix as we see it on a piece of paper.
-'''
-import numpy as np
-import pandas as pd
-try:
-    from exa.core.dataframe import DataFrame
-except ImportError:
-    from exa.numerical import DataFrame
-from exatomic import Energy
-from exatomic.algorithms.orbital import (density_from_momatrix,
-                                         density_as_square,
-                                         momatrix_as_square)
-from exatomic.field import AtomicField
-
-class _Convolve(DataFrame):
-
-    @staticmethod
-    def _gauss(sigma, en, en0):
-        return (1.0 / (sigma * np.sqrt(2 * np.pi))) * \
-               np.exp(-(en - en0) ** 2 / (2 * sigma ** 2))
-
-    @staticmethod
-    def _lorentz(gamma, en, en0):
-        return gamma / (2 * np.pi * (en - en0) ** 2 + (gamma / 2) ** 2)
-
-    @property
-    def last_frame(self):
-        return self['frame'].cat.as_ordered().max()
-
-    @property
-    def last_group(self):
-        return self[self.frame == self.last_frame].group.cat.as_ordered().max()
-
-    def convolve(self, func='gauss', units='eV', ewin=None, broaden=0.13,
-                 padding=5, npoints=1001, group=None, frame=None, name=None,
-                 normalize=True):
-        """
-        Compute a spectrum based on excitation energies and oscillator strengths.
-
-        Args
-            func (str): either 'gauss' or 'lorentz'
-            units (str): units of resulting spectrum
-            ewin (iter): (emin, emax) in same units as units (default in eV)
-            broaden (float): how broad to make the peaks (FWHM, default in eV)
-            npoints (int): "resolution" of the spectrum
-            name (str): optional - name the column of returned data
-            normalize (bool): set the largest value of signal equal to 1.0
-
-        Returns
-            df (pd.DataFrame): contains x and y values of a spectrum
-                               (signal and energy)
-        """
-        frame = self.last_frame if frame is None else frame
-        group = self.last_group if group is None else group
-        if func not in ['gauss', 'lorentz']:
-            raise NotImplementedError('Convolution must be one of "gauss" or "lorentz".')
-        choices = {'gauss': self._gauss, 'lorentz': self._lorentz}
-        if units == 'Ha': units = 'energy'
-        if units not in self.columns:
-            self[units] = self['energy'] * Energy['Ha', units]
-        sm = self[units].min() if ewin is None else ewin[0]
-        lg = self[units].max() if ewin is None else ewin[1]
-        mine = sm - padding * broaden
-        maxe = lg + padding * broaden
-        enrg = np.linspace(mine, maxe, npoints)
-        spec = np.zeros(npoints)
-        if self.__class__.__name__ == 'Excitation':
-            smdf = self[(self[units] > sm) & (self[units] < lg) &
-                        (self['frame'] == frame) & self['group'] == group]
-            for osc, en0 in zip(smdf['osc'], smdf[units]):
-                spec += osc * choices[func](broaden, enrg, en0)
-        else:
-            smdf = self[(self[units] > sm) & (self[units] < lg) &
-                        (self['occupation'] > 0)]
-            for en0 in smdf[units]:
-                spec += choices[func](broaden, enrg, en0)
-        if np.isclose(spec.max(), 0):
-            print('Spectrum is all zeros, check energy window.')
-        else:
-            if normalize:
-                spec /= spec.max()
-        name = 'signal' if name is None else name
-        return pd.DataFrame.from_dict({units: enrg, name: spec})
-
-
-class Orbital(_Convolve):
-    """
-    +-------------------+----------+-------------------------------------------+
-    | Column            | Type     | Description                               |
-    +===================+==========+===========================================+
-    | frame             | category | non-unique integer (req.)                 |
-    +-------------------+----------+-------------------------------------------+
-    | group             | category | like frame but for same geometry          |
-    +-------------------+----------+-------------------------------------------+
-    | orbital           | int      | vector of MO coefficient matrix           |
-    +-------------------+----------+-------------------------------------------+
-    | label             | int      | label of orbital                          |
-    +-------------------+----------+-------------------------------------------+
-    | occupation        | float    | population of orbital                     |
-    +-------------------+----------+-------------------------------------------+
-    | energy            | float    | eigenvalue of orbital eigenvector         |
-    +-------------------+----------+-------------------------------------------+
-    | symmetry          | str      | symmetry designation (if applicable)      |
-    +-------------------+----------+-------------------------------------------+
-    | x                 | float    | orbital center in x                       |
-    +-------------------+----------+-------------------------------------------+
-    | y                 | float    | orbital center in y                       |
-    +-------------------+----------+-------------------------------------------+
-    | z                 | float    | orbital center in z                       |
-    +-------------------+----------+-------------------------------------------+
-
-    Note:
-        Spin zero means alpha spin or unknown and spin one means beta spin.
-    """
-    _columns = ['frame', 'group', 'energy', 'occupation', 'vector', 'spin']
-    _index = 'orbital'
-    _cardinal = ('frame', np.int64)
-    _categories = {'spin': np.int64, 'frame': np.int64, 'group': np.int64}
-
-
-    def get_orbital(self, orb=-1, spin=0, index=None, group=None, frame=None):
-        """
-        Returns a specific orbital.
-
-        Args
-            orb (int): See note below (default HOMO)
-            spin (int): 0, no spin or alpha (default); 1, beta
-            index (int): Orbital dataframe index (default None)
-            frame (int): The frame of the universe (default max(frame))
-            group (int): The group of orbitals within a given frame
-
-        Returns
-            orbital (exatomic.orbital.Orbital): Orbital row
-
-        Note
-            If the index is not known (usually), but a criterion
-            such as (HOMO or LUMO) is desired, use the *orb* and
-            *spin* criteria. Negative *orb* values are occupied,
-            positive are unoccupied. So -1 returns the HOMO, -2
-            returns the HOMO-1; 0 returns the LUMO, 1 returns the
-            LUMO+1, etc.
-        """
-        frame = self.last_frame if frame is None else frame
-        group = self.last_group if group is None else group
-        if index is None:
-            if orb > -1:
-                return self[(self['frame'] == frame) &
-                            (self['group'] == group) &
-                            (self['occupation'] == 0) &
-                            (self['spin'] == spin)].iloc[orb]
-            else:
-                return self[(self['frame'] == frame) &
-                            (self['group'] == group) &
-                            (self['occupation'] > 0) &
-                            (self['spin'] == spin)].iloc[orb]
-        else:
-            return self.iloc[index]
-
-    @classmethod
-    def from_energies(cls, energies, nbas, alphae, betae):
-        try: ae, be = int(alphae), int(betae)
-        except: raise NotImplementedError('Only integer occupation')
-        lens = energies.shape[0]
-        if lens == nbas:
-            spin = np.zeros(nbas, dtype=np.int64)
-            vector = range(nbas)
-            occs = np.concatenate((np.repeat(2, ae),
-                                   np.zeros(nbas - ae)))
-            frame = group = np.zeros(nbas, dtype=np.int64)
-        elif lens == nbas * 2:
-            hens = lens // 2
-            spin = np.concatenate((np.zeros(hens), np.ones(hens)))
-            vector = np.concatenate((range(nbas), range(nbas)))
-            occs = np.concatenate((np.ones(ae), np.zeros(nbas - ae),
-                                   np.ones(be), np.zeros(nbas - be)))
-            frame = group = np.zeros(nbas * 2, dtype=np.int64)
-        else: raise Exception('Passed energies.shape is not 1 or 2 * nbas')
-        return cls.from_dict({'frame': frame, 'group': group,
-                              'energy': energies, 'spin': spin,
-                              'occupation': occs, 'vector': vector})
-
-class Excitation(_Convolve):
-    """
-    +-------------------+----------+-------------------------------------------+
-    | Column            | Type     | Description                               |
-    +===================+==========+===========================================+
-    | energy            | float    | excitation energy in Ha                   |
-    +-------------------+----------+-------------------------------------------+
-    | irrep             | str      | irreducible representation of excitation  |
-    +-------------------+----------+-------------------------------------------+
-    | osc               | float    | oscillator strength (length repr.)        |
-    +-------------------+----------+-------------------------------------------+
-    | occ               | int      | occupied orbital of excitation            |
-    +-------------------+----------+-------------------------------------------+
-    | virt              | int      | virtual orbital of excitation             |
-    +-------------------+----------+-------------------------------------------+
-    | occsym            | str      | occupied orbital symmetry                 |
-    +-------------------+----------+-------------------------------------------+
-    | virtsym           | str      | virtual orbital symmetry                  |
-    +-------------------+----------+-------------------------------------------+
-    | frame             | int      | non-unique integer (req.)                 |
-    +-------------------+----------+-------------------------------------------+
-    | group             | int      | like frame but for same geometry          |
-    +-------------------+----------+-------------------------------------------+
-    """
-    _columns = ['energy', 'osc', 'frame', 'group']
-    _index = 'excitation'
-    _cardinal = ('frame', np.int64)
-    _categories = {'frame': np.int64, 'group': np.int64}
-
-    @classmethod
-    def from_universe(cls, uni, initial=None, final=None, spin=0):
-        """
-        Generate the zeroth order approximation to excitation energies
-        via the transition dipole method (provided a universe contains
-        an MOMatrix and dipole moment integrals already).
-        """
-        if not hasattr(uni, 'multipole'):
-            print('Universe must have dipole integrals.')
-            return
-        dim = len(uni.basis_set_order.index)
-        fix = (np.ones((dim, dim)) - np.eye(dim, dim) / 2)
-        rx = ((uni.multipole.pivot('chi0', 'chi1', 'ix1').fillna(0.0)
-             + uni.multipole.pivot('chi0', 'chi1', 'ix1').T.fillna(0.0)) * fix).values
-        ry = ((uni.multipole.pivot('chi0', 'chi1', 'ix2').fillna(0.0)
-             + uni.multipole.pivot('chi0', 'chi1', 'ix2').T.fillna(0.0)) * fix).values
-        rz = ((uni.multipole.pivot('chi0', 'chi1', 'ix3').fillna(0.0)
-             + uni.multipole.pivot('chi0', 'chi1', 'ix3').T.fillna(0.0)) * fix).values
-        mo = uni.momatrix.square().values
-        ens = pd.concat([uni.orbital[uni.orbital.spin == spin].energy] * dim, axis=1).values
-        tdm = pd.DataFrame.from_dict({
-            'energy': pd.DataFrame(ens.T - ens).stack(),
-            'mux': pd.DataFrame(np.dot(mo.T, np.dot(rx, mo))).stack(),
-            'muy': pd.DataFrame(np.dot(mo.T, np.dot(ry, mo))).stack(),
-            'muz': pd.DataFrame(np.dot(mo.T, np.dot(rz, mo))).stack()})
-        tdm['osc'] = tdm['energy'] ** 3 * (tdm['mux'] + tdm['muy'] + tdm['muz']) ** 2
-        tdm['frame'] = tdm['group'] = 0
-        tdm.index.rename(['occ', 'virt'], inplace=True)
-        return cls(tdm.reset_index())
-
-
-class MOMatrix(DataFrame):
-    """
-    The MOMatrix is the result of solving a quantum mechanical eigenvalue
-    problem in a finite basis set. Individual columns are eigenfunctions
-    of the Fock matrix with eigenvalues corresponding to orbital energies.
-
-    .. math::
-
-        C^{*}SC = 1
-
-    +-------------------+----------+-------------------------------------------+
-    | Column            | Type     | Description                               |
-    +===================+==========+===========================================+
-    | chi               | int      | row of MO coefficient matrix              |
-    +-------------------+----------+-------------------------------------------+
-    | orbital           | int      | vector of MO coefficient matrix           |
-    +-------------------+----------+-------------------------------------------+
-    | coef              | float    | weight of basis_function in MO            |
-    +-------------------+----------+-------------------------------------------+
-    | frame             | category | non-unique integer (req.)                 |
-    +-------------------+----------+-------------------------------------------+
-    """
-    # TODO :: add spin as a column and make it the first groupby?
-    #_traits = ['orbital']
-    _columns = ['chi', 'orbital']
-    _cardinal = ('frame', np.int64)
-    _index = 'index'
-
-    def contributions(self, orbital, mocoefs='coef', tol=0.01, frame=0):
-        """
-        Returns a slice containing all non-negligible basis function
-        contributions to a specific orbital.
-
-        Args
-            orbital (int): orbital index
-        """
-        tmp = self[self['frame'] == frame].groupby('orbital').get_group(orbital)
-        return tmp[np.abs(tmp[mocoefs]) > tol]
-
-
-    def square(self, frame=0, column='coef'):
-        """
-        Returns a square dataframe corresponding to the canonical C matrix
-        representation.
-        """
-        movec = self[self['frame'] == frame][column].values
-        square = pd.DataFrame(momatrix_as_square(movec))
-        square.index.name = 'chi'
-        square.columns.name = 'orbital'
-        return square
-
-
-class DensityMatrix(DataFrame):
-    """
-    The density matrix in a contracted basis set. As it is
-    square symmetric, only n_basis_functions * (n_basis_functions + 1) / 2
-    rows are stored.
-
-    +-------------------+----------+-------------------------------------------+
-    | Column            | Type     | Description                               |
-    +===================+==========+===========================================+
-    | chi1              | int      | first basis function                      |
-    +-------------------+----------+-------------------------------------------+
-    | chi2              | int      | second basis function                     |
-    +-------------------+----------+-------------------------------------------+
-    | coef              | float    | overlap matrix element                    |
-    +-------------------+----------+-------------------------------------------+
-    | frame             | category | non-unique integer (req.)                 |
-    +-------------------+----------+-------------------------------------------+
-    """
-    _columns = ['chi1', 'chi2', 'coef']
-    _cardinal = ('frame', np.int64)
-    _index = 'index'
-
-    def square(self, frame=0):
-        """Returns a square dataframe of the density matrix."""
-        denvec = self[self['frame'] == frame]['coef'].values
-        square = pd.DataFrame(density_as_square(denvec))
-        square.index.name = 'chi1'
-        square.columns.name = 'chi2'
-        return square
-
-    @classmethod
-    def from_momatrix(cls, momatrix, occvec, column='coef'):
-        """
-        A density matrix can be constructed from an MOMatrix by:
-        .. math::
-
-            D_{uv} = \sum_{i}^{N} C_{ui} C_{vi} n_{i}
-
-        Args:
-            momatrix (:class:`~exatomic.orbital.MOMatrix`): a C matrix
-            occvec (:class:`~np.array` or similar): vector of len(C.shape[0])
-                containing the occupations of each molecular orbital.
-
-        Returns:
-            ret (:class:`~exatomic.orbital.DensityMatrix`): The density matrix
-        """
-        cmat = momatrix.square(column=column).values
-        chi1, chi2, dens, frame = density_from_momatrix(cmat, occvec)
-        return cls.from_dict({'chi1': chi1, 'chi2': chi2,
-                              'coef': dens, 'frame': frame})
->>>>>>> 09c560c2
+# -*- coding: utf-8 -*-
+# Copyright (c) 2015-2016, Exa Analytics Development Team
+# Distributed under the terms of the Apache License 2.0
+'''
+Orbital DataFrame
+####################
+Orbital information. All of the dataframe structures and functions associated
+with the results of a quantum chemical calculation. The Orbital table itself
+summarizes information such as centers and energies. The Excitation table
+collects information about orbital excitations from time-dependent calculations.
+The convolve() bound method can be used to generate photoelectron spectroscopy
+and absorbance spectra.
+The MOMatrix table contains a C matrix as it is presented in quantum textbooks,
+stored in a columnar format. The bound method square() returns the
+matrix as one would write it out. This table should have dimensions
+N_basis_functions * N_basis_functions. The DensityMatrix table stores
+a triangular matrix in columnar format and contains a similar square()
+method to return the matrix as we see it on a piece of paper.
+'''
+import numpy as np
+import pandas as pd
+try:
+    from exa.core.dataframe import DataFrame
+except ImportError:
+    from exa.numerical import DataFrame
+from exatomic import Energy
+from exatomic.algorithms.orbital import (density_from_momatrix,
+                                         density_as_square,
+                                         momatrix_as_square)
+#from exatomic.field import AtomicField
+
+class _Convolve(DataFrame):
+
+    @staticmethod
+    def _gauss(sigma, en, en0):
+        print("orbital._Convolve._gauss")
+        return (1.0 / (sigma * np.sqrt(2 * np.pi))) * \
+               np.exp(-(en - en0) ** 2 / (2 * sigma ** 2))
+
+    @staticmethod
+    def _lorentz(gamma, en, en0):
+        print("orbital._Convolve._lorentz")
+        return gamma / (2 * np.pi * (en - en0) ** 2 + (gamma / 2) ** 2)
+
+    @property
+    def last_frame(self):
+        print("orbital._Convolve.last_frame")
+        return self['frame'].cat.as_ordered().max()
+
+    @property
+    def last_group(self):
+        print("orbital._Convolve.last_group")
+        return self['group'].cat.as_ordered().max()
+
+    def convolve(self, func='gauss', units='eV', ewin=None, broaden=0.13,
+                 padding=5, npoints=1001, group=None, frame=None, name=None):
+        """
+        Compute a spectrum based on excitation energies and oscillator strengths.
+
+        Args
+            func (str): either 'gauss' or 'lorentz'
+            units (str): units of resulting spectrum
+            ewin (iter): (emin, emax) in same units as units (default in eV)
+            broaden (float): how broad to make the peaks (FWHM, default in eV)
+            npoints (int): "resolution" of the spectrum
+            name (str): optional - name the column of returned data
+
+        Returns
+            df (pd.DataFrame): contains x and y values of a spectrum
+                               (signal and energy)
+        """
+        print("orbital._Convolve.convolve")
+        frame = self.last_frame if frame is None else frame
+        group = self.last_group if group is None else group
+        if func not in ['gauss', 'lorentz']:
+            raise NotImplementedError('Convolution must be one of "gauss" or "lorentz".')
+        choices = {'gauss': self._gauss, 'lorentz': self._lorentz}
+        if units == 'Ha': units = 'energy'
+        if units not in self.columns:
+            self[units] = self['energy'] * Energy['Ha', units]
+        sm = self[units].min() if ewin is None else ewin[0]
+        lg = self[units].max() if ewin is None else ewin[1]
+        mine = sm - padding * broaden
+        maxe = lg + padding * broaden
+        enrg = np.linspace(mine, maxe, npoints)
+        spec = np.zeros(npoints)
+        if self.__class__.__name__ == 'Excitation':
+            smdf = self[(self[units] > sm) & (self[units] < lg) &
+                        (self['frame'] == frame) & self['group'] == group]
+            for osc, en0 in zip(smdf['osc'], smdf[units]):
+                spec += osc * choices[func](broaden, enrg, en0)
+        else:
+            smdf = self[(self[units] > sm) & (self[units] < lg) &
+                        (self['occupation'] > 0)]
+            for en0 in smdf[units]:
+                spec += choices[func](broaden, enrg, en0)
+        if np.isclose(spec.max(), 0):
+            print('Spectrum is all zeros, check energy window.')
+        else:
+            spec /= spec.max()
+        name = 'signal' if name is None else name
+        return pd.DataFrame.from_dict({units: enrg, name: spec})
+
+    def __init__(self, *args, **kwargs):
+        print("orbital._Convolve")
+        super(DataFrame, self).__init__(*args, **kwargs)
+
+
+
+class Orbital(_Convolve):
+    """
+    +-------------------+----------+-------------------------------------------+
+    | Column            | Type     | Description                               |
+    +===================+==========+===========================================+
+    | frame             | category | non-unique integer (req.)                 |
+    +-------------------+----------+-------------------------------------------+
+    | group             | category | like frame but for same geometry          |
+    +-------------------+----------+-------------------------------------------+
+    | orbital           | int      | vector of MO coefficient matrix           |
+    +-------------------+----------+-------------------------------------------+
+    | label             | int      | label of orbital                          |
+    +-------------------+----------+-------------------------------------------+
+    | occupation        | float    | population of orbital                     |
+    +-------------------+----------+-------------------------------------------+
+    | energy            | float    | eigenvalue of orbital eigenvector         |
+    +-------------------+----------+-------------------------------------------+
+    | symmetry          | str      | symmetry designation (if applicable)      |
+    +-------------------+----------+-------------------------------------------+
+    | x                 | float    | orbital center in x                       |
+    +-------------------+----------+-------------------------------------------+
+    | y                 | float    | orbital center in y                       |
+    +-------------------+----------+-------------------------------------------+
+    | z                 | float    | orbital center in z                       |
+    +-------------------+----------+-------------------------------------------+
+
+    Note:
+        Spin zero means alpha spin or unknown and spin one means beta spin.
+    """
+    _columns = ['frame', 'group', 'energy', 'occupation', 'vector', 'spin']
+    _index = 'orbital'
+    _cardinal = ('frame', np.int64)
+    _categories = {'spin': np.int64, 'frame': np.int64, 'group': np.int64}
+
+    @property
+    def last_frame(self):
+        print("orbital.Orbital.last_frame")
+        return self.frame.cat.as_ordered().max()
+
+    @property
+    def last_group(self):
+        print("orbital.Orbital.last_group")
+        return self[self.frame == self.last_frame].group.cat.as_ordered().max()
+
+    def get_orbital(self, orb=-1, spin=0, index=None, group=None, frame=None):
+        """
+        Returns a specific orbital.
+
+        Args
+            orb (int): See note below (default HOMO)
+            spin (int): 0, no spin or alpha (default); 1, beta
+            index (int): Orbital dataframe index (default None)
+            frame (int): The frame of the universe (default max(frame))
+            group (int): The group of orbitals within a given frame
+
+        Returns
+            orbital (exatomic.orbital.Orbital): Orbital row
+
+        Note
+            If the index is not known (usually), but a criterion
+            such as (HOMO or LUMO) is desired, use the *orb* and
+            *spin* criteria. Negative *orb* values are occupied,
+            positive are unoccupied. So -1 returns the HOMO, -2
+            returns the HOMO-1; 0 returns the LUMO, 1 returns the
+            LUMO+1, etc.
+        """
+        print("orbital.Orbital.get_orbital")
+        frame = self.last_frame if frame is None else frame
+        group = self.last_group if group is None else group
+        if index is None:
+            if orb > -1:
+                return self[(self['frame'] == frame) &
+                            (self['group'] == group) &
+                            (self['occupation'] == 0) &
+                            (self['spin'] == spin)].iloc[orb]
+            else:
+                return self[(self['frame'] == frame) &
+                            (self['group'] == group) &
+                            (self['occupation'] > 0) &
+                            (self['spin'] == spin)].iloc[orb]
+        else:
+            return self.iloc[index]
+
+class Excitation(_Convolve):
+    """
+    +-------------------+----------+-------------------------------------------+
+    | Column            | Type     | Description                               |
+    +===================+==========+===========================================+
+    | energy            | float    | excitation energy in Ha                   |
+    +-------------------+----------+-------------------------------------------+
+    | irrep             | str      | irreducible representation of excitation  |
+    +-------------------+----------+-------------------------------------------+
+    | osc               | float    | oscillator strength (length repr.)        |
+    +-------------------+----------+-------------------------------------------+
+    | occ               | int      | occupied orbital of excitation            |
+    +-------------------+----------+-------------------------------------------+
+    | virt              | int      | virtual orbital of excitation             |
+    +-------------------+----------+-------------------------------------------+
+    | occsym            | str      | occupied orbital symmetry                 |
+    +-------------------+----------+-------------------------------------------+
+    | virtsym           | str      | virtual orbital symmetry                  |
+    +-------------------+----------+-------------------------------------------+
+    | frame             | int      | non-unique integer (req.)                 |
+    +-------------------+----------+-------------------------------------------+
+    | group             | int      | like frame but for same geometry          |
+    +-------------------+----------+-------------------------------------------+
+    """
+    _columns = ['energy', 'osc', 'frame', 'group']
+    _index = 'excitation'
+    _cardinal = ('frame', np.int64)
+    _categories = {'frame': np.int64, 'group': np.int64}
+
+    def __init__(self, *args, **kwargs):
+        print("orbital.Excitation")
+        super(_Convolve, self).__init__(*args, **kwargs)
+
+
+
+class MOMatrix(DataFrame):
+    """
+    The MOMatrix is the result of solving a quantum mechanical eigenvalue
+    problem in a finite basis set. Individual columns are eigenfunctions
+    of the Fock matrix with eigenvalues corresponding to orbital energies.
+
+    .. math::
+
+        C^{*}SC = 1
+
+    +-------------------+----------+-------------------------------------------+
+    | Column            | Type     | Description                               |
+    +===================+==========+===========================================+
+    | chi               | int      | row of MO coefficient matrix              |
+    +-------------------+----------+-------------------------------------------+
+    | orbital           | int      | vector of MO coefficient matrix           |
+    +-------------------+----------+-------------------------------------------+
+    | coef              | float    | weight of basis_function in MO            |
+    +-------------------+----------+-------------------------------------------+
+    | frame             | category | non-unique integer (req.)                 |
+    +-------------------+----------+-------------------------------------------+
+    """
+    # TODO :: add spin as a column and make it the first groupby?
+    #_traits = ['orbital']
+    _columns = ['chi', 'orbital']
+    _cardinal = ('frame', np.int64)
+    _index = 'index'
+
+    def contributions(self, orbital, tol=0.01, frame=0):
+        """
+        Returns a slice containing all non-negligible basis function
+        contributions to a specific orbital.
+
+        Args
+            orbital (int): orbital index
+        """
+        print("orbital.MOMatrix.contributions")
+        tmp = self[self['frame'] == frame].groupby('orbital').get_group(orbital)
+        return tmp[abs(tmp['coef']) > tol]
+
+
+    def square(self, frame=0, column='coef'):
+        """
+        Returns a square dataframe corresponding to the canonical C matrix
+        representation.
+        """
+        print("orbital.MOMatrix.sqaure")
+        movec = self[self['frame'] == frame][column].values
+        square = pd.DataFrame(momatrix_as_square(movec))
+        square.index.name = 'chi'
+        square.columns.name = 'orbital'
+        return square
+
+    def __init__(self, *args, **kwargs):
+        print("orbital.MOMatrix")
+        super(MOMatrix, self).__init__(*args, **kwargs)
+
+
+
+class DensityMatrix(DataFrame):
+    """
+    The density matrix in a contracted basis set. As it is
+    square symmetric, only n_basis_functions * (n_basis_functions + 1) / 2
+    rows are stored.
+
+    +-------------------+----------+-------------------------------------------+
+    | Column            | Type     | Description                               |
+    +===================+==========+===========================================+
+    | chi1              | int      | first basis function                      |
+    +-------------------+----------+-------------------------------------------+
+    | chi2              | int      | second basis function                     |
+    +-------------------+----------+-------------------------------------------+
+    | coef              | float    | overlap matrix element                    |
+    +-------------------+----------+-------------------------------------------+
+    | frame             | category | non-unique integer (req.)                 |
+    +-------------------+----------+-------------------------------------------+
+    """
+    _columns = ['chi1', 'chi2', 'coef']
+    _cardinal = ('frame', np.int64)
+    _index = 'index'
+
+    def square(self, frame=0):
+        """Returns a square dataframe of the density matrix."""
+        print("orbital.DensityMatrix.square")
+        denvec = self[self['frame'] == frame]['coef'].values
+        square = pd.DataFrame(density_as_square(denvec))
+        square.index.name = 'chi1'
+        square.columns.name = 'chi2'
+        return square
+
+    @classmethod
+    def from_momatrix(cls, momatrix, occvec, column='coef'):
+        """
+        A density matrix can be constructed from an MOMatrix by:
+        .. math::
+
+            D_{uv} = \sum_{i}^{N} C_{ui} C_{vi} n_{i}
+
+        Args:
+            momatrix (:class:`~exatomic.orbital.MOMatrix`): a C matrix
+            occvec (:class:`~np.array` or similar): vector of len(C.shape[0])
+                containing the occupations of each molecular orbital.
+
+        Returns:
+            ret (:class:`~exatomic.orbital.DensityMatrix`): The density matrix
+        """
+        print("orbital.DensityMatrix.from_momatrix")
+        cmat = momatrix.square(column=column).values
+        chi1, chi2, dens, frame = density_from_momatrix(cmat, occvec)
+        return cls.from_dict({'chi1': chi1, 'chi2': chi2,
+                              'coef': dens, 'frame': frame})
+
+    def __init__(self, *args, **kwargs):
+        print("orbital.DensityMatrix")
+        super(DensityMatrix, self).__init__(*args, **kwargs)