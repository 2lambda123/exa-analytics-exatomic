<<<<<<< HEAD
#<<<<<<< HEAD
## -*- coding: utf-8 -*-
#'''
#Basis Function Manipulation
#################################
#Functions for managing and manipulating basis set data.
#Many of the ordering schemes used in computational codes can be
#generated programmatically with the right numerical function.
#This is preferred to an explicit parsing and storage of a given
#basis set ordering scheme.
#'''
#import re
#import sympy
#import numpy as np
#from sympy import Add, Mul
#from exatomic._config import config
#from collections import OrderedDict
#from numba import jit, vectorize
#
#x, y, z = sympy.symbols('x y z')
#
#lorder = ['s', 'p', 'd', 'f', 'g', 'h', 'i', 'k', 'l', 'm']
#lmap = {'s': 0, 'p': 1, 'd': 2, 'f': 3, 'g': 4, 'h': 5, 'i': 6, 'k': 7, 'l': 8,
#        'm': 9, 'px': 1, 'py': 1, 'pz': 1}
#rlmap = {value: key for key, value in lmap.items() if len(key) == 1}
#spher_ml_count = {'s': 1, 'p': 3, 'd': 5, 'f': 7, 'g': 9, 'h': 11, 'i': 13, 'k': 15,
#                  'l': 17, 'm': 19}
#spher_lml_count = {lorder.index(key): value for key, value in spher_ml_count.items()}
#cart_ml_count = {'s': 1, 'p': 3, 'd': 6, 'f': 10, 'g': 15, 'h': 21, 'i': 28}
#cart_lml_count = {lorder.index(key): value for key, value in cart_ml_count.items()}
#
#enum_cartesian = {0: [[0, 0, 0]],
#                  1: [[1, 0, 0], [0, 1, 0], [0, 0, 1]],
#                  2: [[2, 0, 0], [1, 1, 0], [1, 0, 1],
#                      [0, 2, 0], [0, 1, 1], [0, 0, 2]],
#                  3: [[3, 0, 0], [2, 1, 0], [2, 0, 1],
#                      [1, 2, 0], [1, 1, 1], [1, 0, 2],
#                      [0, 3, 0], [0, 2, 1], [0, 1, 2], [0, 0, 3]],
#                  4: [[4, 0, 0], [3, 1, 0], [3, 0, 1], [2, 2, 0], [2, 1, 1],
#                      [2, 0, 2], [1, 3, 0], [1, 2, 1], [1, 1, 2], [1, 0, 3],
#                      [0, 4, 0], [0, 3, 1], [0, 2, 2], [0, 1, 3], [0, 0, 4]],
#                  5: [[5, 0, 0], [4, 1, 0], [4, 0, 1], [3, 2, 0], [3, 1, 1],
#                      [3, 0, 2], [2, 3, 0], [2, 2, 1], [2, 1, 2], [2, 0, 3],
#                      [1, 4, 0], [1, 3, 1], [1, 2, 2], [1, 1, 3], [1, 0, 4],
#                      [0, 5, 0], [0, 4, 1], [0, 3, 2], [0, 2, 3], [0, 1, 4],
#                      [0, 0, 5]]}
#
#
#def solid_harmonics(l_max):
#
#    def _top_sh(lcur, sp, sm):
#        lpre = lcur - 1
#        kr = 1 if lpre == 0 else 0
#        return (np.sqrt(2 ** kr * (2 * lpre + 1) / (2 * lpre + 2)) *
#                (x * sp - (1 - kr) * y * sm))
#
#    def _mid_sh(lcur, m, sm, smm):
#        lpre = lcur - 1
#        return (((2 * lpre + 1) * z * sm - np.sqrt((lpre + m) *
#                (lpre - m)) * (x*x + y*y + z*z) * smm) /
#                (np.sqrt((lpre + m + 1) * (lpre - m + 1))))
#
#    def _bot_sh(lcur, sp, sm):
#        lpre = lcur - 1
#        kr = 1 if lpre == 0 else 0
#        return (np.sqrt(2 ** kr * (2 * lpre + 1) / (2 * lpre + 2)) *
#                (y * sp + (1 - kr) * x * sm))
#
#    sh = OrderedDict()
#    sh[(0, 0)] = 1
#    for l in range(1, l_max + 1):
#        lpre = l - 1
#        ml_all = list(range(-l, l + 1))
#        sh[(l, ml_all[0])] = _bot_sh(l, sh[(lpre,lpre)], sh[(lpre,-(lpre))])
#        for ml in ml_all[1:-1]:
#            try:
#                sh[(l, ml)] = _mid_sh(l, ml, sh[(lpre,ml)], sh[(lpre-1,ml)])
#            except KeyError:
#                sh[(l, ml)] = _mid_sh(l, ml, sh[(lpre,ml)], sh[(lpre,ml)])
#        sh[(l, ml_all[-1])] = _top_sh(l, sh[(lpre,lpre)], sh[(lpre,-(lpre))])
#    return sh
#
#
#def clean_sh(sh):
#    """Turns symbolic solid harmonic functions into string representations
#    to be using in generating basis functions.
#
#    Args
#        sh (OrderedDict): Output from exatomic.algorithms.basis.solid_harmonics
#
#    Returns
#        clean (OrderedDict): cleaned strings
#    """
#    _replace = {'x': '{x}', 'y': '{y}', 'z': '{z}', ' - ': ' -'}
#    _repatrn = re.compile('|'.join(_replace.keys()))
#    clean = OrderedDict()
#    for key, sym in sh.items():
#        if isinstance(sym, (Mul, Add)):
#            string = str(sym.expand()).replace(' + ', ' ')#.replace(' - ', ' -')
#            string = _repatrn.sub(lambda x: _replace[x.group(0)], string)
#            clean[key] = [pre + '*' for pre in string.split()]
#        else: clean[key] = ['']
#    return clean
#
#
#def car2sph_transform_matrices(sh, l_tot):
#    '''
#    Generates cartesian to spherical transformation matrices as an ordered dict
#    with key corresponding to l value.
#
#    Args
#        sh (OrderedDict): the result of solid_harmonics(l_tot)
#    '''
#    s = [1]
#    p = [y, z, x]
#    d = [x*x, x*y, x*z, y*y, y*z, z*z]
#    f = [x*x*x, x*x*y, x*x*z, x*y*y, x*y*z, x*z*z, y*y*y, y*y*z, y*z*z, z*z*z]
#    g = [x*x*x*x, x*x*x*y, x*x*x*z, x*x*y*y, x*x*y*z,
#         x*x*z*z, x*y*y*y, x*y*y*z, x*y*z*z, x*z*z*z,
#         y*y*y*y, y*y*y*z, y*y*z*z, y*z*z*z, z*z*z*z]
#    h = [x*x*x*x*x, x*x*x*x*y, x*x*x*x*z, x*x*x*y*y, x*x*x*y*z, x*x*x*z*z, x*x*y*y*y,
#         x*x*y*y*z, x*x*y*z*z, x*x*z*z*z, x*y*y*y*y, x*y*y*y*z, x*y*y*z*z, x*y*z*z*z,
#         x*z*z*z*z, y*y*y*y*y, y*y*y*y*z, y*y*y*z*z, y*y*z*z*z, y*z*z*z*z, z*z*z*z*z]
#    ltopow = {0: s, 1: p, 2: d, 3: f, 4: g, 5: h}
#    transdims = {0: (1, 1), 1: (3, 3), 2: (5, 6),
#                 3: (7, 10), 4: (9, 15), 5: (11, 21)}
#    ndict = OrderedDict()
#    for lcur in range(l_tot + 1):
#        ndict[lcur] = np.zeros(transdims[lcur])
#        for ml in range(-lcur, lcur + 1):
#            moff = lcur + ml
#            expr = sh[(lcur, ml)]
#            powers = ltopow[lcur]
#            try:
#                nexpr = expr.as_coeff_Mul()
#            except AttributeError:
#                ndict[lcur][moff,0] = expr
#                continue
#            for i, power in enumerate(powers):
#                if float(nexpr[0]).is_integer():
#                    ndict[lcur][moff, i] = sympy.expand(nexpr[1]).coeff(power, 1)
#                else:
#                    if power == nexpr[1]:
#                        ndict[lcur][moff, powers.index(power)] = nexpr[0]
#    return ndict
#
#@jit(nopython=True, cache=True)
#def _fac(n,v): return _fac(n-1, n*v) if n else v
#
#@jit(nopython=True, cache=True)
#def fac(n): return _fac(n, 1)
#
#@jit(nopython=True, cache=True)
#def _fac2(n,v): return _fac2(n-2, n*v) if n > 0 else v
#
#@jit(nopython=True, cache=True)
#def fac2(n):
#    if n < -1: return 0
#    if n < 2: return 1
#    return _fac2(n, 1)
#
#@jit(nopython=True, cache=True)
#def normalize(alpha, L):
#    prefac = (2 / np.pi) ** (0.75)
#    numer = 2 ** (L) * alpha ** ((L + 1.5) / 2)
#    denom = (fac2(2 * L - 1)) ** (0.5)
#    return prefac * numer / denom
#
#@jit(nopython=True, cache=True)
#def sto_normalize(alpha, n):
#    return (2 * alpha) ** n * ((2 * alpha) / fac(2 * n)) ** 0.5
#
#@vectorize(['int64(int64)'])
#def _vec_fac(n):
#    return fac(n)
#
#@vectorize(['int64(int64)'])
#def _vec_fac2(n):
#    return fac2(n)
#
#@vectorize(['float64(float64,int64)'])
#def _vec_normalize(alpha, L):
#    return normalize(alpha, L)
#
#@vectorize(['float64(float64,int64)'])
#def _vec_sto_normalize(alpha, n):
#    return sto_normalize(alpha, n)
#
#### Is this necessary?
#@jit(nopython=True)
#def _ovl_indices(nbas, nel):
#    chis = np.empty((nel, 2), dtype=np.int64)
#    cnt = 0
#    for i in range(nbas):
#        for j in range(i + 1):
#            chis[cnt, 0] = i
#            chis[cnt, 1] = j
#            cnt += 1
#    return chis
#
#
#@vectorize(['float64(float64,float64,float64,float64,float64,float64,int64, \
#            int64,int64,int64,int64,int64,float64,float64,float64,float64)'])
#def _overlap(x1, x2, y1, y2, z1, z2, l1, l2, m1, m2, n1, n2, N1, N2, alpha1, alpha2):
#    '''
#    Pardon the Fortran style that follows. This was translated from the snafu
#    electronic structure software package.
#    '''
#    s12 = 0.
#    tol = 1e-8
#    abx = x1 - x2
#    aby = y1 - y2
#    abz = z1 - z2
#    ab2 = abx * abx + aby * aby + abz * abz
#    if ab2 < tol:
#        ll = l1 + l2
#        mm = m1 + m2
#        nn = n1 + n2
#        if ll % 2 != 0 or mm % 2 != 0 or nn % 2 != 0:
#            return s12
#        ll2 = ll // 2
#        mm2 = mm // 2
#        nn2 = nn // 2
#        ltot = ll2 + mm2 + nn2
#        numer = np.pi ** (1.5) * fac2(ll - 1) * fac2(mm - 1) * fac2(nn - 1)
#        denom = (2 ** ltot) * (alpha1 + alpha2) ** (ltot + 1.5)
#        s12 = N1 * N2 * numer / denom
#        return s12
#    gamma = alpha1 + alpha2
#    xp = (alpha1 * x1 + alpha2 * x2) / gamma
#    yp = (alpha1 * y1 + alpha2 * y2) / gamma
#    zp = (alpha1 * z1 + alpha2 * z2) / gamma
#    px1 = xp - x1
#    py1 = yp - y1
#    pz1 = zp - z1
#    px2 = xp - x2
#    py2 = yp - y2
#    pz2 = zp - z2
#    pg12 = np.sqrt(np.pi / gamma)
#    xix = 0
#    yiy = 0
#    ziz = 0
#    ltot = l1 + l2
#    mtot = m1 + m2
#    ntot = n1 + n2
#    if ltot == 0:
#        xix = pg12
#    else:
#        iii = (ltot - 1) // 2 if ltot % 2 != 0 else ltot // 2
#        for i in range(iii):
#            k = 2 * i
#            prod = pg12 * fac2(k - 1) / ((2 * gamma) ** i)
#            qlow = max(-k, (k - 2 * l2))
#            qhigh = min(k, (2 * l1 - k))
#            fk = 0
#            for q in range(qlow, qhigh, 2):
#                j = (k + q) // 2
#                k = (k - q) // 2
#                newt1 = fac(l1) / fac(j) / fac(l1 - j)
#                newt2 = fac(l2) / fac(k) / fac(l2 - k)
#                fk += newt1 * newt2 * (px1 ** (l1 - j)) * (px2 ** (l2 - k))
#            xix += prod * fk
#    if mtot == 0:
#        yiy = pg12
#    else:
#        iii = (mtot - 1) // 2 if mtot % 2 != 0 else mtot // 2
#        for i in range(iii):
#            k = 2 * i
#            prod = pg12 * fac2(k - 1) / ((2 * gamma) ** i)
#            qlow = max(-k, (k - 2 * m2))
#            qhigh = min(k, (2 * m1 - k))
#            fk = 0
#            for q in range(qlow, qhigh, 2):
#                j = (k + q) // 2
#                k = (k - q) // 2
#                newt1 = fac(m1) / fac(j) / fac(m1 - j)
#                newt2 = fac(m2) / fac(k) / fac(m2 - k)
#                fk += newt1 * newt2 * (py1 ** (m1 - j)) * (py2 ** (m2 - k))
#            yiy += prod * fk
#    if ntot == 0:
#        ziz = pg12
#    else:
#        iii = (ntot - 1) // 2 if ntot % 2 != 0 else ntot // 2
#        for i in range(iii):
#            k = 2 * i
#            prod = pg12 * fac2(k - 1) / ((2 * gamma) ** i)
#            qlow = max(-k, (k - 2 * n2))
#            qhigh = min(k, (2 * n1 - k))
#            fk = 0
#            for q in range(qlow, qhigh, 2):
#                j = (k + q) // 2
#                k = (k - q) // 2
#                newt1 = fac(n1) / fac(j) / fac(n1 - j)
#                newt2 = fac(n2) / fac(k) / fac(n2 - k)
#                fk += newt1 * newt2 * (pz1 ** (n1 - j)) * (pz2 ** (n2 - k))
#            ziz += prod * fk
#    exponent = alpha1 * alpha2 * ab2 / gamma
#    s12 = N1 * N2 * np.exp(-exponent) * xix * yiy * ziz
#    return s12
#
#
#@jit(nopython=True)
#def _wrap_overlap(x, y, z, l, m, n, N, alpha):
#    nprim = len(x)
#    arlen = nprim * (nprim + 1) // 2
#    f1x = np.empty(arlen, dtype=np.float64)
#    f1y = np.empty(arlen, dtype=np.float64)
#    f1z = np.empty(arlen, dtype=np.float64)
#    f1N = np.empty(arlen, dtype=np.float64)
#    f1a = np.empty(arlen, dtype=np.float64)
#    f1l = np.empty(arlen, dtype=np.int64)
#    f1m = np.empty(arlen, dtype=np.int64)
#    f1n = np.empty(arlen, dtype=np.int64)
#    f2x = np.empty(arlen, dtype=np.float64)
#    f2y = np.empty(arlen, dtype=np.float64)
#    f2z = np.empty(arlen, dtype=np.float64)
#    f2N = np.empty(arlen, dtype=np.float64)
#    f2a = np.empty(arlen, dtype=np.float64)
#    f2l = np.empty(arlen, dtype=np.int64)
#    f2m = np.empty(arlen, dtype=np.int64)
#    f2n = np.empty(arlen, dtype=np.int64)
#    chi1 = np.empty(arlen, dtype=np.int64)
#    chi2 = np.empty(arlen, dtype=np.int64)
#    cnt = 0
#    for i in range(nprim):
#        for j in range(i + 1):
#            f1x[cnt] = x[i]
#            f2x[cnt] = x[j]
#            f1y[cnt] = y[i]
#            f2y[cnt] = y[j]
#            f1z[cnt] = z[i]
#            f2z[cnt] = z[j]
#            f1N[cnt] = N[i]
#            f2N[cnt] = N[j]
#            f1a[cnt] = alpha[i]
#            f2a[cnt] = alpha[j]
#            f1l[cnt] = l[i]
#            f2l[cnt] = l[j]
#            f1m[cnt] = m[i]
#            f2m[cnt] = m[j]
#            f1n[cnt] = n[i]
#            f2n[cnt] = n[j]
#            chi1[cnt] = i
#            chi2[cnt] = j
#            cnt += 1
#    overlap = _overlap(f1x, f2x, f1y, f2y, f1z, f2z, f1l, f2l,
#                       f1m, f2m, f1n, f2n, f1N, f2N, f1a, f2a)
#    return chi1, chi2, overlap
#
### -*- coding: utf-8 -*-
##'''
##Basis Function Manipulation
##################################
##Functions for managing and manipulating basis set data.
##Many of the ordering schemes used in computational codes can be
##generated programmatically with the right numerical function.
##This is preferred to an explicit parsing and storage of a given
##basis set ordering scheme.
##'''
##import re
##import sympy
##import numpy as np
##from sympy import Add, Mul
##from exatomic._config import config
##from collections import OrderedDict
##from numba import jit, vectorize
##
##x, y, z = sympy.symbols('x y z')
##
##lorder = ['s', 'p', 'd', 'f', 'g', 'h', 'i', 'k', 'l', 'm']
##lmap = {'s': 0, 'p': 1, 'd': 2, 'f': 3, 'g': 4, 'h': 5, 'i': 6, 'k': 7, 'l': 8,
##        'm': 9, 'px': 1, 'py': 1, 'pz': 1}
##rlmap = {value: key for key, value in lmap.items() if len(key) == 1}
##spher_ml_count = {'s': 1, 'p': 3, 'd': 5, 'f': 7, 'g': 9, 'h': 11, 'i': 13, 'k': 15,
##                  'l': 17, 'm': 19}
##spher_lml_count = {lorder.index(key): value for key, value in spher_ml_count.items()}
##cart_ml_count = {'s': 1, 'p': 3, 'd': 6, 'f': 10, 'g': 15, 'h': 21, 'i': 28}
##cart_lml_count = {lorder.index(key): value for key, value in cart_ml_count.items()}
##
##enum_cartesian = {0: [[0, 0, 0]],
##                  1: [[1, 0, 0], [0, 1, 0], [0, 0, 1]],
##                  2: [[2, 0, 0], [1, 1, 0], [1, 0, 1],
##                      [0, 2, 0], [0, 1, 1], [0, 0, 2]],
##                  3: [[3, 0, 0], [2, 1, 0], [2, 0, 1],
##                      [1, 2, 0], [1, 1, 1], [1, 0, 2],
##                      [0, 3, 0], [0, 2, 1], [0, 1, 2], [0, 0, 3]],
##                  4: [[4, 0, 0], [3, 1, 0], [3, 0, 1], [2, 2, 0], [2, 1, 1],
##                      [2, 0, 2], [1, 3, 0], [1, 2, 1], [1, 1, 2], [1, 0, 3],
##                      [0, 4, 0], [0, 3, 1], [0, 2, 2], [0, 1, 3], [0, 0, 4]],
##                  5: [[5, 0, 0], [4, 1, 0], [4, 0, 1], [3, 2, 0], [3, 1, 1],
##                      [3, 0, 2], [2, 3, 0], [2, 2, 1], [2, 1, 2], [2, 0, 3],
##                      [1, 4, 0], [1, 3, 1], [1, 2, 2], [1, 1, 3], [1, 0, 4],
##                      [0, 5, 0], [0, 4, 1], [0, 3, 2], [0, 2, 3], [0, 1, 4],
##                      [0, 0, 5]]}
##
##
##def solid_harmonics(l_max):
##
##    def _top_sh(lcur, sp, sm):
##        lpre = lcur - 1
##        kr = 1 if lpre == 0 else 0
##        return (np.sqrt(2 ** kr * (2 * lpre + 1) / (2 * lpre + 2)) *
##                (x * sp - (1 - kr) * y * sm))
##
##    def _mid_sh(lcur, m, sm, smm):
##        lpre = lcur - 1
##        return (((2 * lpre + 1) * z * sm - np.sqrt((lpre + m) *
##                (lpre - m)) * (x*x + y*y + z*z) * smm) /
##                (np.sqrt((lpre + m + 1) * (lpre - m + 1))))
##
##    def _bot_sh(lcur, sp, sm):
##        lpre = lcur - 1
##        kr = 1 if lpre == 0 else 0
##        return (np.sqrt(2 ** kr * (2 * lpre + 1) / (2 * lpre + 2)) *
##                (y * sp + (1 - kr) * x * sm))
##
##    sh = OrderedDict()
##    sh[(0, 0)] = 1
##    for l in range(1, l_max + 1):
##        lpre = l - 1
##        ml_all = list(range(-l, l + 1))
##        sh[(l, ml_all[0])] = _bot_sh(l, sh[(lpre,lpre)], sh[(lpre,-(lpre))])
##        for ml in ml_all[1:-1]:
##            try:
##                sh[(l, ml)] = _mid_sh(l, ml, sh[(lpre,ml)], sh[(lpre-1,ml)])
##            except KeyError:
##                sh[(l, ml)] = _mid_sh(l, ml, sh[(lpre,ml)], sh[(lpre,ml)])
##        sh[(l, ml_all[-1])] = _top_sh(l, sh[(lpre,lpre)], sh[(lpre,-(lpre))])
##    return sh
##
##
##def clean_sh(sh):
##    """Turns symbolic solid harmonic functions into string representations
##    to be using in generating basis functions.
##
##    Args
##        sh (OrderedDict): Output from exatomic.algorithms.basis.solid_harmonics
##
##    Returns
##        clean (OrderedDict): cleaned strings
##    """
##    _replace = {'x': '{x}', 'y': '{y}', 'z': '{z}', ' - ': ' -'}
##    _repatrn = re.compile('|'.join(_replace.keys()))
##    clean = OrderedDict()
##    for key, sym in sh.items():
##        if isinstance(sym, (Mul, Add)):
##            string = str(sym.expand()).replace(' + ', ' ')#.replace(' - ', ' -')
##            string = _repatrn.sub(lambda x: _replace[x.group(0)], string)
##            clean[key] = [pre + '*' for pre in string.split()]
##        else: clean[key] = ['']
##    return clean
##
##
##def car2sph_transform_matrices(sh, l_tot):
##    '''
##    Generates cartesian to spherical transformation matrices as an ordered dict
##    with key corresponding to l value.
##
##    Args
##        sh (OrderedDict): the result of solid_harmonics(l_tot)
##    '''
##    s = [1]
##    p = [y, z, x]
##    d = [x*x, x*y, x*z, y*y, y*z, z*z]
##    f = [x*x*x, x*x*y, x*x*z, x*y*y, x*y*z, x*z*z, y*y*y, y*y*z, y*z*z, z*z*z]
##    g = [x*x*x*x, x*x*x*y, x*x*x*z, x*x*y*y, x*x*y*z,
##         x*x*z*z, x*y*y*y, x*y*y*z, x*y*z*z, x*z*z*z,
##         y*y*y*y, y*y*y*z, y*y*z*z, y*z*z*z, z*z*z*z]
##    h = [x*x*x*x*x, x*x*x*x*y, x*x*x*x*z, x*x*x*y*y, x*x*x*y*z, x*x*x*z*z, x*x*y*y*y,
##         x*x*y*y*z, x*x*y*z*z, x*x*z*z*z, x*y*y*y*y, x*y*y*y*z, x*y*y*z*z, x*y*z*z*z,
##         x*z*z*z*z, y*y*y*y*y, y*y*y*y*z, y*y*y*z*z, y*y*z*z*z, y*z*z*z*z, z*z*z*z*z]
##    ltopow = {0: s, 1: p, 2: d, 3: f, 4: g, 5: h}
##    transdims = {0: (1, 1), 1: (3, 3), 2: (5, 6),
##                 3: (7, 10), 4: (9, 15), 5: (11, 21)}
##    ndict = OrderedDict()
##    for lcur in range(l_tot + 1):
##        ndict[lcur] = np.zeros(transdims[lcur])
##        for ml in range(-lcur, lcur + 1):
##            moff = lcur + ml
##            expr = sh[(lcur, ml)]
##            powers = ltopow[lcur]
##            try:
##                nexpr = expr.as_coeff_Mul()
##            except AttributeError:
##                ndict[lcur][moff,0] = expr
##                continue
##            for i, power in enumerate(powers):
##                if float(nexpr[0]).is_integer():
##                    ndict[lcur][moff, i] = sympy.expand(nexpr[1]).coeff(power, 1)
##                else:
##                    if power == nexpr[1]:
##                        ndict[lcur][moff, powers.index(power)] = nexpr[0]
##    return ndict
##
##@jit(nopython=True, cache=True)
##def _fac(n,v): return _fac(n-1, n*v) if n else v
##
##@jit(nopython=True, cache=True)
##def fac(n): return _fac(n, 1)
##
##@jit(nopython=True, cache=True)
##def _fac2(n,v): return _fac2(n-2, n*v) if n > 0 else v
##
##@jit(nopython=True, cache=True)
##def fac2(n):
##    if n < -1: return 0
##    if n < 2: return 1
##    return _fac2(n, 1)
##
##@jit(nopython=True, cache=True)
##def normalize(alpha, L):
##    prefac = (2 / np.pi) ** (0.75)
##    numer = 2 ** (L) * alpha ** ((L + 1.5) / 2)
##    denom = (fac2(2 * L - 1)) ** (0.5)
##    return prefac * numer / denom
##
##@jit(nopython=True, cache=True)
##def sto_normalize(alpha, n):
##    return (2 * alpha) ** n * ((2 * alpha) / fac(2 * n)) ** 0.5
##
##@vectorize(['int64(int64)'])
##def _vec_fac(n):
##    return fac(n)
##
##@vectorize(['int64(int64)'])
##def _vec_fac2(n):
##    return fac2(n)
##
##@vectorize(['float64(float64,int64)'])
##def _vec_normalize(alpha, L):
##    return normalize(alpha, L)
##
##@vectorize(['float64(float64,int64)'])
##def _vec_sto_normalize(alpha, n):
##    return sto_normalize(alpha, n)
##
##### Is this necessary?
##@jit(nopython=True)
##def _ovl_indices(nbas, nel):
##    chis = np.empty((nel, 2), dtype=np.int64)
##    cnt = 0
##    for i in range(nbas):
##        for j in range(i + 1):
##            chis[cnt, 0] = i
##            chis[cnt, 1] = j
##            cnt += 1
##    return chis
##
##
##@vectorize(['float64(float64,float64,float64,float64,float64,float64,int64, \
##            int64,int64,int64,int64,int64,float64,float64,float64,float64)'])
##def _overlap(x1, x2, y1, y2, z1, z2, l1, l2, m1, m2, n1, n2, N1, N2, alpha1, alpha2):
##    '''
##    Pardon the Fortran style that follows. This was translated from the snafu
##    electronic structure software package.
##    '''
##    s12 = 0.
##    tol = 1e-8
##    abx = x1 - x2
##    aby = y1 - y2
##    abz = z1 - z2
##    ab2 = abx * abx + aby * aby + abz * abz
##    if ab2 < tol:
##        ll = l1 + l2
##        mm = m1 + m2
##        nn = n1 + n2
##        if ll % 2 != 0 or mm % 2 != 0 or nn % 2 != 0:
##            return s12
##        ll2 = ll // 2
##        mm2 = mm // 2
##        nn2 = nn // 2
##        ltot = ll2 + mm2 + nn2
##        numer = np.pi ** (1.5) * fac2(ll - 1) * fac2(mm - 1) * fac2(nn - 1)
##        denom = (2 ** ltot) * (alpha1 + alpha2) ** (ltot + 1.5)
##        s12 = N1 * N2 * numer / denom
##        return s12
##    gamma = alpha1 + alpha2
##    xp = (alpha1 * x1 + alpha2 * x2) / gamma
##    yp = (alpha1 * y1 + alpha2 * y2) / gamma
##    zp = (alpha1 * z1 + alpha2 * z2) / gamma
##    px1 = xp - x1
##    py1 = yp - y1
##    pz1 = zp - z1
##    px2 = xp - x2
##    py2 = yp - y2
##    pz2 = zp - z2
##    pg12 = np.sqrt(np.pi / gamma)
##    xix = 0
##    yiy = 0
##    ziz = 0
##    ltot = l1 + l2
##    mtot = m1 + m2
##    ntot = n1 + n2
##    if ltot == 0:
##        xix = pg12
##    else:
##        iii = (ltot - 1) // 2 if ltot % 2 != 0 else ltot // 2
##        for i in range(iii):
##            k = 2 * i
##            prod = pg12 * fac2(k - 1) / ((2 * gamma) ** i)
##            qlow = max(-k, (k - 2 * l2))
##            qhigh = min(k, (2 * l1 - k))
##            fk = 0
##            for q in range(qlow, qhigh, 2):
##                j = (k + q) // 2
##                k = (k - q) // 2
##                newt1 = fac(l1) / fac(j) / fac(l1 - j)
##                newt2 = fac(l2) / fac(k) / fac(l2 - k)
##                fk += newt1 * newt2 * (px1 ** (l1 - j)) * (px2 ** (l2 - k))
##            xix += prod * fk
##    if mtot == 0:
##        yiy = pg12
##    else:
##        iii = (mtot - 1) // 2 if mtot % 2 != 0 else mtot // 2
##        for i in range(iii):
##            k = 2 * i
##            prod = pg12 * fac2(k - 1) / ((2 * gamma) ** i)
##            qlow = max(-k, (k - 2 * m2))
##            qhigh = min(k, (2 * m1 - k))
##            fk = 0
##            for q in range(qlow, qhigh, 2):
##                j = (k + q) // 2
##                k = (k - q) // 2
##                newt1 = fac(m1) / fac(j) / fac(m1 - j)
##                newt2 = fac(m2) / fac(k) / fac(m2 - k)
##                fk += newt1 * newt2 * (py1 ** (m1 - j)) * (py2 ** (m2 - k))
##            yiy += prod * fk
##    if ntot == 0:
##        ziz = pg12
##    else:
##        iii = (ntot - 1) // 2 if ntot % 2 != 0 else ntot // 2
##        for i in range(iii):
##            k = 2 * i
##            prod = pg12 * fac2(k - 1) / ((2 * gamma) ** i)
##            qlow = max(-k, (k - 2 * n2))
##            qhigh = min(k, (2 * n1 - k))
##            fk = 0
##            for q in range(qlow, qhigh, 2):
##                j = (k + q) // 2
##                k = (k - q) // 2
##                newt1 = fac(n1) / fac(j) / fac(n1 - j)
##                newt2 = fac(n2) / fac(k) / fac(n2 - k)
##                fk += newt1 * newt2 * (pz1 ** (n1 - j)) * (pz2 ** (n2 - k))
##            ziz += prod * fk
##    exponent = alpha1 * alpha2 * ab2 / gamma
##    s12 = N1 * N2 * np.exp(-exponent) * xix * yiy * ziz
##    return s12
##
##
##@jit(nopython=True)
##def _wrap_overlap(x, y, z, l, m, n, N, alpha):
##    nprim = len(x)
##    arlen = nprim * (nprim + 1) // 2
##    f1x = np.empty(arlen, dtype=np.float64)
##    f1y = np.empty(arlen, dtype=np.float64)
##    f1z = np.empty(arlen, dtype=np.float64)
##    f1N = np.empty(arlen, dtype=np.float64)
##    f1a = np.empty(arlen, dtype=np.float64)
##    f1l = np.empty(arlen, dtype=np.int64)
##    f1m = np.empty(arlen, dtype=np.int64)
##    f1n = np.empty(arlen, dtype=np.int64)
##    f2x = np.empty(arlen, dtype=np.float64)
##    f2y = np.empty(arlen, dtype=np.float64)
##    f2z = np.empty(arlen, dtype=np.float64)
##    f2N = np.empty(arlen, dtype=np.float64)
##    f2a = np.empty(arlen, dtype=np.float64)
##    f2l = np.empty(arlen, dtype=np.int64)
##    f2m = np.empty(arlen, dtype=np.int64)
##    f2n = np.empty(arlen, dtype=np.int64)
##    chi1 = np.empty(arlen, dtype=np.int64)
##    chi2 = np.empty(arlen, dtype=np.int64)
##    cnt = 0
##    for i in range(nprim):
##        for j in range(i + 1):
##            f1x[cnt] = x[i]
##            f2x[cnt] = x[j]
##            f1y[cnt] = y[i]
##            f2y[cnt] = y[j]
##            f1z[cnt] = z[i]
##            f2z[cnt] = z[j]
##            f1N[cnt] = N[i]
##            f2N[cnt] = N[j]
##            f1a[cnt] = alpha[i]
##            f2a[cnt] = alpha[j]
##            f1l[cnt] = l[i]
##            f2l[cnt] = l[j]
##            f1m[cnt] = m[i]
##            f2m[cnt] = m[j]
##            f1n[cnt] = n[i]
##            f2n[cnt] = n[j]
##            chi1[cnt] = i
##            chi2[cnt] = j
##            cnt += 1
##    overlap = _overlap(f1x, f2x, f1y, f2y, f1z, f2z, f1l, f2l,
##                       f1m, f2m, f1n, f2n, f1N, f2N, f1a, f2a)
##    return chi1, chi2, overlap
#### -*- coding: utf-8 -*-
###'''
###Basis Function Manipulation
###################################
###Functions for managing and manipulating basis set data.
###Many of the ordering schemes used in computational codes can be
###generated programmatically with the right numerical function.
###This is preferred to an explicit parsing and storage of a given
###basis set ordering scheme.
###'''
###import sympy
###import numpy as np
###from exatomic._config import config
###from collections import OrderedDict
###
###x, y, z = sympy.symbols('x y z')
###
###lorder = ['s', 'p', 'd', 'f', 'g', 'h', 'i', 'k', 'l', 'm']
###lmap = {'s': 0, 'p': 1, 'd': 2, 'f': 3, 'g': 4, 'h': 5, 'i': 6, 'k': 7, 'l': 8,
###        'm': 9, 'px': 1, 'py': 1, 'pz': 1}
###rlmap = {value: key for key, value in lmap.items() if len(key) == 1}
###spher_ml_count = {'s': 1, 'p': 3, 'd': 5, 'f': 7, 'g': 9, 'h': 11, 'i': 13, 'k': 15,
###                  'l': 17, 'm': 19}
###spher_lml_count = {lorder.index(key): value for key, value in spher_ml_count.items()}
###cart_ml_count = {'s': 1, 'p': 3, 'd': 6, 'f': 10, 'g': 15, 'h': 21, 'i': 28}
###cart_lml_count = {lorder.index(key): value for key, value in cart_ml_count.items()}
###
###enum_cartesian = {0: [[0, 0, 0]],
###                  1: [[1, 0, 0], [0, 1, 0], [0, 0, 1]],
###                  2: [[2, 0, 0], [1, 1, 0], [1, 0, 1],
###                      [0, 2, 0], [0, 1, 1], [0, 0, 2]],
###                  3: [[3, 0, 0], [2, 1, 0], [2, 0, 1],
###                      [1, 2, 0], [1, 1, 1], [1, 0, 2],
###                      [0, 3, 0], [0, 2, 1], [0, 1, 2], [0, 0, 3]],
###                  4: [[4, 0, 0], [3, 1, 0], [3, 0, 1], [2, 2, 0], [2, 1, 1],
###                      [2, 0, 2], [1, 3, 0], [1, 2, 1], [1, 1, 2], [1, 0, 3],
###                      [0, 4, 0], [0, 3, 1], [0, 2, 2], [0, 1, 3], [0, 0, 4]],
###                  5: [[5, 0, 0], [4, 1, 0], [4, 0, 1], [3, 2, 0], [3, 1, 1],
###                      [3, 0, 2], [2, 3, 0], [2, 2, 1], [2, 1, 2], [2, 0, 3],
###                      [1, 4, 0], [1, 3, 1], [1, 2, 2], [1, 1, 3], [1, 0, 4],
###                      [0, 5, 0], [0, 4, 1], [0, 3, 2], [0, 2, 3], [0, 1, 4],
###                      [0, 0, 5]]}
###
###
###def solid_harmonics(l_max):
###    print("algorithms.basis.solid_harmonics")
###
###    def _top_sh(lcur, sp, sm):
###        lpre = lcur - 1
###        kr = 1 if lpre == 0 else 0
###        return (np.sqrt(2 ** kr * (2 * lpre + 1) / (2 * lpre + 2)) *
###                (x * sp - (1 - kr) * y * sm))
###
###    def _mid_sh(lcur, m, sm, smm):
###        lpre = lcur - 1
###        return (((2 * lpre + 1) * z * sm - np.sqrt((lpre + m) *
###                (lpre - m)) * (x*x + y*y + z*z) * smm) /
###                (np.sqrt((lpre + m + 1) * (lpre - m + 1))))
###
###    def _bot_sh(lcur, sp, sm):
###        lpre = lcur - 1
###        kr = 1 if lpre == 0 else 0
###        return (np.sqrt(2 ** kr * (2 * lpre + 1) / (2 * lpre + 2)) *
###                (y * sp + (1 - kr) * x * sm))
###
###    sh = OrderedDict()
###    sh[(0, 0)] = 1
###    for l in range(1, l_max + 1):
###        lpre = l - 1
###        ml_all = list(range(-l, l + 1))
###        sh[(l, ml_all[0])] = _bot_sh(l, sh[(lpre,lpre)], sh[(lpre,-(lpre))])
###        for ml in ml_all[1:-1]:
###            try:
###                sh[(l, ml)] = _mid_sh(l, ml, sh[(lpre,ml)], sh[(lpre-1,ml)])
###            except KeyError:
###                sh[(l, ml)] = _mid_sh(l, ml, sh[(lpre,ml)], sh[(lpre,ml)])
###        sh[(l, ml_all[-1])] = _top_sh(l, sh[(lpre,lpre)], sh[(lpre,-(lpre))])
###    return sh
###
###
###def car2sph_transform_matrices(sh, l_tot):
###    '''
###    Generates cartesian to spherical transformation matrices as an ordered dict
###    with key corresponding to l value.
###
###    Args
###        sh (OrderedDict): the result of solid_harmonics(l_tot)
###    '''
###    print("algorithms.basis.car2sph_transform_matrices")
###    s = [1]
###    p = [y, z, x]
###    d = [x*x, x*y, x*z, y*y, y*z, z*z]
###    f = [x*x*x, x*x*y, x*x*z, x*y*y, x*y*z, x*z*z, y*y*y, y*y*z, y*z*z, z*z*z]
###    g = [x*x*x*x, x*x*x*y, x*x*x*z, x*x*y*y, x*x*y*z,
###         x*x*z*z, x*y*y*y, x*y*y*z, x*y*z*z, x*z*z*z,
###         y*y*y*y, y*y*y*z, y*y*z*z, y*z*z*z, z*z*z*z]
###    h = [x*x*x*x*x, x*x*x*x*y, x*x*x*x*z, x*x*x*y*y, x*x*x*y*z, x*x*x*z*z, x*x*y*y*y,
###         x*x*y*y*z, x*x*y*z*z, x*x*z*z*z, x*y*y*y*y, x*y*y*y*z, x*y*y*z*z, x*y*z*z*z,
###         x*z*z*z*z, y*y*y*y*y, y*y*y*y*z, y*y*y*z*z, y*y*z*z*z, y*z*z*z*z, z*z*z*z*z]
###    ltopow = {0: s, 1: p, 2: d, 3: f, 4: g, 5: h}
###    transdims = {0: (1, 1), 1: (3, 3), 2: (5, 6),
###                 3: (7, 10), 4: (9, 15), 5: (11, 21)}
###    ndict = OrderedDict()
###    for lcur in range(l_tot + 1):
###        ndict[lcur] = np.zeros(transdims[lcur])
###        for ml in range(-lcur, lcur + 1):
###            moff = lcur + ml
###            expr = sh[(lcur, ml)]
###            powers = ltopow[lcur]
###            try:
###                nexpr = expr.as_coeff_Mul()
###            except AttributeError:
###                ndict[lcur][moff,0] = expr
###                continue
###            for i, power in enumerate(powers):
###                if float(nexpr[0]).is_integer():
###                    ndict[lcur][moff, i] = sympy.expand(nexpr[1]).coeff(power, 1)
###                else:
###                    if power == nexpr[1]:
###                        ndict[lcur][moff, powers.index(power)] = nexpr[0]
###    return ndict
###
###def fac(n):
###    print("algorithms.basis.fac")
###    if n < 0: return 0
###    if n == 0: return 1
###    ns = np.empty((n), dtype=np.int64)
###    for i in enumerate(ns):
###        ns[i[0]] = n
###        n -= 1
###    return np.prod(ns)
###
###
###def fac2(n):
###    print("algorithms.basis.fac2")
###    if n < -1: return 0
###    if n < 2: return 1
###    ns = np.empty((n//2,), dtype=np.int64)
###    for i in enumerate(ns):
###        ns[i[0]] = n
###        n -= 2
###    return np.prod(ns)
###
###def normalize(alpha, L):
###    print("algorithms.basis.normalize")
###    prefac = (2 / np.pi) ** (0.75)
###    numer = 2 ** (L) * alpha ** ((L + 1.5) / 2)
###    denom = (fac2(2 * L - 1)) ** (0.5)
###    return prefac * numer / denom
###
###def sto_normalize(alpha, n):
###    print("algorithms.basis.normalize")
###    return (2 * alpha) ** n * ((2 * alpha) / fac(2 * n)) ** 0.5
###
###def _vec_fac(n):
###    return fac(n)
###
###def _vec_fac2(n):
###    return fac2(n)
###
###def _vec_normalize(alpha, L):
###    return normalize(alpha, L)
###
###def _vec_sto_normalize(alpha, n):
###    return sto_normalize(alpha, n)
###
###def _ovl_indices(nbas, nel):
###    chis = np.empty((nel, 2), dtype=np.int64)
###    cnt = 0
###    for i in range(nbas):
###        for j in range(i + 1):
###            chis[cnt, 0] = i
###            chis[cnt, 1] = j
###    return chis
###
###
###def _overlap(x1, x2, y1, y2, z1, z2, l1, l2, m1, m2, n1, n2, N1, N2, alpha1, alpha2):
###    '''
###    Pardon the Fortran style that follows. This was translated from the snafu
###    electronic structure software package.
###    '''
###    s12 = 0.
###    tol = 1e-8
###    abx = x1 - x2
###    aby = y1 - y2
###    abz = z1 - z2
###    ab2 = abx * abx + aby * aby + abz * abz
###    if ab2 < tol:
###        ll = l1 + l2
###        mm = m1 + m2
###        nn = n1 + n2
###        if ll % 2 != 0 or mm % 2 != 0 or nn % 2 != 0:
###            return s12
###        ll2 = ll // 2
###        mm2 = mm // 2
###        nn2 = nn // 2
###        ltot = ll2 + mm2 + nn2
###        numer = np.pi ** (1.5) * fac2(ll - 1) * fac2(mm - 1) * fac2(nn - 1)
###        denom = (2 ** ltot) * (alpha1 + alpha2) ** (ltot + 1.5)
###        s12 = N1 * N2 * numer / denom
###        return s12
###    gamma = alpha1 + alpha2
###    xp = (alpha1 * x1 + alpha2 * x2) / gamma
###    yp = (alpha1 * y1 + alpha2 * y2) / gamma
###    zp = (alpha1 * z1 + alpha2 * z2) / gamma
###    px1 = xp - x1
###    py1 = yp - y1
###    pz1 = zp - z1
###    px2 = xp - x2
###    py2 = yp - y2
###    pz2 = zp - z2
###    pg12 = np.sqrt(np.pi / gamma)
###    xix = 0
###    yiy = 0
###    ziz = 0
###    ltot = l1 + l2
###    mtot = m1 + m2
###    ntot = n1 + n2
###    if ltot == 0:
###        xix = pg12
###    else:
###        iii = (ltot - 1) // 2 if ltot % 2 != 0 else ltot // 2
###        for i in range(iii):
###            k = 2 * i
###            prod = pg12 * fac2(k - 1) / ((2 * gamma) ** i)
###            qlow = max(-k, (k - 2 * l2))
###            qhigh = min(k, (2 * l1 - k))
###            fk = 0
###            for q in range(qlow, qhigh, 2):
###                j = (k + q) // 2
###                k = (k - q) // 2
###                newt1 = fac(l1) / fac(j) / fac(l1 - j)
###                newt2 = fac(l2) / fac(k) / fac(l2 - k)
###                fk += newt1 * newt2 * (px1 ** (l1 - j)) * (px2 ** (l2 - k))
###            xix += prod * fk
###    if mtot == 0:
###        yiy = pg12
###    else:
###        iii = (mtot - 1) // 2 if mtot % 2 != 0 else mtot // 2
###        for i in range(iii):
###            k = 2 * i
###            prod = pg12 * fac2(k - 1) / ((2 * gamma) ** i)
###            qlow = max(-k, (k - 2 * m2))
###            qhigh = min(k, (2 * m1 - k))
###            fk = 0
###            for q in range(qlow, qhigh, 2):
###                j = (k + q) // 2
###                k = (k - q) // 2
###                newt1 = fac(m1) / fac(j) / fac(m1 - j)
###                newt2 = fac(m2) / fac(k) / fac(m2 - k)
###                fk += newt1 * newt2 * (py1 ** (m1 - j)) * (py2 ** (m2 - k))
###            yiy += prod * fk
###    if ntot == 0:
###        ziz = pg12
###    else:
###        iii = (ntot - 1) // 2 if ntot % 2 != 0 else ntot // 2
###        for i in range(iii):
###            k = 2 * i
###            prod = pg12 * fac2(k - 1) / ((2 * gamma) ** i)
###            qlow = max(-k, (k - 2 * n2))
###            qhigh = min(k, (2 * n1 - k))
###            fk = 0
###            for q in range(qlow, qhigh, 2):
###                j = (k + q) // 2
###                k = (k - q) // 2
###                newt1 = fac(n1) / fac(j) / fac(n1 - j)
###                newt2 = fac(n2) / fac(k) / fac(n2 - k)
###                fk += newt1 * newt2 * (pz1 ** (n1 - j)) * (pz2 ** (n2 - k))
###            ziz += prod * fk
###    exponent = alpha1 * alpha2 * ab2 / gamma
###    s12 = N1 * N2 * np.exp(-exponent) * xix * yiy * ziz
###    return s12
###
###
###def _wrap_overlap(x, y, z, l, m, n, N, alpha):
###    nprim = len(x)
###    arlen = nprim * (nprim + 1) // 2
###    f1x = np.empty(arlen, dtype=np.float64)
###    f1y = np.empty(arlen, dtype=np.float64)
###    f1z = np.empty(arlen, dtype=np.float64)
###    f1N = np.empty(arlen, dtype=np.float64)
###    f1a = np.empty(arlen, dtype=np.float64)
###    f1l = np.empty(arlen, dtype=np.int64)
###    f1m = np.empty(arlen, dtype=np.int64)
###    f1n = np.empty(arlen, dtype=np.int64)
###    f2x = np.empty(arlen, dtype=np.float64)
###    f2y = np.empty(arlen, dtype=np.float64)
###    f2z = np.empty(arlen, dtype=np.float64)
###    f2N = np.empty(arlen, dtype=np.float64)
###    f2a = np.empty(arlen, dtype=np.float64)
###    f2l = np.empty(arlen, dtype=np.int64)
###    f2m = np.empty(arlen, dtype=np.int64)
###    f2n = np.empty(arlen, dtype=np.int64)
###    chi1 = np.empty(arlen, dtype=np.int64)
###    chi2 = np.empty(arlen, dtype=np.int64)
###    cnt = 0
###    for i in range(nprim):
###        for j in range(i + 1):
###            f1x[cnt] = x[i]
###            f2x[cnt] = x[j]
###            f1y[cnt] = y[i]
###            f2y[cnt] = y[j]
###            f1z[cnt] = z[i]
###            f2z[cnt] = z[j]
###            f1N[cnt] = N[i]
###            f2N[cnt] = N[j]
###            f1a[cnt] = alpha[i]
###            f2a[cnt] = alpha[j]
###            f1l[cnt] = l[i]
###            f2l[cnt] = l[j]
###            f1m[cnt] = m[i]
###            f2m[cnt] = m[j]
###            f1n[cnt] = n[i]
###            f2n[cnt] = n[j]
###            chi1[cnt] = i
###            chi2[cnt] = j
###            cnt += 1
###    overlap = _overlap(f1x, f2x, f1y, f2y, f1z, f2z, f1l, f2l,
###                       f1m, f2m, f1n, f2n, f1N, f2N, f1a, f2a)
###    return chi1, chi2, overlap
###
###
###if config['dynamic']['numba'] == 'true':
###    from numba import jit, vectorize
###    fac = jit(nopython=True)(fac)
###    fac2 = jit(nopython=True)(fac2)
###    normalize = jit(nopython=True)(normalize)
###    sto_normalize = jit(nopython=True)(sto_normalize)
###    _ovl_indices = jit(nopython=True)(_ovl_indices)
###    _vec_fac = vectorize(['int64(int64)'])(_vec_fac)
###    _vec_fac2 = vectorize(['int64(int64)'])(_vec_fac2)
###    _vec_normalize = vectorize(['float64(float64,int64)'])(_vec_normalize)
###    _vec_sto_normalize = vectorize(['float64(float64,int64)'])(_vec_sto_normalize)
###    _overlap = vectorize(['float64(float64,float64,float64,float64,float64,float64,int64, \
###                          int64,int64,int64,int64,int64,float64,float64,float64,float64)'])(_overlap)
###    _wrap_overlap = jit()(_wrap_overlap)
#=======
## -*- coding: utf-8 -*-
#'''
#Basis Function Manipulation
#################################
#Functions for managing and manipulating basis set data.
#Many of the ordering schemes used in computational codes can be
#generated programmatically with the right numerical function.
#This is preferred to an explicit parsing and storage of a given
#basis set ordering scheme.
#'''
#import re
#import sympy
#import numpy as np
#from sympy import Add, Mul
#from exatomic._config import config
#from collections import OrderedDict
#from numba import jit, vectorize
#
#x, y, z = sympy.symbols('x y z')
#
#lorder = ['s', 'p', 'd', 'f', 'g', 'h', 'i', 'k', 'l', 'm']
#lmap = {'s': 0, 'p': 1, 'd': 2, 'f': 3, 'g': 4, 'h': 5, 'i': 6, 'k': 7, 'l': 8,
#        'm': 9, 'px': 1, 'py': 1, 'pz': 1}
#rlmap = {value: key for key, value in lmap.items() if len(key) == 1}
#spher_ml_count = {'s': 1, 'p': 3, 'd': 5, 'f': 7, 'g': 9, 'h': 11, 'i': 13, 'k': 15,
#                  'l': 17, 'm': 19}
#spher_lml_count = {lorder.index(key): value for key, value in spher_ml_count.items()}
#cart_ml_count = {'s': 1, 'p': 3, 'd': 6, 'f': 10, 'g': 15, 'h': 21, 'i': 28}
#cart_lml_count = {lorder.index(key): value for key, value in cart_ml_count.items()}
#
#enum_cartesian = {0: [[0, 0, 0]],
#                  1: [[1, 0, 0], [0, 1, 0], [0, 0, 1]],
#                  2: [[2, 0, 0], [1, 1, 0], [1, 0, 1],
#                      [0, 2, 0], [0, 1, 1], [0, 0, 2]],
#                  3: [[3, 0, 0], [2, 1, 0], [2, 0, 1],
#                      [1, 2, 0], [1, 1, 1], [1, 0, 2],
#                      [0, 3, 0], [0, 2, 1], [0, 1, 2], [0, 0, 3]],
#                  4: [[4, 0, 0], [3, 1, 0], [3, 0, 1], [2, 2, 0], [2, 1, 1],
#                      [2, 0, 2], [1, 3, 0], [1, 2, 1], [1, 1, 2], [1, 0, 3],
#                      [0, 4, 0], [0, 3, 1], [0, 2, 2], [0, 1, 3], [0, 0, 4]],
#                  5: [[5, 0, 0], [4, 1, 0], [4, 0, 1], [3, 2, 0], [3, 1, 1],
#                      [3, 0, 2], [2, 3, 0], [2, 2, 1], [2, 1, 2], [2, 0, 3],
#                      [1, 4, 0], [1, 3, 1], [1, 2, 2], [1, 1, 3], [1, 0, 4],
#                      [0, 5, 0], [0, 4, 1], [0, 3, 2], [0, 2, 3], [0, 1, 4],
#                      [0, 0, 5]]}
#
#gaussian_cartesian = enum_cartesian.copy()
#gaussian_cartesian[2] = [[2, 0, 0], [0, 2, 0], [0, 0, 2],
#                         [1, 1, 0], [1, 0, 1], [0, 1, 1]]
#
#
#def solid_harmonics(l_max):
#
#    def _top_sh(lcur, sp, sm):
#        lpre = lcur - 1
#        kr = 1 if lpre == 0 else 0
#        return (np.sqrt(2 ** kr * (2 * lpre + 1) / (2 * lpre + 2)) *
#                (x * sp - (1 - kr) * y * sm))
#
#    def _mid_sh(lcur, m, sm, smm):
#        lpre = lcur - 1
#        return (((2 * lpre + 1) * z * sm - np.sqrt((lpre + m) *
#                (lpre - m)) * (x*x + y*y + z*z) * smm) /
#                (np.sqrt((lpre + m + 1) * (lpre - m + 1))))
#
#    def _bot_sh(lcur, sp, sm):
#        lpre = lcur - 1
#        kr = 1 if lpre == 0 else 0
#        return (np.sqrt(2 ** kr * (2 * lpre + 1) / (2 * lpre + 2)) *
#                (y * sp + (1 - kr) * x * sm))
#
#    sh = OrderedDict()
#    sh[(0, 0)] = 1
#    for l in range(1, l_max + 1):
#        lpre = l - 1
#        ml_all = list(range(-l, l + 1))
#        sh[(l, ml_all[0])] = _bot_sh(l, sh[(lpre,lpre)], sh[(lpre,-(lpre))])
#        for ml in ml_all[1:-1]:
#            try:
#                sh[(l, ml)] = _mid_sh(l, ml, sh[(lpre,ml)], sh[(lpre-1,ml)])
#            except KeyError:
#                sh[(l, ml)] = _mid_sh(l, ml, sh[(lpre,ml)], sh[(lpre,ml)])
#        sh[(l, ml_all[-1])] = _top_sh(l, sh[(lpre,lpre)], sh[(lpre,-(lpre))])
#    return sh
#
#
#def clean_sh(sh):
#    """Turns symbolic solid harmonic functions into string representations
#    to be using in generating basis functions.
#
#    Args
#        sh (OrderedDict): Output from exatomic.algorithms.basis.solid_harmonics
#
#    Returns
#        clean (OrderedDict): cleaned strings
#    """
#    _replace = {'x': '{x}', 'y': '{y}', 'z': '{z}', ' - ': ' -'}
#    _repatrn = re.compile('|'.join(_replace.keys()))
#    clean = OrderedDict()
#    for key, sym in sh.items():
#        if isinstance(sym, (Mul, Add)):
#            string = str(sym.expand()).replace(' + ', ' ')#.replace(' - ', ' -')
#            string = _repatrn.sub(lambda x: _replace[x.group(0)], string)
#            clean[key] = [pre + '*' for pre in string.split()]
#        else: clean[key] = ['']
#    return clean
#
#
#def car2sph(sh, cart):
#    '''
#    Turns symbolic solid harmonic functions into a dictionary of
#    arrays containing cartesian to spherical transformation matrices.
#
#    Args
#        sh (OrderedDict): the result of solid_harmonics(l_tot)
#        cart (dict): dictionary of l, cartesian l, m, n ordering
#    '''
#    keys, conv = {}, {}
#    prevL, mscnt = 0, 0
#    for L in cart:
#        for idx, (l, m, n) in enumerate(cart[L]):
#            key = ''
#            if l: key += 'x'
#            if l > 1: key += str(l)
#            if m: key += 'y'
#            if m > 1: key += str(m)
#            if n: key += 'z'
#            if n > 1: key += str(n)
#            keys[key] = idx
#    # TODO: six compatibility
#    for key, sym in sh.items():
#        L = key[0]
#        mscnt = mscnt if prevL == L else 0
#        conv.setdefault(L, np.zeros((cart_lml_count[L],
#                                     spher_lml_count[L]),
#                                     dtype=np.float64))
#        if isinstance(sym, (Mul, Add)):
#            string = (str(sym.expand())
#                      .replace(' + ', ' ')
#                      .replace(' - ', ' -'))
#            for chnk in string.split():
#                pre, exp = chnk.split('*', 1)
#                if L == 1: conv[L] = np.array(cart[L])
#                else: conv[L][keys[exp.replace('*', '')], mscnt] = float(pre)
#        prevL = L
#        mscnt += 1
#    conv[0] = np.array([[1]])
#    return conv
#
#
#
#@jit(nopython=True, cache=True)
#def _fac(n,v): return _fac(n-1, n*v) if n else v
#
#@jit(nopython=True, cache=True)
#def fac(n): return _fac(n, 1)
#
#@jit(nopython=True, cache=True)
#def _fac2(n,v): return _fac2(n-2, n*v) if n > 0 else v
#
#@jit(nopython=True, cache=True)
#def fac2(n):
#    if n < -1: return 0
#    if n < 2: return 1
#    return _fac2(n, 1)
#
#@jit(nopython=True, cache=True)
#def normalize(alpha, L):
#    prefac = (2 / np.pi) ** (0.75)
#    numer = 2 ** (L) * alpha ** ((L + 1.5) / 2)
#    denom = (fac2(2 * L - 1)) ** (0.5)
#    return prefac * numer / denom
#
#@jit(nopython=True, cache=True)
#def prim_normalize(alpha, l, m, n):
#    L = l + m + n
#    prefac = (2 / np.pi) ** (0.75)
#    numer = 2 ** (L) * alpha ** ((L + 1.5) / 2)
#    denom = (fac2(2*l - 1) * fac2(2*m - 1) * fac2(2*n - 1)) ** (0.5)
#    return prefac * numer / denom
#
#
#@jit(nopython=True, cache=True)
#def sto_normalize(alpha, n):
#    return (2 * alpha) ** n * ((2 * alpha) / fac(2 * n)) ** 0.5
#
#@vectorize(['int64(int64)'])
#def _vec_fac(n):
#    return fac(n)
#
#@vectorize(['int64(int64)'])
#def _vec_fac2(n):
#    return fac2(n)
#
#@vectorize(['float64(float64,int64)'])
#def _vec_normalize(alpha, L):
#    return normalize(alpha, L)
#
#@vectorize(['float64(float64,int64,int64,int64)'])
#def _vec_prim_normalize(alpha, l, m, n):
#    return prim_normalize(alpha, l, m, n)
#
#@vectorize(['float64(float64,int64)'])
#def _vec_sto_normalize(alpha, n):
#    return sto_normalize(alpha, n)
#
#### Is this necessary?
#@jit(nopython=True, cache=True)
#def _ovl_indices(nbas, nel):
#    chis = np.empty((nel, 2), dtype=np.int64)
#    cnt = 0
#    for i in range(nbas):
#        for j in range(i + 1):
#            chis[cnt, 0] = i
#            chis[cnt, 1] = j
#            cnt += 1
#    return chis
#
#
#@jit(nopython=True, cache=True)
#def _nin(o1, o2, po1, po2, gamma, pg12):
#    otot = o1 + o2
#    if not otot: return pg12
#    oio = 0.
#    ii = ((otot - 1) // 2 + 1) if (otot % 2) else (otot // 2 + 1)
#    for i in range(ii):
#        k = 2 * i
#        prod = pg12 * fac2(k - 1) / ((2 * gamma) ** i)
#        qlo = max(-k, (k - 2 * o2))
#        qhi = min( k, (2 * o1 - k)) + 1
#        fk = 0.
#        for q in range(qlo, qhi, 2):
#            xx = (k + q) // 2
#            zz = (k - q) // 2
#            newt1 = fac(o1) / fac(xx) / fac(o1 - xx)
#            newt2 = fac(o2) / fac(zz) / fac(o2 - zz)
#            fk += newt1 * newt2 * (po1 ** (o1 - xx)) * (po2 ** (o2 - zz))
#        oio += prod * fk
#    return oio
#
#@jit(nopython=True, cache=True)
#def _overlap(x1, x2, y1, y2, z1, z2, N1, N2,
#             a1, a2, l1, l2, m1, m2, n1, n2):
#    '''Compute the primitive overlap between two gaussians.'''
#    ab2 = (x1 - x2) ** 2 + (y1 - y2) ** 2 + (z1 - z2) ** 2
#    if ab2 < 1e-8:
#        ll = l1 + l2
#        mm = m1 + m2
#        nn = n1 + n2
#        if ll % 2 or mm % 2 or nn % 2: return 0.
#        ltot = ll // 2 + mm // 2 + nn // 2
#        numer = np.pi ** (1.5) * fac2(ll - 1) * fac2(mm - 1) * fac2(nn - 1)
#        denom = (2 ** ltot) * (a1 + a2) ** (ltot + 1.5)
#        return N1 * N2 * numer / denom
#    gamma = a1 + a2
#    exp = a1 * a2 * ab2 / gamma
#    pg12 = np.sqrt(np.pi / gamma)
#    xp = (a1 * x1 + a2 * x2) / gamma
#    yp = (a1 * y1 + a2 * y2) / gamma
#    zp = (a1 * z1 + a2 * z2) / gamma
#    xix = _nin(l1, l2, xp - x1, xp - x2, gamma, pg12)
#    yiy = _nin(m1, m2, yp - y1, yp - y2, gamma, pg12)
#    ziz = _nin(n1, n2, zp - z1, zp - z2, gamma, pg12)
#    return N1 * N2 * np.exp(-exp) * xix * yiy * ziz
#
#
#@jit(nopython=True, cache=True)
#def _wrap_overlap(x, y, z, l, m, n, N, alpha):
#    nprim, cnt = len(x), 0
#    arlen = nprim * (nprim + 1) // 2
#    chi0 = np.empty(arlen, dtype=np.int64)
#    chi1 = np.empty(arlen, dtype=np.int64)
#    ovl = np.empty(arlen, dtype=np.float64)
#    for i in range(nprim):
#        for j in range(i + 1):
#            chi0[cnt] = i
#            chi1[cnt] = j
#            ovl[cnt] = _overlap(x[i], x[j], y[i], y[j], z[i], z[j],
#                                N[i], N[j], alpha[i], alpha[j],
#                                l[i], l[j], m[i], m[j], n[i], n[j])
#            cnt += 1
#    return chi0, chi1, ovl
#>>>>>>> 811f6aaae1e1aef968c27a34842d5ad9e7267217
=======
# -*- coding: utf-8 -*-
'''
Basis Function Manipulation
################################
Functions for managing and manipulating basis set data.
Many of the ordering schemes used in computational codes can be
generated programmatically with the right numerical function.
This is preferred to an explicit parsing and storage of a given
basis set ordering scheme.
'''
import re
import sympy
import numpy as np
from sympy import Add, Mul
from collections import OrderedDict
from numba import jit, vectorize


x, y, z = sympy.symbols('x y z')
lorder = ['s', 'p', 'd', 'f', 'g', 'h', 'i', 'k', 'l', 'm']
lmap = {'s': 0, 'p': 1, 'd': 2, 'f': 3, 'g': 4, 'h': 5, 'i': 6, 'k': 7, 'l': 8,
        'm': 9, 'px': 1, 'py': 1, 'pz': 1}
rlmap = {value: key for key, value in lmap.items() if len(key) == 1}
spher_ml_count = {'s': 1, 'p': 3, 'd': 5, 'f': 7, 'g': 9, 'h': 11, 'i': 13, 'k': 15,
                  'l': 17, 'm': 19}
spher_lml_count = {lorder.index(key): value for key, value in spher_ml_count.items()}
cart_ml_count = {'s': 1, 'p': 3, 'd': 6, 'f': 10, 'g': 15, 'h': 21, 'i': 28}
cart_lml_count = {lorder.index(key): value for key, value in cart_ml_count.items()}
enum_cartesian = {0: [[0, 0, 0]],
                  1: [[1, 0, 0], [0, 1, 0], [0, 0, 1]],
                  2: [[2, 0, 0], [1, 1, 0], [1, 0, 1],
                      [0, 2, 0], [0, 1, 1], [0, 0, 2]],
                  3: [[3, 0, 0], [2, 1, 0], [2, 0, 1],
                      [1, 2, 0], [1, 1, 1], [1, 0, 2],
                      [0, 3, 0], [0, 2, 1], [0, 1, 2], [0, 0, 3]],
                  4: [[4, 0, 0], [3, 1, 0], [3, 0, 1], [2, 2, 0], [2, 1, 1],
                      [2, 0, 2], [1, 3, 0], [1, 2, 1], [1, 1, 2], [1, 0, 3],
                      [0, 4, 0], [0, 3, 1], [0, 2, 2], [0, 1, 3], [0, 0, 4]],
                  5: [[5, 0, 0], [4, 1, 0], [4, 0, 1], [3, 2, 0], [3, 1, 1],
                      [3, 0, 2], [2, 3, 0], [2, 2, 1], [2, 1, 2], [2, 0, 3],
                      [1, 4, 0], [1, 3, 1], [1, 2, 2], [1, 1, 3], [1, 0, 4],
                      [0, 5, 0], [0, 4, 1], [0, 3, 2], [0, 2, 3], [0, 1, 4],
                      [0, 0, 5]]}
gaussian_cartesian = enum_cartesian.copy()
gaussian_cartesian[2] = [[2, 0, 0], [0, 2, 0], [0, 0, 2],
                         [1, 1, 0], [1, 0, 1], [0, 1, 1]]


def solid_harmonics(l_max):

    def _top_sh(lcur, sp, sm):
        lpre = lcur - 1
        kr = 1 if lpre == 0 else 0
        return (np.sqrt(2 ** kr * (2 * lpre + 1) / (2 * lpre + 2)) *
                (x * sp - (1 - kr) * y * sm))

    def _mid_sh(lcur, m, sm, smm):
        lpre = lcur - 1
        return (((2 * lpre + 1) * z * sm - np.sqrt((lpre + m) *
                (lpre - m)) * (x*x + y*y + z*z) * smm) /
                (np.sqrt((lpre + m + 1) * (lpre - m + 1))))

    def _bot_sh(lcur, sp, sm):
        lpre = lcur - 1
        kr = 1 if lpre == 0 else 0
        return (np.sqrt(2 ** kr * (2 * lpre + 1) / (2 * lpre + 2)) *
                (y * sp + (1 - kr) * x * sm))

    sh = OrderedDict()
    sh[(0, 0)] = 1
    for l in range(1, l_max + 1):
        lpre = l - 1
        ml_all = list(range(-l, l + 1))
        sh[(l, ml_all[0])] = _bot_sh(l, sh[(lpre,lpre)], sh[(lpre,-(lpre))])
        for ml in ml_all[1:-1]:
            try:
                sh[(l, ml)] = _mid_sh(l, ml, sh[(lpre,ml)], sh[(lpre-1,ml)])
            except KeyError:
                sh[(l, ml)] = _mid_sh(l, ml, sh[(lpre,ml)], sh[(lpre,ml)])
        sh[(l, ml_all[-1])] = _top_sh(l, sh[(lpre,lpre)], sh[(lpre,-(lpre))])
    return sh


def clean_sh(sh):
    """Turns symbolic solid harmonic functions into string representations
    to be using in generating basis functions.

    Args
        sh (OrderedDict): Output from exatomic.algorithms.basis.solid_harmonics

    Returns
        clean (OrderedDict): cleaned strings
    """
    _replace = {'x': '{x}', 'y': '{y}', 'z': '{z}', ' - ': ' -'}
    _repatrn = re.compile('|'.join(_replace.keys()))
    clean = OrderedDict()
    for key, sym in sh.items():
        if isinstance(sym, (Mul, Add)):
            string = str(sym.expand()).replace(' + ', ' ')#.replace(' - ', ' -')
            string = _repatrn.sub(lambda x: _replace[x.group(0)], string)
            clean[key] = [pre + '*' for pre in string.split()]
        else: clean[key] = ['']
    return clean


def car2sph(sh, cart):
    '''
    Turns symbolic solid harmonic functions into a dictionary of
    arrays containing cartesian to spherical transformation matrices.

    Args
        sh (OrderedDict): the result of solid_harmonics(l_tot)
        cart (dict): dictionary of l, cartesian l, m, n ordering
    '''
    keys, conv = {}, {}
    prevL, mscnt = 0, 0
    for L in cart:
        for idx, (l, m, n) in enumerate(cart[L]):
            key = ''
            if l: key += 'x'
            if l > 1: key += str(l)
            if m: key += 'y'
            if m > 1: key += str(m)
            if n: key += 'z'
            if n > 1: key += str(n)
            keys[key] = idx
    # TODO: six compatibility
    for key, sym in sh.items():
        L = key[0]
        mscnt = mscnt if prevL == L else 0
        conv.setdefault(L, np.zeros((cart_lml_count[L],
                                     spher_lml_count[L]),
                                     dtype=np.float64))
        if isinstance(sym, (Mul, Add)):
            string = (str(sym.expand())
                      .replace(' + ', ' ')
                      .replace(' - ', ' -'))
            for chnk in string.split():
                pre, exp = chnk.split('*', 1)
                if L == 1: conv[L] = np.array(cart[L])
                else: conv[L][keys[exp.replace('*', '')], mscnt] = float(pre)
        prevL = L
        mscnt += 1
    conv[0] = np.array([[1]])
    return conv



@jit(nopython=True, cache=True)
def _fac(n,v): return _fac(n-1, n*v) if n else v

@jit(nopython=True, cache=True)
def fac(n): return _fac(n, 1)

@jit(nopython=True, cache=True)
def _fac2(n,v): return _fac2(n-2, n*v) if n > 0 else v

@jit(nopython=True, cache=True)
def fac2(n):
    if n < -1: return 0
    if n < 2: return 1
    return _fac2(n, 1)

@jit(nopython=True, cache=True)
def normalize(alpha, L):
    prefac = (2 / np.pi) ** (0.75)
    numer = 2 ** (L) * alpha ** ((L + 1.5) / 2)
    denom = (fac2(2 * L - 1)) ** (0.5)
    return prefac * numer / denom

@jit(nopython=True, cache=True)
def prim_normalize(alpha, l, m, n):
    L = l + m + n
    prefac = (2 / np.pi) ** (0.75)
    numer = 2 ** (L) * alpha ** ((L + 1.5) / 2)
    denom = (fac2(2*l - 1) * fac2(2*m - 1) * fac2(2*n - 1)) ** (0.5)
    return prefac * numer / denom


@jit(nopython=True, cache=True)
def sto_normalize(alpha, n):
    return (2 * alpha) ** n * ((2 * alpha) / fac(2 * n)) ** 0.5

@vectorize(['int64(int64)'])
def _vec_fac(n):
    return fac(n)

@vectorize(['int64(int64)'])
def _vec_fac2(n):
    return fac2(n)

@vectorize(['float64(float64,int64)'])
def _vec_normalize(alpha, L):
    return normalize(alpha, L)

@vectorize(['float64(float64,int64,int64,int64)'])
def _vec_prim_normalize(alpha, l, m, n):
    return prim_normalize(alpha, l, m, n)

@vectorize(['float64(float64,int64)'])
def _vec_sto_normalize(alpha, n):
    return sto_normalize(alpha, n)

### Is this necessary?
@jit(nopython=True, cache=True)
def _ovl_indices(nbas, nel):
    chis = np.empty((nel, 2), dtype=np.int64)
    cnt = 0
    for i in range(nbas):
        for j in range(i + 1):
            chis[cnt, 0] = i
            chis[cnt, 1] = j
            cnt += 1
    return chis


@jit(nopython=True, cache=True)
def _nin(o1, o2, po1, po2, gamma, pg12):
    otot = o1 + o2
    if not otot: return pg12
    oio = 0.
    ii = ((otot - 1) // 2 + 1) if (otot % 2) else (otot // 2 + 1)
    for i in range(ii):
        k = 2 * i
        prod = pg12 * fac2(k - 1) / ((2 * gamma) ** i)
        qlo = max(-k, (k - 2 * o2))
        qhi = min( k, (2 * o1 - k)) + 1
        fk = 0.
        for q in range(qlo, qhi, 2):
            xx = (k + q) // 2
            zz = (k - q) // 2
            newt1 = fac(o1) / fac(xx) / fac(o1 - xx)
            newt2 = fac(o2) / fac(zz) / fac(o2 - zz)
            fk += newt1 * newt2 * (po1 ** (o1 - xx)) * (po2 ** (o2 - zz))
        oio += prod * fk
    return oio

@jit(nopython=True, cache=True)
def _overlap(x1, x2, y1, y2, z1, z2, N1, N2,
             a1, a2, l1, l2, m1, m2, n1, n2):
    '''Compute the primitive overlap between two gaussians.'''
    ab2 = (x1 - x2) ** 2 + (y1 - y2) ** 2 + (z1 - z2) ** 2
    if ab2 < 1e-8:
        ll = l1 + l2
        mm = m1 + m2
        nn = n1 + n2
        if ll % 2 or mm % 2 or nn % 2: return 0.
        ltot = ll // 2 + mm // 2 + nn // 2
        numer = np.pi ** (1.5) * fac2(ll - 1) * fac2(mm - 1) * fac2(nn - 1)
        denom = (2 ** ltot) * (a1 + a2) ** (ltot + 1.5)
        return N1 * N2 * numer / denom
    gamma = a1 + a2
    exp = a1 * a2 * ab2 / gamma
    pg12 = np.sqrt(np.pi / gamma)
    xp = (a1 * x1 + a2 * x2) / gamma
    yp = (a1 * y1 + a2 * y2) / gamma
    zp = (a1 * z1 + a2 * z2) / gamma
    xix = _nin(l1, l2, xp - x1, xp - x2, gamma, pg12)
    yiy = _nin(m1, m2, yp - y1, yp - y2, gamma, pg12)
    ziz = _nin(n1, n2, zp - z1, zp - z2, gamma, pg12)
    return N1 * N2 * np.exp(-exp) * xix * yiy * ziz


@jit(nopython=True, cache=True)
def _wrap_overlap(x, y, z, l, m, n, N, alpha):
    nprim, cnt = len(x), 0
    arlen = nprim * (nprim + 1) // 2
    chi0 = np.empty(arlen, dtype=np.int64)
    chi1 = np.empty(arlen, dtype=np.int64)
    ovl = np.empty(arlen, dtype=np.float64)
    for i in range(nprim):
        for j in range(i + 1):
            chi0[cnt] = i
            chi1[cnt] = j
            ovl[cnt] = _overlap(x[i], x[j], y[i], y[j], z[i], z[j],
                                N[i], N[j], alpha[i], alpha[j],
                                l[i], l[j], m[i], m[j], n[i], n[j])
            cnt += 1
    return chi0, chi1, ovl
>>>>>>> 1c37655b
<|MERGE_RESOLUTION|>--- conflicted
+++ resolved
@@ -1,1323 +1,7 @@
-<<<<<<< HEAD
-#<<<<<<< HEAD
-## -*- coding: utf-8 -*-
-#'''
-#Basis Function Manipulation
-#################################
-#Functions for managing and manipulating basis set data.
-#Many of the ordering schemes used in computational codes can be
-#generated programmatically with the right numerical function.
-#This is preferred to an explicit parsing and storage of a given
-#basis set ordering scheme.
-#'''
-#import re
-#import sympy
-#import numpy as np
-#from sympy import Add, Mul
-#from exatomic._config import config
-#from collections import OrderedDict
-#from numba import jit, vectorize
-#
-#x, y, z = sympy.symbols('x y z')
-#
-#lorder = ['s', 'p', 'd', 'f', 'g', 'h', 'i', 'k', 'l', 'm']
-#lmap = {'s': 0, 'p': 1, 'd': 2, 'f': 3, 'g': 4, 'h': 5, 'i': 6, 'k': 7, 'l': 8,
-#        'm': 9, 'px': 1, 'py': 1, 'pz': 1}
-#rlmap = {value: key for key, value in lmap.items() if len(key) == 1}
-#spher_ml_count = {'s': 1, 'p': 3, 'd': 5, 'f': 7, 'g': 9, 'h': 11, 'i': 13, 'k': 15,
-#                  'l': 17, 'm': 19}
-#spher_lml_count = {lorder.index(key): value for key, value in spher_ml_count.items()}
-#cart_ml_count = {'s': 1, 'p': 3, 'd': 6, 'f': 10, 'g': 15, 'h': 21, 'i': 28}
-#cart_lml_count = {lorder.index(key): value for key, value in cart_ml_count.items()}
-#
-#enum_cartesian = {0: [[0, 0, 0]],
-#                  1: [[1, 0, 0], [0, 1, 0], [0, 0, 1]],
-#                  2: [[2, 0, 0], [1, 1, 0], [1, 0, 1],
-#                      [0, 2, 0], [0, 1, 1], [0, 0, 2]],
-#                  3: [[3, 0, 0], [2, 1, 0], [2, 0, 1],
-#                      [1, 2, 0], [1, 1, 1], [1, 0, 2],
-#                      [0, 3, 0], [0, 2, 1], [0, 1, 2], [0, 0, 3]],
-#                  4: [[4, 0, 0], [3, 1, 0], [3, 0, 1], [2, 2, 0], [2, 1, 1],
-#                      [2, 0, 2], [1, 3, 0], [1, 2, 1], [1, 1, 2], [1, 0, 3],
-#                      [0, 4, 0], [0, 3, 1], [0, 2, 2], [0, 1, 3], [0, 0, 4]],
-#                  5: [[5, 0, 0], [4, 1, 0], [4, 0, 1], [3, 2, 0], [3, 1, 1],
-#                      [3, 0, 2], [2, 3, 0], [2, 2, 1], [2, 1, 2], [2, 0, 3],
-#                      [1, 4, 0], [1, 3, 1], [1, 2, 2], [1, 1, 3], [1, 0, 4],
-#                      [0, 5, 0], [0, 4, 1], [0, 3, 2], [0, 2, 3], [0, 1, 4],
-#                      [0, 0, 5]]}
-#
-#
-#def solid_harmonics(l_max):
-#
-#    def _top_sh(lcur, sp, sm):
-#        lpre = lcur - 1
-#        kr = 1 if lpre == 0 else 0
-#        return (np.sqrt(2 ** kr * (2 * lpre + 1) / (2 * lpre + 2)) *
-#                (x * sp - (1 - kr) * y * sm))
-#
-#    def _mid_sh(lcur, m, sm, smm):
-#        lpre = lcur - 1
-#        return (((2 * lpre + 1) * z * sm - np.sqrt((lpre + m) *
-#                (lpre - m)) * (x*x + y*y + z*z) * smm) /
-#                (np.sqrt((lpre + m + 1) * (lpre - m + 1))))
-#
-#    def _bot_sh(lcur, sp, sm):
-#        lpre = lcur - 1
-#        kr = 1 if lpre == 0 else 0
-#        return (np.sqrt(2 ** kr * (2 * lpre + 1) / (2 * lpre + 2)) *
-#                (y * sp + (1 - kr) * x * sm))
-#
-#    sh = OrderedDict()
-#    sh[(0, 0)] = 1
-#    for l in range(1, l_max + 1):
-#        lpre = l - 1
-#        ml_all = list(range(-l, l + 1))
-#        sh[(l, ml_all[0])] = _bot_sh(l, sh[(lpre,lpre)], sh[(lpre,-(lpre))])
-#        for ml in ml_all[1:-1]:
-#            try:
-#                sh[(l, ml)] = _mid_sh(l, ml, sh[(lpre,ml)], sh[(lpre-1,ml)])
-#            except KeyError:
-#                sh[(l, ml)] = _mid_sh(l, ml, sh[(lpre,ml)], sh[(lpre,ml)])
-#        sh[(l, ml_all[-1])] = _top_sh(l, sh[(lpre,lpre)], sh[(lpre,-(lpre))])
-#    return sh
-#
-#
-#def clean_sh(sh):
-#    """Turns symbolic solid harmonic functions into string representations
-#    to be using in generating basis functions.
-#
-#    Args
-#        sh (OrderedDict): Output from exatomic.algorithms.basis.solid_harmonics
-#
-#    Returns
-#        clean (OrderedDict): cleaned strings
-#    """
-#    _replace = {'x': '{x}', 'y': '{y}', 'z': '{z}', ' - ': ' -'}
-#    _repatrn = re.compile('|'.join(_replace.keys()))
-#    clean = OrderedDict()
-#    for key, sym in sh.items():
-#        if isinstance(sym, (Mul, Add)):
-#            string = str(sym.expand()).replace(' + ', ' ')#.replace(' - ', ' -')
-#            string = _repatrn.sub(lambda x: _replace[x.group(0)], string)
-#            clean[key] = [pre + '*' for pre in string.split()]
-#        else: clean[key] = ['']
-#    return clean
-#
-#
-#def car2sph_transform_matrices(sh, l_tot):
-#    '''
-#    Generates cartesian to spherical transformation matrices as an ordered dict
-#    with key corresponding to l value.
-#
-#    Args
-#        sh (OrderedDict): the result of solid_harmonics(l_tot)
-#    '''
-#    s = [1]
-#    p = [y, z, x]
-#    d = [x*x, x*y, x*z, y*y, y*z, z*z]
-#    f = [x*x*x, x*x*y, x*x*z, x*y*y, x*y*z, x*z*z, y*y*y, y*y*z, y*z*z, z*z*z]
-#    g = [x*x*x*x, x*x*x*y, x*x*x*z, x*x*y*y, x*x*y*z,
-#         x*x*z*z, x*y*y*y, x*y*y*z, x*y*z*z, x*z*z*z,
-#         y*y*y*y, y*y*y*z, y*y*z*z, y*z*z*z, z*z*z*z]
-#    h = [x*x*x*x*x, x*x*x*x*y, x*x*x*x*z, x*x*x*y*y, x*x*x*y*z, x*x*x*z*z, x*x*y*y*y,
-#         x*x*y*y*z, x*x*y*z*z, x*x*z*z*z, x*y*y*y*y, x*y*y*y*z, x*y*y*z*z, x*y*z*z*z,
-#         x*z*z*z*z, y*y*y*y*y, y*y*y*y*z, y*y*y*z*z, y*y*z*z*z, y*z*z*z*z, z*z*z*z*z]
-#    ltopow = {0: s, 1: p, 2: d, 3: f, 4: g, 5: h}
-#    transdims = {0: (1, 1), 1: (3, 3), 2: (5, 6),
-#                 3: (7, 10), 4: (9, 15), 5: (11, 21)}
-#    ndict = OrderedDict()
-#    for lcur in range(l_tot + 1):
-#        ndict[lcur] = np.zeros(transdims[lcur])
-#        for ml in range(-lcur, lcur + 1):
-#            moff = lcur + ml
-#            expr = sh[(lcur, ml)]
-#            powers = ltopow[lcur]
-#            try:
-#                nexpr = expr.as_coeff_Mul()
-#            except AttributeError:
-#                ndict[lcur][moff,0] = expr
-#                continue
-#            for i, power in enumerate(powers):
-#                if float(nexpr[0]).is_integer():
-#                    ndict[lcur][moff, i] = sympy.expand(nexpr[1]).coeff(power, 1)
-#                else:
-#                    if power == nexpr[1]:
-#                        ndict[lcur][moff, powers.index(power)] = nexpr[0]
-#    return ndict
-#
-#@jit(nopython=True, cache=True)
-#def _fac(n,v): return _fac(n-1, n*v) if n else v
-#
-#@jit(nopython=True, cache=True)
-#def fac(n): return _fac(n, 1)
-#
-#@jit(nopython=True, cache=True)
-#def _fac2(n,v): return _fac2(n-2, n*v) if n > 0 else v
-#
-#@jit(nopython=True, cache=True)
-#def fac2(n):
-#    if n < -1: return 0
-#    if n < 2: return 1
-#    return _fac2(n, 1)
-#
-#@jit(nopython=True, cache=True)
-#def normalize(alpha, L):
-#    prefac = (2 / np.pi) ** (0.75)
-#    numer = 2 ** (L) * alpha ** ((L + 1.5) / 2)
-#    denom = (fac2(2 * L - 1)) ** (0.5)
-#    return prefac * numer / denom
-#
-#@jit(nopython=True, cache=True)
-#def sto_normalize(alpha, n):
-#    return (2 * alpha) ** n * ((2 * alpha) / fac(2 * n)) ** 0.5
-#
-#@vectorize(['int64(int64)'])
-#def _vec_fac(n):
-#    return fac(n)
-#
-#@vectorize(['int64(int64)'])
-#def _vec_fac2(n):
-#    return fac2(n)
-#
-#@vectorize(['float64(float64,int64)'])
-#def _vec_normalize(alpha, L):
-#    return normalize(alpha, L)
-#
-#@vectorize(['float64(float64,int64)'])
-#def _vec_sto_normalize(alpha, n):
-#    return sto_normalize(alpha, n)
-#
-#### Is this necessary?
-#@jit(nopython=True)
-#def _ovl_indices(nbas, nel):
-#    chis = np.empty((nel, 2), dtype=np.int64)
-#    cnt = 0
-#    for i in range(nbas):
-#        for j in range(i + 1):
-#            chis[cnt, 0] = i
-#            chis[cnt, 1] = j
-#            cnt += 1
-#    return chis
-#
-#
-#@vectorize(['float64(float64,float64,float64,float64,float64,float64,int64, \
-#            int64,int64,int64,int64,int64,float64,float64,float64,float64)'])
-#def _overlap(x1, x2, y1, y2, z1, z2, l1, l2, m1, m2, n1, n2, N1, N2, alpha1, alpha2):
-#    '''
-#    Pardon the Fortran style that follows. This was translated from the snafu
-#    electronic structure software package.
-#    '''
-#    s12 = 0.
-#    tol = 1e-8
-#    abx = x1 - x2
-#    aby = y1 - y2
-#    abz = z1 - z2
-#    ab2 = abx * abx + aby * aby + abz * abz
-#    if ab2 < tol:
-#        ll = l1 + l2
-#        mm = m1 + m2
-#        nn = n1 + n2
-#        if ll % 2 != 0 or mm % 2 != 0 or nn % 2 != 0:
-#            return s12
-#        ll2 = ll // 2
-#        mm2 = mm // 2
-#        nn2 = nn // 2
-#        ltot = ll2 + mm2 + nn2
-#        numer = np.pi ** (1.5) * fac2(ll - 1) * fac2(mm - 1) * fac2(nn - 1)
-#        denom = (2 ** ltot) * (alpha1 + alpha2) ** (ltot + 1.5)
-#        s12 = N1 * N2 * numer / denom
-#        return s12
-#    gamma = alpha1 + alpha2
-#    xp = (alpha1 * x1 + alpha2 * x2) / gamma
-#    yp = (alpha1 * y1 + alpha2 * y2) / gamma
-#    zp = (alpha1 * z1 + alpha2 * z2) / gamma
-#    px1 = xp - x1
-#    py1 = yp - y1
-#    pz1 = zp - z1
-#    px2 = xp - x2
-#    py2 = yp - y2
-#    pz2 = zp - z2
-#    pg12 = np.sqrt(np.pi / gamma)
-#    xix = 0
-#    yiy = 0
-#    ziz = 0
-#    ltot = l1 + l2
-#    mtot = m1 + m2
-#    ntot = n1 + n2
-#    if ltot == 0:
-#        xix = pg12
-#    else:
-#        iii = (ltot - 1) // 2 if ltot % 2 != 0 else ltot // 2
-#        for i in range(iii):
-#            k = 2 * i
-#            prod = pg12 * fac2(k - 1) / ((2 * gamma) ** i)
-#            qlow = max(-k, (k - 2 * l2))
-#            qhigh = min(k, (2 * l1 - k))
-#            fk = 0
-#            for q in range(qlow, qhigh, 2):
-#                j = (k + q) // 2
-#                k = (k - q) // 2
-#                newt1 = fac(l1) / fac(j) / fac(l1 - j)
-#                newt2 = fac(l2) / fac(k) / fac(l2 - k)
-#                fk += newt1 * newt2 * (px1 ** (l1 - j)) * (px2 ** (l2 - k))
-#            xix += prod * fk
-#    if mtot == 0:
-#        yiy = pg12
-#    else:
-#        iii = (mtot - 1) // 2 if mtot % 2 != 0 else mtot // 2
-#        for i in range(iii):
-#            k = 2 * i
-#            prod = pg12 * fac2(k - 1) / ((2 * gamma) ** i)
-#            qlow = max(-k, (k - 2 * m2))
-#            qhigh = min(k, (2 * m1 - k))
-#            fk = 0
-#            for q in range(qlow, qhigh, 2):
-#                j = (k + q) // 2
-#                k = (k - q) // 2
-#                newt1 = fac(m1) / fac(j) / fac(m1 - j)
-#                newt2 = fac(m2) / fac(k) / fac(m2 - k)
-#                fk += newt1 * newt2 * (py1 ** (m1 - j)) * (py2 ** (m2 - k))
-#            yiy += prod * fk
-#    if ntot == 0:
-#        ziz = pg12
-#    else:
-#        iii = (ntot - 1) // 2 if ntot % 2 != 0 else ntot // 2
-#        for i in range(iii):
-#            k = 2 * i
-#            prod = pg12 * fac2(k - 1) / ((2 * gamma) ** i)
-#            qlow = max(-k, (k - 2 * n2))
-#            qhigh = min(k, (2 * n1 - k))
-#            fk = 0
-#            for q in range(qlow, qhigh, 2):
-#                j = (k + q) // 2
-#                k = (k - q) // 2
-#                newt1 = fac(n1) / fac(j) / fac(n1 - j)
-#                newt2 = fac(n2) / fac(k) / fac(n2 - k)
-#                fk += newt1 * newt2 * (pz1 ** (n1 - j)) * (pz2 ** (n2 - k))
-#            ziz += prod * fk
-#    exponent = alpha1 * alpha2 * ab2 / gamma
-#    s12 = N1 * N2 * np.exp(-exponent) * xix * yiy * ziz
-#    return s12
-#
-#
-#@jit(nopython=True)
-#def _wrap_overlap(x, y, z, l, m, n, N, alpha):
-#    nprim = len(x)
-#    arlen = nprim * (nprim + 1) // 2
-#    f1x = np.empty(arlen, dtype=np.float64)
-#    f1y = np.empty(arlen, dtype=np.float64)
-#    f1z = np.empty(arlen, dtype=np.float64)
-#    f1N = np.empty(arlen, dtype=np.float64)
-#    f1a = np.empty(arlen, dtype=np.float64)
-#    f1l = np.empty(arlen, dtype=np.int64)
-#    f1m = np.empty(arlen, dtype=np.int64)
-#    f1n = np.empty(arlen, dtype=np.int64)
-#    f2x = np.empty(arlen, dtype=np.float64)
-#    f2y = np.empty(arlen, dtype=np.float64)
-#    f2z = np.empty(arlen, dtype=np.float64)
-#    f2N = np.empty(arlen, dtype=np.float64)
-#    f2a = np.empty(arlen, dtype=np.float64)
-#    f2l = np.empty(arlen, dtype=np.int64)
-#    f2m = np.empty(arlen, dtype=np.int64)
-#    f2n = np.empty(arlen, dtype=np.int64)
-#    chi1 = np.empty(arlen, dtype=np.int64)
-#    chi2 = np.empty(arlen, dtype=np.int64)
-#    cnt = 0
-#    for i in range(nprim):
-#        for j in range(i + 1):
-#            f1x[cnt] = x[i]
-#            f2x[cnt] = x[j]
-#            f1y[cnt] = y[i]
-#            f2y[cnt] = y[j]
-#            f1z[cnt] = z[i]
-#            f2z[cnt] = z[j]
-#            f1N[cnt] = N[i]
-#            f2N[cnt] = N[j]
-#            f1a[cnt] = alpha[i]
-#            f2a[cnt] = alpha[j]
-#            f1l[cnt] = l[i]
-#            f2l[cnt] = l[j]
-#            f1m[cnt] = m[i]
-#            f2m[cnt] = m[j]
-#            f1n[cnt] = n[i]
-#            f2n[cnt] = n[j]
-#            chi1[cnt] = i
-#            chi2[cnt] = j
-#            cnt += 1
-#    overlap = _overlap(f1x, f2x, f1y, f2y, f1z, f2z, f1l, f2l,
-#                       f1m, f2m, f1n, f2n, f1N, f2N, f1a, f2a)
-#    return chi1, chi2, overlap
-#
-### -*- coding: utf-8 -*-
-##'''
-##Basis Function Manipulation
-##################################
-##Functions for managing and manipulating basis set data.
-##Many of the ordering schemes used in computational codes can be
-##generated programmatically with the right numerical function.
-##This is preferred to an explicit parsing and storage of a given
-##basis set ordering scheme.
-##'''
-##import re
-##import sympy
-##import numpy as np
-##from sympy import Add, Mul
-##from exatomic._config import config
-##from collections import OrderedDict
-##from numba import jit, vectorize
-##
-##x, y, z = sympy.symbols('x y z')
-##
-##lorder = ['s', 'p', 'd', 'f', 'g', 'h', 'i', 'k', 'l', 'm']
-##lmap = {'s': 0, 'p': 1, 'd': 2, 'f': 3, 'g': 4, 'h': 5, 'i': 6, 'k': 7, 'l': 8,
-##        'm': 9, 'px': 1, 'py': 1, 'pz': 1}
-##rlmap = {value: key for key, value in lmap.items() if len(key) == 1}
-##spher_ml_count = {'s': 1, 'p': 3, 'd': 5, 'f': 7, 'g': 9, 'h': 11, 'i': 13, 'k': 15,
-##                  'l': 17, 'm': 19}
-##spher_lml_count = {lorder.index(key): value for key, value in spher_ml_count.items()}
-##cart_ml_count = {'s': 1, 'p': 3, 'd': 6, 'f': 10, 'g': 15, 'h': 21, 'i': 28}
-##cart_lml_count = {lorder.index(key): value for key, value in cart_ml_count.items()}
-##
-##enum_cartesian = {0: [[0, 0, 0]],
-##                  1: [[1, 0, 0], [0, 1, 0], [0, 0, 1]],
-##                  2: [[2, 0, 0], [1, 1, 0], [1, 0, 1],
-##                      [0, 2, 0], [0, 1, 1], [0, 0, 2]],
-##                  3: [[3, 0, 0], [2, 1, 0], [2, 0, 1],
-##                      [1, 2, 0], [1, 1, 1], [1, 0, 2],
-##                      [0, 3, 0], [0, 2, 1], [0, 1, 2], [0, 0, 3]],
-##                  4: [[4, 0, 0], [3, 1, 0], [3, 0, 1], [2, 2, 0], [2, 1, 1],
-##                      [2, 0, 2], [1, 3, 0], [1, 2, 1], [1, 1, 2], [1, 0, 3],
-##                      [0, 4, 0], [0, 3, 1], [0, 2, 2], [0, 1, 3], [0, 0, 4]],
-##                  5: [[5, 0, 0], [4, 1, 0], [4, 0, 1], [3, 2, 0], [3, 1, 1],
-##                      [3, 0, 2], [2, 3, 0], [2, 2, 1], [2, 1, 2], [2, 0, 3],
-##                      [1, 4, 0], [1, 3, 1], [1, 2, 2], [1, 1, 3], [1, 0, 4],
-##                      [0, 5, 0], [0, 4, 1], [0, 3, 2], [0, 2, 3], [0, 1, 4],
-##                      [0, 0, 5]]}
-##
-##
-##def solid_harmonics(l_max):
-##
-##    def _top_sh(lcur, sp, sm):
-##        lpre = lcur - 1
-##        kr = 1 if lpre == 0 else 0
-##        return (np.sqrt(2 ** kr * (2 * lpre + 1) / (2 * lpre + 2)) *
-##                (x * sp - (1 - kr) * y * sm))
-##
-##    def _mid_sh(lcur, m, sm, smm):
-##        lpre = lcur - 1
-##        return (((2 * lpre + 1) * z * sm - np.sqrt((lpre + m) *
-##                (lpre - m)) * (x*x + y*y + z*z) * smm) /
-##                (np.sqrt((lpre + m + 1) * (lpre - m + 1))))
-##
-##    def _bot_sh(lcur, sp, sm):
-##        lpre = lcur - 1
-##        kr = 1 if lpre == 0 else 0
-##        return (np.sqrt(2 ** kr * (2 * lpre + 1) / (2 * lpre + 2)) *
-##                (y * sp + (1 - kr) * x * sm))
-##
-##    sh = OrderedDict()
-##    sh[(0, 0)] = 1
-##    for l in range(1, l_max + 1):
-##        lpre = l - 1
-##        ml_all = list(range(-l, l + 1))
-##        sh[(l, ml_all[0])] = _bot_sh(l, sh[(lpre,lpre)], sh[(lpre,-(lpre))])
-##        for ml in ml_all[1:-1]:
-##            try:
-##                sh[(l, ml)] = _mid_sh(l, ml, sh[(lpre,ml)], sh[(lpre-1,ml)])
-##            except KeyError:
-##                sh[(l, ml)] = _mid_sh(l, ml, sh[(lpre,ml)], sh[(lpre,ml)])
-##        sh[(l, ml_all[-1])] = _top_sh(l, sh[(lpre,lpre)], sh[(lpre,-(lpre))])
-##    return sh
-##
-##
-##def clean_sh(sh):
-##    """Turns symbolic solid harmonic functions into string representations
-##    to be using in generating basis functions.
-##
-##    Args
-##        sh (OrderedDict): Output from exatomic.algorithms.basis.solid_harmonics
-##
-##    Returns
-##        clean (OrderedDict): cleaned strings
-##    """
-##    _replace = {'x': '{x}', 'y': '{y}', 'z': '{z}', ' - ': ' -'}
-##    _repatrn = re.compile('|'.join(_replace.keys()))
-##    clean = OrderedDict()
-##    for key, sym in sh.items():
-##        if isinstance(sym, (Mul, Add)):
-##            string = str(sym.expand()).replace(' + ', ' ')#.replace(' - ', ' -')
-##            string = _repatrn.sub(lambda x: _replace[x.group(0)], string)
-##            clean[key] = [pre + '*' for pre in string.split()]
-##        else: clean[key] = ['']
-##    return clean
-##
-##
-##def car2sph_transform_matrices(sh, l_tot):
-##    '''
-##    Generates cartesian to spherical transformation matrices as an ordered dict
-##    with key corresponding to l value.
-##
-##    Args
-##        sh (OrderedDict): the result of solid_harmonics(l_tot)
-##    '''
-##    s = [1]
-##    p = [y, z, x]
-##    d = [x*x, x*y, x*z, y*y, y*z, z*z]
-##    f = [x*x*x, x*x*y, x*x*z, x*y*y, x*y*z, x*z*z, y*y*y, y*y*z, y*z*z, z*z*z]
-##    g = [x*x*x*x, x*x*x*y, x*x*x*z, x*x*y*y, x*x*y*z,
-##         x*x*z*z, x*y*y*y, x*y*y*z, x*y*z*z, x*z*z*z,
-##         y*y*y*y, y*y*y*z, y*y*z*z, y*z*z*z, z*z*z*z]
-##    h = [x*x*x*x*x, x*x*x*x*y, x*x*x*x*z, x*x*x*y*y, x*x*x*y*z, x*x*x*z*z, x*x*y*y*y,
-##         x*x*y*y*z, x*x*y*z*z, x*x*z*z*z, x*y*y*y*y, x*y*y*y*z, x*y*y*z*z, x*y*z*z*z,
-##         x*z*z*z*z, y*y*y*y*y, y*y*y*y*z, y*y*y*z*z, y*y*z*z*z, y*z*z*z*z, z*z*z*z*z]
-##    ltopow = {0: s, 1: p, 2: d, 3: f, 4: g, 5: h}
-##    transdims = {0: (1, 1), 1: (3, 3), 2: (5, 6),
-##                 3: (7, 10), 4: (9, 15), 5: (11, 21)}
-##    ndict = OrderedDict()
-##    for lcur in range(l_tot + 1):
-##        ndict[lcur] = np.zeros(transdims[lcur])
-##        for ml in range(-lcur, lcur + 1):
-##            moff = lcur + ml
-##            expr = sh[(lcur, ml)]
-##            powers = ltopow[lcur]
-##            try:
-##                nexpr = expr.as_coeff_Mul()
-##            except AttributeError:
-##                ndict[lcur][moff,0] = expr
-##                continue
-##            for i, power in enumerate(powers):
-##                if float(nexpr[0]).is_integer():
-##                    ndict[lcur][moff, i] = sympy.expand(nexpr[1]).coeff(power, 1)
-##                else:
-##                    if power == nexpr[1]:
-##                        ndict[lcur][moff, powers.index(power)] = nexpr[0]
-##    return ndict
-##
-##@jit(nopython=True, cache=True)
-##def _fac(n,v): return _fac(n-1, n*v) if n else v
-##
-##@jit(nopython=True, cache=True)
-##def fac(n): return _fac(n, 1)
-##
-##@jit(nopython=True, cache=True)
-##def _fac2(n,v): return _fac2(n-2, n*v) if n > 0 else v
-##
-##@jit(nopython=True, cache=True)
-##def fac2(n):
-##    if n < -1: return 0
-##    if n < 2: return 1
-##    return _fac2(n, 1)
-##
-##@jit(nopython=True, cache=True)
-##def normalize(alpha, L):
-##    prefac = (2 / np.pi) ** (0.75)
-##    numer = 2 ** (L) * alpha ** ((L + 1.5) / 2)
-##    denom = (fac2(2 * L - 1)) ** (0.5)
-##    return prefac * numer / denom
-##
-##@jit(nopython=True, cache=True)
-##def sto_normalize(alpha, n):
-##    return (2 * alpha) ** n * ((2 * alpha) / fac(2 * n)) ** 0.5
-##
-##@vectorize(['int64(int64)'])
-##def _vec_fac(n):
-##    return fac(n)
-##
-##@vectorize(['int64(int64)'])
-##def _vec_fac2(n):
-##    return fac2(n)
-##
-##@vectorize(['float64(float64,int64)'])
-##def _vec_normalize(alpha, L):
-##    return normalize(alpha, L)
-##
-##@vectorize(['float64(float64,int64)'])
-##def _vec_sto_normalize(alpha, n):
-##    return sto_normalize(alpha, n)
-##
-##### Is this necessary?
-##@jit(nopython=True)
-##def _ovl_indices(nbas, nel):
-##    chis = np.empty((nel, 2), dtype=np.int64)
-##    cnt = 0
-##    for i in range(nbas):
-##        for j in range(i + 1):
-##            chis[cnt, 0] = i
-##            chis[cnt, 1] = j
-##            cnt += 1
-##    return chis
-##
-##
-##@vectorize(['float64(float64,float64,float64,float64,float64,float64,int64, \
-##            int64,int64,int64,int64,int64,float64,float64,float64,float64)'])
-##def _overlap(x1, x2, y1, y2, z1, z2, l1, l2, m1, m2, n1, n2, N1, N2, alpha1, alpha2):
-##    '''
-##    Pardon the Fortran style that follows. This was translated from the snafu
-##    electronic structure software package.
-##    '''
-##    s12 = 0.
-##    tol = 1e-8
-##    abx = x1 - x2
-##    aby = y1 - y2
-##    abz = z1 - z2
-##    ab2 = abx * abx + aby * aby + abz * abz
-##    if ab2 < tol:
-##        ll = l1 + l2
-##        mm = m1 + m2
-##        nn = n1 + n2
-##        if ll % 2 != 0 or mm % 2 != 0 or nn % 2 != 0:
-##            return s12
-##        ll2 = ll // 2
-##        mm2 = mm // 2
-##        nn2 = nn // 2
-##        ltot = ll2 + mm2 + nn2
-##        numer = np.pi ** (1.5) * fac2(ll - 1) * fac2(mm - 1) * fac2(nn - 1)
-##        denom = (2 ** ltot) * (alpha1 + alpha2) ** (ltot + 1.5)
-##        s12 = N1 * N2 * numer / denom
-##        return s12
-##    gamma = alpha1 + alpha2
-##    xp = (alpha1 * x1 + alpha2 * x2) / gamma
-##    yp = (alpha1 * y1 + alpha2 * y2) / gamma
-##    zp = (alpha1 * z1 + alpha2 * z2) / gamma
-##    px1 = xp - x1
-##    py1 = yp - y1
-##    pz1 = zp - z1
-##    px2 = xp - x2
-##    py2 = yp - y2
-##    pz2 = zp - z2
-##    pg12 = np.sqrt(np.pi / gamma)
-##    xix = 0
-##    yiy = 0
-##    ziz = 0
-##    ltot = l1 + l2
-##    mtot = m1 + m2
-##    ntot = n1 + n2
-##    if ltot == 0:
-##        xix = pg12
-##    else:
-##        iii = (ltot - 1) // 2 if ltot % 2 != 0 else ltot // 2
-##        for i in range(iii):
-##            k = 2 * i
-##            prod = pg12 * fac2(k - 1) / ((2 * gamma) ** i)
-##            qlow = max(-k, (k - 2 * l2))
-##            qhigh = min(k, (2 * l1 - k))
-##            fk = 0
-##            for q in range(qlow, qhigh, 2):
-##                j = (k + q) // 2
-##                k = (k - q) // 2
-##                newt1 = fac(l1) / fac(j) / fac(l1 - j)
-##                newt2 = fac(l2) / fac(k) / fac(l2 - k)
-##                fk += newt1 * newt2 * (px1 ** (l1 - j)) * (px2 ** (l2 - k))
-##            xix += prod * fk
-##    if mtot == 0:
-##        yiy = pg12
-##    else:
-##        iii = (mtot - 1) // 2 if mtot % 2 != 0 else mtot // 2
-##        for i in range(iii):
-##            k = 2 * i
-##            prod = pg12 * fac2(k - 1) / ((2 * gamma) ** i)
-##            qlow = max(-k, (k - 2 * m2))
-##            qhigh = min(k, (2 * m1 - k))
-##            fk = 0
-##            for q in range(qlow, qhigh, 2):
-##                j = (k + q) // 2
-##                k = (k - q) // 2
-##                newt1 = fac(m1) / fac(j) / fac(m1 - j)
-##                newt2 = fac(m2) / fac(k) / fac(m2 - k)
-##                fk += newt1 * newt2 * (py1 ** (m1 - j)) * (py2 ** (m2 - k))
-##            yiy += prod * fk
-##    if ntot == 0:
-##        ziz = pg12
-##    else:
-##        iii = (ntot - 1) // 2 if ntot % 2 != 0 else ntot // 2
-##        for i in range(iii):
-##            k = 2 * i
-##            prod = pg12 * fac2(k - 1) / ((2 * gamma) ** i)
-##            qlow = max(-k, (k - 2 * n2))
-##            qhigh = min(k, (2 * n1 - k))
-##            fk = 0
-##            for q in range(qlow, qhigh, 2):
-##                j = (k + q) // 2
-##                k = (k - q) // 2
-##                newt1 = fac(n1) / fac(j) / fac(n1 - j)
-##                newt2 = fac(n2) / fac(k) / fac(n2 - k)
-##                fk += newt1 * newt2 * (pz1 ** (n1 - j)) * (pz2 ** (n2 - k))
-##            ziz += prod * fk
-##    exponent = alpha1 * alpha2 * ab2 / gamma
-##    s12 = N1 * N2 * np.exp(-exponent) * xix * yiy * ziz
-##    return s12
-##
-##
-##@jit(nopython=True)
-##def _wrap_overlap(x, y, z, l, m, n, N, alpha):
-##    nprim = len(x)
-##    arlen = nprim * (nprim + 1) // 2
-##    f1x = np.empty(arlen, dtype=np.float64)
-##    f1y = np.empty(arlen, dtype=np.float64)
-##    f1z = np.empty(arlen, dtype=np.float64)
-##    f1N = np.empty(arlen, dtype=np.float64)
-##    f1a = np.empty(arlen, dtype=np.float64)
-##    f1l = np.empty(arlen, dtype=np.int64)
-##    f1m = np.empty(arlen, dtype=np.int64)
-##    f1n = np.empty(arlen, dtype=np.int64)
-##    f2x = np.empty(arlen, dtype=np.float64)
-##    f2y = np.empty(arlen, dtype=np.float64)
-##    f2z = np.empty(arlen, dtype=np.float64)
-##    f2N = np.empty(arlen, dtype=np.float64)
-##    f2a = np.empty(arlen, dtype=np.float64)
-##    f2l = np.empty(arlen, dtype=np.int64)
-##    f2m = np.empty(arlen, dtype=np.int64)
-##    f2n = np.empty(arlen, dtype=np.int64)
-##    chi1 = np.empty(arlen, dtype=np.int64)
-##    chi2 = np.empty(arlen, dtype=np.int64)
-##    cnt = 0
-##    for i in range(nprim):
-##        for j in range(i + 1):
-##            f1x[cnt] = x[i]
-##            f2x[cnt] = x[j]
-##            f1y[cnt] = y[i]
-##            f2y[cnt] = y[j]
-##            f1z[cnt] = z[i]
-##            f2z[cnt] = z[j]
-##            f1N[cnt] = N[i]
-##            f2N[cnt] = N[j]
-##            f1a[cnt] = alpha[i]
-##            f2a[cnt] = alpha[j]
-##            f1l[cnt] = l[i]
-##            f2l[cnt] = l[j]
-##            f1m[cnt] = m[i]
-##            f2m[cnt] = m[j]
-##            f1n[cnt] = n[i]
-##            f2n[cnt] = n[j]
-##            chi1[cnt] = i
-##            chi2[cnt] = j
-##            cnt += 1
-##    overlap = _overlap(f1x, f2x, f1y, f2y, f1z, f2z, f1l, f2l,
-##                       f1m, f2m, f1n, f2n, f1N, f2N, f1a, f2a)
-##    return chi1, chi2, overlap
-#### -*- coding: utf-8 -*-
-###'''
-###Basis Function Manipulation
-###################################
-###Functions for managing and manipulating basis set data.
-###Many of the ordering schemes used in computational codes can be
-###generated programmatically with the right numerical function.
-###This is preferred to an explicit parsing and storage of a given
-###basis set ordering scheme.
-###'''
-###import sympy
-###import numpy as np
-###from exatomic._config import config
-###from collections import OrderedDict
-###
-###x, y, z = sympy.symbols('x y z')
-###
-###lorder = ['s', 'p', 'd', 'f', 'g', 'h', 'i', 'k', 'l', 'm']
-###lmap = {'s': 0, 'p': 1, 'd': 2, 'f': 3, 'g': 4, 'h': 5, 'i': 6, 'k': 7, 'l': 8,
-###        'm': 9, 'px': 1, 'py': 1, 'pz': 1}
-###rlmap = {value: key for key, value in lmap.items() if len(key) == 1}
-###spher_ml_count = {'s': 1, 'p': 3, 'd': 5, 'f': 7, 'g': 9, 'h': 11, 'i': 13, 'k': 15,
-###                  'l': 17, 'm': 19}
-###spher_lml_count = {lorder.index(key): value for key, value in spher_ml_count.items()}
-###cart_ml_count = {'s': 1, 'p': 3, 'd': 6, 'f': 10, 'g': 15, 'h': 21, 'i': 28}
-###cart_lml_count = {lorder.index(key): value for key, value in cart_ml_count.items()}
-###
-###enum_cartesian = {0: [[0, 0, 0]],
-###                  1: [[1, 0, 0], [0, 1, 0], [0, 0, 1]],
-###                  2: [[2, 0, 0], [1, 1, 0], [1, 0, 1],
-###                      [0, 2, 0], [0, 1, 1], [0, 0, 2]],
-###                  3: [[3, 0, 0], [2, 1, 0], [2, 0, 1],
-###                      [1, 2, 0], [1, 1, 1], [1, 0, 2],
-###                      [0, 3, 0], [0, 2, 1], [0, 1, 2], [0, 0, 3]],
-###                  4: [[4, 0, 0], [3, 1, 0], [3, 0, 1], [2, 2, 0], [2, 1, 1],
-###                      [2, 0, 2], [1, 3, 0], [1, 2, 1], [1, 1, 2], [1, 0, 3],
-###                      [0, 4, 0], [0, 3, 1], [0, 2, 2], [0, 1, 3], [0, 0, 4]],
-###                  5: [[5, 0, 0], [4, 1, 0], [4, 0, 1], [3, 2, 0], [3, 1, 1],
-###                      [3, 0, 2], [2, 3, 0], [2, 2, 1], [2, 1, 2], [2, 0, 3],
-###                      [1, 4, 0], [1, 3, 1], [1, 2, 2], [1, 1, 3], [1, 0, 4],
-###                      [0, 5, 0], [0, 4, 1], [0, 3, 2], [0, 2, 3], [0, 1, 4],
-###                      [0, 0, 5]]}
-###
-###
-###def solid_harmonics(l_max):
-###    print("algorithms.basis.solid_harmonics")
-###
-###    def _top_sh(lcur, sp, sm):
-###        lpre = lcur - 1
-###        kr = 1 if lpre == 0 else 0
-###        return (np.sqrt(2 ** kr * (2 * lpre + 1) / (2 * lpre + 2)) *
-###                (x * sp - (1 - kr) * y * sm))
-###
-###    def _mid_sh(lcur, m, sm, smm):
-###        lpre = lcur - 1
-###        return (((2 * lpre + 1) * z * sm - np.sqrt((lpre + m) *
-###                (lpre - m)) * (x*x + y*y + z*z) * smm) /
-###                (np.sqrt((lpre + m + 1) * (lpre - m + 1))))
-###
-###    def _bot_sh(lcur, sp, sm):
-###        lpre = lcur - 1
-###        kr = 1 if lpre == 0 else 0
-###        return (np.sqrt(2 ** kr * (2 * lpre + 1) / (2 * lpre + 2)) *
-###                (y * sp + (1 - kr) * x * sm))
-###
-###    sh = OrderedDict()
-###    sh[(0, 0)] = 1
-###    for l in range(1, l_max + 1):
-###        lpre = l - 1
-###        ml_all = list(range(-l, l + 1))
-###        sh[(l, ml_all[0])] = _bot_sh(l, sh[(lpre,lpre)], sh[(lpre,-(lpre))])
-###        for ml in ml_all[1:-1]:
-###            try:
-###                sh[(l, ml)] = _mid_sh(l, ml, sh[(lpre,ml)], sh[(lpre-1,ml)])
-###            except KeyError:
-###                sh[(l, ml)] = _mid_sh(l, ml, sh[(lpre,ml)], sh[(lpre,ml)])
-###        sh[(l, ml_all[-1])] = _top_sh(l, sh[(lpre,lpre)], sh[(lpre,-(lpre))])
-###    return sh
-###
-###
-###def car2sph_transform_matrices(sh, l_tot):
-###    '''
-###    Generates cartesian to spherical transformation matrices as an ordered dict
-###    with key corresponding to l value.
-###
-###    Args
-###        sh (OrderedDict): the result of solid_harmonics(l_tot)
-###    '''
-###    print("algorithms.basis.car2sph_transform_matrices")
-###    s = [1]
-###    p = [y, z, x]
-###    d = [x*x, x*y, x*z, y*y, y*z, z*z]
-###    f = [x*x*x, x*x*y, x*x*z, x*y*y, x*y*z, x*z*z, y*y*y, y*y*z, y*z*z, z*z*z]
-###    g = [x*x*x*x, x*x*x*y, x*x*x*z, x*x*y*y, x*x*y*z,
-###         x*x*z*z, x*y*y*y, x*y*y*z, x*y*z*z, x*z*z*z,
-###         y*y*y*y, y*y*y*z, y*y*z*z, y*z*z*z, z*z*z*z]
-###    h = [x*x*x*x*x, x*x*x*x*y, x*x*x*x*z, x*x*x*y*y, x*x*x*y*z, x*x*x*z*z, x*x*y*y*y,
-###         x*x*y*y*z, x*x*y*z*z, x*x*z*z*z, x*y*y*y*y, x*y*y*y*z, x*y*y*z*z, x*y*z*z*z,
-###         x*z*z*z*z, y*y*y*y*y, y*y*y*y*z, y*y*y*z*z, y*y*z*z*z, y*z*z*z*z, z*z*z*z*z]
-###    ltopow = {0: s, 1: p, 2: d, 3: f, 4: g, 5: h}
-###    transdims = {0: (1, 1), 1: (3, 3), 2: (5, 6),
-###                 3: (7, 10), 4: (9, 15), 5: (11, 21)}
-###    ndict = OrderedDict()
-###    for lcur in range(l_tot + 1):
-###        ndict[lcur] = np.zeros(transdims[lcur])
-###        for ml in range(-lcur, lcur + 1):
-###            moff = lcur + ml
-###            expr = sh[(lcur, ml)]
-###            powers = ltopow[lcur]
-###            try:
-###                nexpr = expr.as_coeff_Mul()
-###            except AttributeError:
-###                ndict[lcur][moff,0] = expr
-###                continue
-###            for i, power in enumerate(powers):
-###                if float(nexpr[0]).is_integer():
-###                    ndict[lcur][moff, i] = sympy.expand(nexpr[1]).coeff(power, 1)
-###                else:
-###                    if power == nexpr[1]:
-###                        ndict[lcur][moff, powers.index(power)] = nexpr[0]
-###    return ndict
-###
-###def fac(n):
-###    print("algorithms.basis.fac")
-###    if n < 0: return 0
-###    if n == 0: return 1
-###    ns = np.empty((n), dtype=np.int64)
-###    for i in enumerate(ns):
-###        ns[i[0]] = n
-###        n -= 1
-###    return np.prod(ns)
-###
-###
-###def fac2(n):
-###    print("algorithms.basis.fac2")
-###    if n < -1: return 0
-###    if n < 2: return 1
-###    ns = np.empty((n//2,), dtype=np.int64)
-###    for i in enumerate(ns):
-###        ns[i[0]] = n
-###        n -= 2
-###    return np.prod(ns)
-###
-###def normalize(alpha, L):
-###    print("algorithms.basis.normalize")
-###    prefac = (2 / np.pi) ** (0.75)
-###    numer = 2 ** (L) * alpha ** ((L + 1.5) / 2)
-###    denom = (fac2(2 * L - 1)) ** (0.5)
-###    return prefac * numer / denom
-###
-###def sto_normalize(alpha, n):
-###    print("algorithms.basis.normalize")
-###    return (2 * alpha) ** n * ((2 * alpha) / fac(2 * n)) ** 0.5
-###
-###def _vec_fac(n):
-###    return fac(n)
-###
-###def _vec_fac2(n):
-###    return fac2(n)
-###
-###def _vec_normalize(alpha, L):
-###    return normalize(alpha, L)
-###
-###def _vec_sto_normalize(alpha, n):
-###    return sto_normalize(alpha, n)
-###
-###def _ovl_indices(nbas, nel):
-###    chis = np.empty((nel, 2), dtype=np.int64)
-###    cnt = 0
-###    for i in range(nbas):
-###        for j in range(i + 1):
-###            chis[cnt, 0] = i
-###            chis[cnt, 1] = j
-###    return chis
-###
-###
-###def _overlap(x1, x2, y1, y2, z1, z2, l1, l2, m1, m2, n1, n2, N1, N2, alpha1, alpha2):
-###    '''
-###    Pardon the Fortran style that follows. This was translated from the snafu
-###    electronic structure software package.
-###    '''
-###    s12 = 0.
-###    tol = 1e-8
-###    abx = x1 - x2
-###    aby = y1 - y2
-###    abz = z1 - z2
-###    ab2 = abx * abx + aby * aby + abz * abz
-###    if ab2 < tol:
-###        ll = l1 + l2
-###        mm = m1 + m2
-###        nn = n1 + n2
-###        if ll % 2 != 0 or mm % 2 != 0 or nn % 2 != 0:
-###            return s12
-###        ll2 = ll // 2
-###        mm2 = mm // 2
-###        nn2 = nn // 2
-###        ltot = ll2 + mm2 + nn2
-###        numer = np.pi ** (1.5) * fac2(ll - 1) * fac2(mm - 1) * fac2(nn - 1)
-###        denom = (2 ** ltot) * (alpha1 + alpha2) ** (ltot + 1.5)
-###        s12 = N1 * N2 * numer / denom
-###        return s12
-###    gamma = alpha1 + alpha2
-###    xp = (alpha1 * x1 + alpha2 * x2) / gamma
-###    yp = (alpha1 * y1 + alpha2 * y2) / gamma
-###    zp = (alpha1 * z1 + alpha2 * z2) / gamma
-###    px1 = xp - x1
-###    py1 = yp - y1
-###    pz1 = zp - z1
-###    px2 = xp - x2
-###    py2 = yp - y2
-###    pz2 = zp - z2
-###    pg12 = np.sqrt(np.pi / gamma)
-###    xix = 0
-###    yiy = 0
-###    ziz = 0
-###    ltot = l1 + l2
-###    mtot = m1 + m2
-###    ntot = n1 + n2
-###    if ltot == 0:
-###        xix = pg12
-###    else:
-###        iii = (ltot - 1) // 2 if ltot % 2 != 0 else ltot // 2
-###        for i in range(iii):
-###            k = 2 * i
-###            prod = pg12 * fac2(k - 1) / ((2 * gamma) ** i)
-###            qlow = max(-k, (k - 2 * l2))
-###            qhigh = min(k, (2 * l1 - k))
-###            fk = 0
-###            for q in range(qlow, qhigh, 2):
-###                j = (k + q) // 2
-###                k = (k - q) // 2
-###                newt1 = fac(l1) / fac(j) / fac(l1 - j)
-###                newt2 = fac(l2) / fac(k) / fac(l2 - k)
-###                fk += newt1 * newt2 * (px1 ** (l1 - j)) * (px2 ** (l2 - k))
-###            xix += prod * fk
-###    if mtot == 0:
-###        yiy = pg12
-###    else:
-###        iii = (mtot - 1) // 2 if mtot % 2 != 0 else mtot // 2
-###        for i in range(iii):
-###            k = 2 * i
-###            prod = pg12 * fac2(k - 1) / ((2 * gamma) ** i)
-###            qlow = max(-k, (k - 2 * m2))
-###            qhigh = min(k, (2 * m1 - k))
-###            fk = 0
-###            for q in range(qlow, qhigh, 2):
-###                j = (k + q) // 2
-###                k = (k - q) // 2
-###                newt1 = fac(m1) / fac(j) / fac(m1 - j)
-###                newt2 = fac(m2) / fac(k) / fac(m2 - k)
-###                fk += newt1 * newt2 * (py1 ** (m1 - j)) * (py2 ** (m2 - k))
-###            yiy += prod * fk
-###    if ntot == 0:
-###        ziz = pg12
-###    else:
-###        iii = (ntot - 1) // 2 if ntot % 2 != 0 else ntot // 2
-###        for i in range(iii):
-###            k = 2 * i
-###            prod = pg12 * fac2(k - 1) / ((2 * gamma) ** i)
-###            qlow = max(-k, (k - 2 * n2))
-###            qhigh = min(k, (2 * n1 - k))
-###            fk = 0
-###            for q in range(qlow, qhigh, 2):
-###                j = (k + q) // 2
-###                k = (k - q) // 2
-###                newt1 = fac(n1) / fac(j) / fac(n1 - j)
-###                newt2 = fac(n2) / fac(k) / fac(n2 - k)
-###                fk += newt1 * newt2 * (pz1 ** (n1 - j)) * (pz2 ** (n2 - k))
-###            ziz += prod * fk
-###    exponent = alpha1 * alpha2 * ab2 / gamma
-###    s12 = N1 * N2 * np.exp(-exponent) * xix * yiy * ziz
-###    return s12
-###
-###
-###def _wrap_overlap(x, y, z, l, m, n, N, alpha):
-###    nprim = len(x)
-###    arlen = nprim * (nprim + 1) // 2
-###    f1x = np.empty(arlen, dtype=np.float64)
-###    f1y = np.empty(arlen, dtype=np.float64)
-###    f1z = np.empty(arlen, dtype=np.float64)
-###    f1N = np.empty(arlen, dtype=np.float64)
-###    f1a = np.empty(arlen, dtype=np.float64)
-###    f1l = np.empty(arlen, dtype=np.int64)
-###    f1m = np.empty(arlen, dtype=np.int64)
-###    f1n = np.empty(arlen, dtype=np.int64)
-###    f2x = np.empty(arlen, dtype=np.float64)
-###    f2y = np.empty(arlen, dtype=np.float64)
-###    f2z = np.empty(arlen, dtype=np.float64)
-###    f2N = np.empty(arlen, dtype=np.float64)
-###    f2a = np.empty(arlen, dtype=np.float64)
-###    f2l = np.empty(arlen, dtype=np.int64)
-###    f2m = np.empty(arlen, dtype=np.int64)
-###    f2n = np.empty(arlen, dtype=np.int64)
-###    chi1 = np.empty(arlen, dtype=np.int64)
-###    chi2 = np.empty(arlen, dtype=np.int64)
-###    cnt = 0
-###    for i in range(nprim):
-###        for j in range(i + 1):
-###            f1x[cnt] = x[i]
-###            f2x[cnt] = x[j]
-###            f1y[cnt] = y[i]
-###            f2y[cnt] = y[j]
-###            f1z[cnt] = z[i]
-###            f2z[cnt] = z[j]
-###            f1N[cnt] = N[i]
-###            f2N[cnt] = N[j]
-###            f1a[cnt] = alpha[i]
-###            f2a[cnt] = alpha[j]
-###            f1l[cnt] = l[i]
-###            f2l[cnt] = l[j]
-###            f1m[cnt] = m[i]
-###            f2m[cnt] = m[j]
-###            f1n[cnt] = n[i]
-###            f2n[cnt] = n[j]
-###            chi1[cnt] = i
-###            chi2[cnt] = j
-###            cnt += 1
-###    overlap = _overlap(f1x, f2x, f1y, f2y, f1z, f2z, f1l, f2l,
-###                       f1m, f2m, f1n, f2n, f1N, f2N, f1a, f2a)
-###    return chi1, chi2, overlap
-###
-###
-###if config['dynamic']['numba'] == 'true':
-###    from numba import jit, vectorize
-###    fac = jit(nopython=True)(fac)
-###    fac2 = jit(nopython=True)(fac2)
-###    normalize = jit(nopython=True)(normalize)
-###    sto_normalize = jit(nopython=True)(sto_normalize)
-###    _ovl_indices = jit(nopython=True)(_ovl_indices)
-###    _vec_fac = vectorize(['int64(int64)'])(_vec_fac)
-###    _vec_fac2 = vectorize(['int64(int64)'])(_vec_fac2)
-###    _vec_normalize = vectorize(['float64(float64,int64)'])(_vec_normalize)
-###    _vec_sto_normalize = vectorize(['float64(float64,int64)'])(_vec_sto_normalize)
-###    _overlap = vectorize(['float64(float64,float64,float64,float64,float64,float64,int64, \
-###                          int64,int64,int64,int64,int64,float64,float64,float64,float64)'])(_overlap)
-###    _wrap_overlap = jit()(_wrap_overlap)
-#=======
-## -*- coding: utf-8 -*-
-#'''
-#Basis Function Manipulation
-#################################
-#Functions for managing and manipulating basis set data.
-#Many of the ordering schemes used in computational codes can be
-#generated programmatically with the right numerical function.
-#This is preferred to an explicit parsing and storage of a given
-#basis set ordering scheme.
-#'''
-#import re
-#import sympy
-#import numpy as np
-#from sympy import Add, Mul
-#from exatomic._config import config
-#from collections import OrderedDict
-#from numba import jit, vectorize
-#
-#x, y, z = sympy.symbols('x y z')
-#
-#lorder = ['s', 'p', 'd', 'f', 'g', 'h', 'i', 'k', 'l', 'm']
-#lmap = {'s': 0, 'p': 1, 'd': 2, 'f': 3, 'g': 4, 'h': 5, 'i': 6, 'k': 7, 'l': 8,
-#        'm': 9, 'px': 1, 'py': 1, 'pz': 1}
-#rlmap = {value: key for key, value in lmap.items() if len(key) == 1}
-#spher_ml_count = {'s': 1, 'p': 3, 'd': 5, 'f': 7, 'g': 9, 'h': 11, 'i': 13, 'k': 15,
-#                  'l': 17, 'm': 19}
-#spher_lml_count = {lorder.index(key): value for key, value in spher_ml_count.items()}
-#cart_ml_count = {'s': 1, 'p': 3, 'd': 6, 'f': 10, 'g': 15, 'h': 21, 'i': 28}
-#cart_lml_count = {lorder.index(key): value for key, value in cart_ml_count.items()}
-#
-#enum_cartesian = {0: [[0, 0, 0]],
-#                  1: [[1, 0, 0], [0, 1, 0], [0, 0, 1]],
-#                  2: [[2, 0, 0], [1, 1, 0], [1, 0, 1],
-#                      [0, 2, 0], [0, 1, 1], [0, 0, 2]],
-#                  3: [[3, 0, 0], [2, 1, 0], [2, 0, 1],
-#                      [1, 2, 0], [1, 1, 1], [1, 0, 2],
-#                      [0, 3, 0], [0, 2, 1], [0, 1, 2], [0, 0, 3]],
-#                  4: [[4, 0, 0], [3, 1, 0], [3, 0, 1], [2, 2, 0], [2, 1, 1],
-#                      [2, 0, 2], [1, 3, 0], [1, 2, 1], [1, 1, 2], [1, 0, 3],
-#                      [0, 4, 0], [0, 3, 1], [0, 2, 2], [0, 1, 3], [0, 0, 4]],
-#                  5: [[5, 0, 0], [4, 1, 0], [4, 0, 1], [3, 2, 0], [3, 1, 1],
-#                      [3, 0, 2], [2, 3, 0], [2, 2, 1], [2, 1, 2], [2, 0, 3],
-#                      [1, 4, 0], [1, 3, 1], [1, 2, 2], [1, 1, 3], [1, 0, 4],
-#                      [0, 5, 0], [0, 4, 1], [0, 3, 2], [0, 2, 3], [0, 1, 4],
-#                      [0, 0, 5]]}
-#
-#gaussian_cartesian = enum_cartesian.copy()
-#gaussian_cartesian[2] = [[2, 0, 0], [0, 2, 0], [0, 0, 2],
-#                         [1, 1, 0], [1, 0, 1], [0, 1, 1]]
-#
-#
-#def solid_harmonics(l_max):
-#
-#    def _top_sh(lcur, sp, sm):
-#        lpre = lcur - 1
-#        kr = 1 if lpre == 0 else 0
-#        return (np.sqrt(2 ** kr * (2 * lpre + 1) / (2 * lpre + 2)) *
-#                (x * sp - (1 - kr) * y * sm))
-#
-#    def _mid_sh(lcur, m, sm, smm):
-#        lpre = lcur - 1
-#        return (((2 * lpre + 1) * z * sm - np.sqrt((lpre + m) *
-#                (lpre - m)) * (x*x + y*y + z*z) * smm) /
-#                (np.sqrt((lpre + m + 1) * (lpre - m + 1))))
-#
-#    def _bot_sh(lcur, sp, sm):
-#        lpre = lcur - 1
-#        kr = 1 if lpre == 0 else 0
-#        return (np.sqrt(2 ** kr * (2 * lpre + 1) / (2 * lpre + 2)) *
-#                (y * sp + (1 - kr) * x * sm))
-#
-#    sh = OrderedDict()
-#    sh[(0, 0)] = 1
-#    for l in range(1, l_max + 1):
-#        lpre = l - 1
-#        ml_all = list(range(-l, l + 1))
-#        sh[(l, ml_all[0])] = _bot_sh(l, sh[(lpre,lpre)], sh[(lpre,-(lpre))])
-#        for ml in ml_all[1:-1]:
-#            try:
-#                sh[(l, ml)] = _mid_sh(l, ml, sh[(lpre,ml)], sh[(lpre-1,ml)])
-#            except KeyError:
-#                sh[(l, ml)] = _mid_sh(l, ml, sh[(lpre,ml)], sh[(lpre,ml)])
-#        sh[(l, ml_all[-1])] = _top_sh(l, sh[(lpre,lpre)], sh[(lpre,-(lpre))])
-#    return sh
-#
-#
-#def clean_sh(sh):
-#    """Turns symbolic solid harmonic functions into string representations
-#    to be using in generating basis functions.
-#
-#    Args
-#        sh (OrderedDict): Output from exatomic.algorithms.basis.solid_harmonics
-#
-#    Returns
-#        clean (OrderedDict): cleaned strings
-#    """
-#    _replace = {'x': '{x}', 'y': '{y}', 'z': '{z}', ' - ': ' -'}
-#    _repatrn = re.compile('|'.join(_replace.keys()))
-#    clean = OrderedDict()
-#    for key, sym in sh.items():
-#        if isinstance(sym, (Mul, Add)):
-#            string = str(sym.expand()).replace(' + ', ' ')#.replace(' - ', ' -')
-#            string = _repatrn.sub(lambda x: _replace[x.group(0)], string)
-#            clean[key] = [pre + '*' for pre in string.split()]
-#        else: clean[key] = ['']
-#    return clean
-#
-#
-#def car2sph(sh, cart):
-#    '''
-#    Turns symbolic solid harmonic functions into a dictionary of
-#    arrays containing cartesian to spherical transformation matrices.
-#
-#    Args
-#        sh (OrderedDict): the result of solid_harmonics(l_tot)
-#        cart (dict): dictionary of l, cartesian l, m, n ordering
-#    '''
-#    keys, conv = {}, {}
-#    prevL, mscnt = 0, 0
-#    for L in cart:
-#        for idx, (l, m, n) in enumerate(cart[L]):
-#            key = ''
-#            if l: key += 'x'
-#            if l > 1: key += str(l)
-#            if m: key += 'y'
-#            if m > 1: key += str(m)
-#            if n: key += 'z'
-#            if n > 1: key += str(n)
-#            keys[key] = idx
-#    # TODO: six compatibility
-#    for key, sym in sh.items():
-#        L = key[0]
-#        mscnt = mscnt if prevL == L else 0
-#        conv.setdefault(L, np.zeros((cart_lml_count[L],
-#                                     spher_lml_count[L]),
-#                                     dtype=np.float64))
-#        if isinstance(sym, (Mul, Add)):
-#            string = (str(sym.expand())
-#                      .replace(' + ', ' ')
-#                      .replace(' - ', ' -'))
-#            for chnk in string.split():
-#                pre, exp = chnk.split('*', 1)
-#                if L == 1: conv[L] = np.array(cart[L])
-#                else: conv[L][keys[exp.replace('*', '')], mscnt] = float(pre)
-#        prevL = L
-#        mscnt += 1
-#    conv[0] = np.array([[1]])
-#    return conv
-#
-#
-#
-#@jit(nopython=True, cache=True)
-#def _fac(n,v): return _fac(n-1, n*v) if n else v
-#
-#@jit(nopython=True, cache=True)
-#def fac(n): return _fac(n, 1)
-#
-#@jit(nopython=True, cache=True)
-#def _fac2(n,v): return _fac2(n-2, n*v) if n > 0 else v
-#
-#@jit(nopython=True, cache=True)
-#def fac2(n):
-#    if n < -1: return 0
-#    if n < 2: return 1
-#    return _fac2(n, 1)
-#
-#@jit(nopython=True, cache=True)
-#def normalize(alpha, L):
-#    prefac = (2 / np.pi) ** (0.75)
-#    numer = 2 ** (L) * alpha ** ((L + 1.5) / 2)
-#    denom = (fac2(2 * L - 1)) ** (0.5)
-#    return prefac * numer / denom
-#
-#@jit(nopython=True, cache=True)
-#def prim_normalize(alpha, l, m, n):
-#    L = l + m + n
-#    prefac = (2 / np.pi) ** (0.75)
-#    numer = 2 ** (L) * alpha ** ((L + 1.5) / 2)
-#    denom = (fac2(2*l - 1) * fac2(2*m - 1) * fac2(2*n - 1)) ** (0.5)
-#    return prefac * numer / denom
-#
-#
-#@jit(nopython=True, cache=True)
-#def sto_normalize(alpha, n):
-#    return (2 * alpha) ** n * ((2 * alpha) / fac(2 * n)) ** 0.5
-#
-#@vectorize(['int64(int64)'])
-#def _vec_fac(n):
-#    return fac(n)
-#
-#@vectorize(['int64(int64)'])
-#def _vec_fac2(n):
-#    return fac2(n)
-#
-#@vectorize(['float64(float64,int64)'])
-#def _vec_normalize(alpha, L):
-#    return normalize(alpha, L)
-#
-#@vectorize(['float64(float64,int64,int64,int64)'])
-#def _vec_prim_normalize(alpha, l, m, n):
-#    return prim_normalize(alpha, l, m, n)
-#
-#@vectorize(['float64(float64,int64)'])
-#def _vec_sto_normalize(alpha, n):
-#    return sto_normalize(alpha, n)
-#
-#### Is this necessary?
-#@jit(nopython=True, cache=True)
-#def _ovl_indices(nbas, nel):
-#    chis = np.empty((nel, 2), dtype=np.int64)
-#    cnt = 0
-#    for i in range(nbas):
-#        for j in range(i + 1):
-#            chis[cnt, 0] = i
-#            chis[cnt, 1] = j
-#            cnt += 1
-#    return chis
-#
-#
-#@jit(nopython=True, cache=True)
-#def _nin(o1, o2, po1, po2, gamma, pg12):
-#    otot = o1 + o2
-#    if not otot: return pg12
-#    oio = 0.
-#    ii = ((otot - 1) // 2 + 1) if (otot % 2) else (otot // 2 + 1)
-#    for i in range(ii):
-#        k = 2 * i
-#        prod = pg12 * fac2(k - 1) / ((2 * gamma) ** i)
-#        qlo = max(-k, (k - 2 * o2))
-#        qhi = min( k, (2 * o1 - k)) + 1
-#        fk = 0.
-#        for q in range(qlo, qhi, 2):
-#            xx = (k + q) // 2
-#            zz = (k - q) // 2
-#            newt1 = fac(o1) / fac(xx) / fac(o1 - xx)
-#            newt2 = fac(o2) / fac(zz) / fac(o2 - zz)
-#            fk += newt1 * newt2 * (po1 ** (o1 - xx)) * (po2 ** (o2 - zz))
-#        oio += prod * fk
-#    return oio
-#
-#@jit(nopython=True, cache=True)
-#def _overlap(x1, x2, y1, y2, z1, z2, N1, N2,
-#             a1, a2, l1, l2, m1, m2, n1, n2):
-#    '''Compute the primitive overlap between two gaussians.'''
-#    ab2 = (x1 - x2) ** 2 + (y1 - y2) ** 2 + (z1 - z2) ** 2
-#    if ab2 < 1e-8:
-#        ll = l1 + l2
-#        mm = m1 + m2
-#        nn = n1 + n2
-#        if ll % 2 or mm % 2 or nn % 2: return 0.
-#        ltot = ll // 2 + mm // 2 + nn // 2
-#        numer = np.pi ** (1.5) * fac2(ll - 1) * fac2(mm - 1) * fac2(nn - 1)
-#        denom = (2 ** ltot) * (a1 + a2) ** (ltot + 1.5)
-#        return N1 * N2 * numer / denom
-#    gamma = a1 + a2
-#    exp = a1 * a2 * ab2 / gamma
-#    pg12 = np.sqrt(np.pi / gamma)
-#    xp = (a1 * x1 + a2 * x2) / gamma
-#    yp = (a1 * y1 + a2 * y2) / gamma
-#    zp = (a1 * z1 + a2 * z2) / gamma
-#    xix = _nin(l1, l2, xp - x1, xp - x2, gamma, pg12)
-#    yiy = _nin(m1, m2, yp - y1, yp - y2, gamma, pg12)
-#    ziz = _nin(n1, n2, zp - z1, zp - z2, gamma, pg12)
-#    return N1 * N2 * np.exp(-exp) * xix * yiy * ziz
-#
-#
-#@jit(nopython=True, cache=True)
-#def _wrap_overlap(x, y, z, l, m, n, N, alpha):
-#    nprim, cnt = len(x), 0
-#    arlen = nprim * (nprim + 1) // 2
-#    chi0 = np.empty(arlen, dtype=np.int64)
-#    chi1 = np.empty(arlen, dtype=np.int64)
-#    ovl = np.empty(arlen, dtype=np.float64)
-#    for i in range(nprim):
-#        for j in range(i + 1):
-#            chi0[cnt] = i
-#            chi1[cnt] = j
-#            ovl[cnt] = _overlap(x[i], x[j], y[i], y[j], z[i], z[j],
-#                                N[i], N[j], alpha[i], alpha[j],
-#                                l[i], l[j], m[i], m[j], n[i], n[j])
-#            cnt += 1
-#    return chi0, chi1, ovl
-#>>>>>>> 811f6aaae1e1aef968c27a34842d5ad9e7267217
-=======
 # -*- coding: utf-8 -*-
-'''
+# Copyright (c) 2015-2017, Exa Analytics Development Team
+# Distributed under the terms of the Apache License 2.0
+"""
 Basis Function Manipulation
 ################################
 Functions for managing and manipulating basis set data.
@@ -1325,7 +9,7 @@
 generated programmatically with the right numerical function.
 This is preferred to an explicit parsing and storage of a given
 basis set ordering scheme.
-'''
+"""
 import re
 import sympy
 import numpy as np
@@ -1422,14 +106,14 @@
 
 
 def car2sph(sh, cart):
-    '''
+    """
     Turns symbolic solid harmonic functions into a dictionary of
     arrays containing cartesian to spherical transformation matrices.
 
     Args
         sh (OrderedDict): the result of solid_harmonics(l_tot)
         cart (dict): dictionary of l, cartesian l, m, n ordering
-    '''
+    """
     keys, conv = {}, {}
     prevL, mscnt = 0, 0
     for L in cart:
@@ -1556,7 +240,7 @@
 @jit(nopython=True, cache=True)
 def _overlap(x1, x2, y1, y2, z1, z2, N1, N2,
              a1, a2, l1, l2, m1, m2, n1, n2):
-    '''Compute the primitive overlap between two gaussians.'''
+    """Compute the primitive overlap between two gaussians."""
     ab2 = (x1 - x2) ** 2 + (y1 - y2) ** 2 + (z1 - z2) ** 2
     if ab2 < 1e-8:
         ll = l1 + l2
@@ -1594,5 +278,4 @@
                                 N[i], N[j], alpha[i], alpha[j],
                                 l[i], l[j], m[i], m[j], n[i], n[j])
             cnt += 1
-    return chi0, chi1, ovl
->>>>>>> 1c37655b
+    return chi0, chi1, ovl