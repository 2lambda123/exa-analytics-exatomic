# -*- coding: utf-8 -*-
# Copyright (c) 2015-2018, Exa Analytics Development Team
# Distributed under the terms of the Apache License 2.0
"""Tests for computing orbitals, densities and orbital angular momenta."""
import os
import bz2
import numpy as np
from unittest import TestCase

import exatomic
from exatomic import molcas
from exatomic.molcas import Output as MolOutput
from exatomic.molcas import Orb
from exatomic.core.basis import Overlap
<<<<<<< HEAD
#from exatomic.algorithms.basis import gen_bfns
from exatomic.interfaces.cube import Cube
from exatomic.algorithms.orbital_util import compare_fields
#from ..orbital_util import compare_fields
from exatomic.algorithms.orbital import (
    add_molecular_orbitals, add_density, add_orb_ang_mom,
    build_pair_index, density_from_momatrix,
    density_as_square, momatrix_as_square)

=======
from exatomic.algorithms.basis import gen_bfns
from exatomic.interfaces.cube import Cube
from ..orbital_util import compare_fields
from ..orbital import (add_molecular_orbitals, add_density, add_orb_ang_mom,
                       build_pair_index, density_from_momatrix,
                       density_as_square, momatrix_as_square)
>>>>>>> 332522bb

class TestMolcasOrbital(TestCase):
    def setUp(self):
        adir = os.path.abspath(os.path.join(os.path.abspath(exatomic.__file__),
                                            '..', 'static', 'molcas'))
        with bz2.open(os.path.join(adir, 'mol-carbon-dz.out.bz2')) as f:
            uni = MolOutput(f.read().decode('utf-8')).to_universe()
        with bz2.open(os.path.join(adir, 'mol-carbon-dz.overlap.bz2')) as f:
            uni.overlap = Overlap.from_column(f.read().decode('utf-8'))
        with bz2.open(os.path.join(adir, 'mol-carbon-dz.scforb.bz2')) as f:
            orb = Orb(f.read().decode('utf-8'))
            uni.momatrix = orb.momatrix
            uni.orbital = orb.orbital
        fls = ['mol-carbon-dz-sodizl-r', 'mol-carbon-dz-sodizl-i',
               'mol-carbon-dz-sodizs-x', 'mol-carbon-dz-sodizs-y',
               'mol-carbon-dz-sodizs-z']
        cols = ['lreal', 'limag', 'sx', 'sy', 'sz']
        for fl, col in zip(fls, cols):
            with bz2.open(os.path.join(adir, fl + '.bz2')) as f:
                orb = Orb(f.read().decode('utf-8'))
                uni.momatrix[col] = orb.momatrix['coef']
                uni.orbital[col] = orb.orbital['occupation']
<<<<<<< HEAD
        #uni.basis_functions = {0: gen_bfns(uni, forcecart=True)}
=======
        uni.basis_functions = {0: gen_bfns(uni, forcecart=True)}
>>>>>>> 332522bb

        flds, cubfmt = [], 'mol-carbon-dz-{}.cube.bz2'.format
        for i, c in enumerate(['1', '2', '3', '4', '5', 'dens',
                               'orb-x', 'orb-y', 'orb-z', 'orb-zz',
                               'spin-x', 'spin-y', 'spin-z']):
            with bz2.open(os.path.join(adir, cubfmt(c))) as f:
                if not i: chk = Cube(f.read().decode('utf-8')).to_universe()
                else: flds.append(Cube(f.read().decode('utf-8')).field)
        chk.add_field(flds)

        kws = {'field_params': chk.field.loc[0], 'verbose': False}
        add_molecular_orbitals(uni, vector=range(5), **kws)
        add_density(uni, mocoefs='coef', **kws)
        add_orb_ang_mom(uni, rcoefs='lreal', icoefs='limag', **kws)
        add_density(uni, mocoefs='sx', **kws)
        add_density(uni, mocoefs='sy', **kws)
        add_density(uni, mocoefs='sz', **kws)
        self.uni = uni
        self.chk = chk

    def test_compare_fields(self):
        res = compare_fields(self.uni, self.chk, verbose=False)
<<<<<<< HEAD
        self.assertEquals(len(res), sum(res))


#a = TestMolcasOrbital()
#a.setUp()
#a.test_compare_fields()
=======
        self.assertEquals(len(res), sum(res))
>>>>>>> 332522bb
<|MERGE_RESOLUTION|>--- conflicted
+++ resolved
@@ -12,24 +12,13 @@
 from exatomic.molcas import Output as MolOutput
 from exatomic.molcas import Orb
 from exatomic.core.basis import Overlap
-<<<<<<< HEAD
-#from exatomic.algorithms.basis import gen_bfns
 from exatomic.interfaces.cube import Cube
 from exatomic.algorithms.orbital_util import compare_fields
-#from ..orbital_util import compare_fields
 from exatomic.algorithms.orbital import (
     add_molecular_orbitals, add_density, add_orb_ang_mom,
     build_pair_index, density_from_momatrix,
     density_as_square, momatrix_as_square)
 
-=======
-from exatomic.algorithms.basis import gen_bfns
-from exatomic.interfaces.cube import Cube
-from ..orbital_util import compare_fields
-from ..orbital import (add_molecular_orbitals, add_density, add_orb_ang_mom,
-                       build_pair_index, density_from_momatrix,
-                       density_as_square, momatrix_as_square)
->>>>>>> 332522bb
 
 class TestMolcasOrbital(TestCase):
     def setUp(self):
@@ -52,11 +41,6 @@
                 orb = Orb(f.read().decode('utf-8'))
                 uni.momatrix[col] = orb.momatrix['coef']
                 uni.orbital[col] = orb.orbital['occupation']
-<<<<<<< HEAD
-        #uni.basis_functions = {0: gen_bfns(uni, forcecart=True)}
-=======
-        uni.basis_functions = {0: gen_bfns(uni, forcecart=True)}
->>>>>>> 332522bb
 
         flds, cubfmt = [], 'mol-carbon-dz-{}.cube.bz2'.format
         for i, c in enumerate(['1', '2', '3', '4', '5', 'dens',
@@ -79,13 +63,5 @@
 
     def test_compare_fields(self):
         res = compare_fields(self.uni, self.chk, verbose=False)
-<<<<<<< HEAD
         self.assertEquals(len(res), sum(res))
 
-
-#a = TestMolcasOrbital()
-#a.setUp()
-#a.test_compare_fields()
-=======
-        self.assertEquals(len(res), sum(res))
->>>>>>> 332522bb
