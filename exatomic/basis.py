--- conflicted
+++ resolved
@@ -1,298 +1,19 @@
-<<<<<<< HEAD
 # -*- coding: utf-8 -*-
-# Copyright (c) 2015-2016, Exa Analytics Development Team
-# Distributed under the terms of the Apache License 2.0
-'''
-Basis Set Representations
-##############################
-This module provides classes that support representations of various basis sets.
-There are a handful of basis sets in computational chemistry, the most common of
-which are Gaussian type functions, Slater type functions, and plane waves. The
-classes provided by this module support not only storage of basis set data, but
-also analytical and discrete manipulations of the basis set.
-
-See Also:
-    For symbolic and discrete manipulations see :mod:`~exatomic.algorithms.basis`.
-'''
-import pandas as pd
-import numpy as np
-from collections import OrderedDict
-from exa import DataFrame
-#from exatomic.algorithms.basis import spher_ml_count, cart_ml_count
-
-
-lmap = {'s': 0, 'p': 1, 'd': 2, 'f': 3, 'g': 4, 'h': 5, 'i': 6, 'k': 7, 'l': 8,
-        'm': 9, 'px': 1, 'py': 1, 'pz': 1}
-spher_ml_count = {'s': 1, 'p': 3, 'd': 5, 'f': 7, 'g': 9, 'h': 11, 'i': 13, 'k': 15,
-                  'l': 17, 'm': 19}
-
-
-class BasisSet(DataFrame):
-    '''
-    Description of the basis set name, number of functions, and function types.
-
-    +-------------------+----------+-------------------------------------------+
-    | Column            | Type     | Description                               |
-    +===================+==========+===========================================+
-    | tag               | str/cat  | code specific basis set identifier        |
-    +-------------------+----------+-------------------------------------------+
-    | name              | str/cat  | common basis set name/description         |
-    +-------------------+----------+-------------------------------------------+
-    | function_count    | int      | total number of basis functions           |
-    +-------------------+----------+-------------------------------------------+
-    | symbol            | str/cat  | unique atomic label                       |
-    +-------------------+----------+-------------------------------------------+
-    | prim_per_atom     | int      | primitive functions per atom              |
-    +-------------------+----------+-------------------------------------------+
-    | func_per_atom     | int      | basis functions per atom                  |
-    +-------------------+----------+-------------------------------------------+
-    | primitive_count   | int      | total primitive functions                 |
-    +-------------------+----------+-------------------------------------------+
-    | function_count    | int      | total basis functions                     |
-    +-------------------+----------+-------------------------------------------+
-
-    Note:
-        The function count corresponds to the number of linearly independent
-        basis functions as provided by the basis set definition and used within
-        the code in solving the quantum mechanical eigenvalue problem.
-    '''
-    _columns = ['tag', 'name', 'function_count']
-    _indices = ['set']
-
-        #(e.g.
-        #s = 1, p = 3, d = 5, etc.).
-
-class BasisFunction(DataFrame):
-    '''
-    Definition of individual basis functions used in a given universe.
-    '''
-    pass
-
-
-class GaussianBasis(BasisFunction):
-    '''
-    Description of primitive functions used to construct a (contracted)
-    Gaussian basis set.
-
-    A real contracted Gaussian basis function, in cartesian space, is defined:
-
-    .. math::
-
-        \\Chi_{j} = \\sum_{k=1}^{K}d_{jk}NPe^{-\\alpha r^{2}}
-
-    +-------------------+----------+-------------------------------------------+
-    | Column            | Type     | Description                               |
-    +===================+==========+===========================================+
-    | alpha             | float    | value of :math:`\\alpha`                  |
-    +-------------------+----------+-------------------------------------------+
-    | d                 | float    | contraction coefficient                   |
-    +-------------------+----------+-------------------------------------------+
-    | j                 | int/cat  | basis function identifier                 |
-    +-------------------+----------+-------------------------------------------+
-    | l                 | str/cat  | orbital angular momentum                  |
-    +-------------------+----------+-------------------------------------------+
-    | set               | int/cat  | basis set index                           |
-    +-------------------+----------+-------------------------------------------+
-
-    Other useful columns can be added to increase compatibility with other functionality.
-
-    +-------------------+----------+-------------------------------------------+
-    | Column            | Type     | Description                               |
-    +===================+==========+===========================================+
-    | index             | int/cat  | basis set identifier                      |
-    +-------------------+----------+-------------------------------------------+
-    '''
-    _columns = ['alpha', 'd', 'basis_function', 'shell']
-    _indices = ['primitive']
-    _groupbys = ['basis_function']
-    _categories = {'basis_set': np.int64, 'shell': str, 'name': str, 'basis_function': np.int64}
-
-    def basis_count(self):
-        '''
-        Number of basis functions (:math:`g_{i}`) per symbol or label type.
-
-        Returns:
-            counts (:class:`~pandas.Series`)
-        '''
-        return self.groupby('symbol').apply(lambda g: g.groupby('function').apply(
-                                            lambda g: (g['shell'].map(spher_ml_count)).values[0]).sum())
-
-class BasisSetOrder(BasisSet):
-    '''
-    BasisSetOrder uniquely determines the basis function ordering scheme for
-    a given :class:`~exatomic.universe.Universe`. shell_function is used instead
-    of basis_function in the following table to emphasize that it includes the
-    degeneracy from the quantum number :math:`m_{l}`, which may change. This
-    table should be used if the ordering scheme cannot be determined
-    programmatically.
-
-    +-------------------+----------+-------------------------------------------+
-    | Column            | Type     | Description                               |
-    +===================+==========+===========================================+
-    | shell_function    | int      | shell function index                      |
-    +-------------------+----------+-------------------------------------------+
-    | symbol            | str      | symbolic atomic center                    |
-    +-------------------+----------+-------------------------------------------+
-    | center            | int      | numeric atomic center (1-based)           |
-    +-------------------+----------+-------------------------------------------+
-    | type              | str      | identifier equivalent to (l, ml)          |
-    +-------------------+----------+-------------------------------------------+
-    '''
-    _columns = ['shell_function', 'symbol', 'center', 'type']
-    _indices = ['order']
-    _categories = {'symbol': str, 'center': np.int64, 'type': str, 'basis_function': np.int64}
-
-class BasisSetMap(BasisSet):
-    '''
-    BasisSetMap provides the auxiliary information about relational mapping
-    between the complete uncontracted primitive basis set and the resultant
-    contracted basis set within an :class:`~exatomic.universe.Universe`.
-
-    +-------------------+----------+-------------------------------------------+
-    | Column            | Type     | Description                               |
-    +===================+==========+===========================================+
-    | symbol            | str      | symbolic atomic center                    |
-    +-------------------+----------+-------------------------------------------+
-    | shell             | str      | string of quantum number l                |
-    +-------------------+----------+-------------------------------------------+
-    | nprim             | int      | number of primitives within shell         |
-    +-------------------+----------+-------------------------------------------+
-    | nbasis            | int      | number of basis functions within shell    |
-    +-------------------+----------+-------------------------------------------+
-    | cartesian         | bool     | shell is cartesian                        |
-    +-------------------+----------+-------------------------------------------+
-    | spherical         | bool     | shell is spherical                        |
-    +-------------------+----------+-------------------------------------------+
-    '''
-    _columns = ['symbol', 'shell', 'nprim', 'nbasis', 'cartesian', 'spherical']
-    _indices = ['index']
-    _categories = {'symbol': str, 'shell': str, 'nprim': np.int64,
-                   'nbasis': np.int64, 'cartesian': bool, 'spherical': bool}
-
-
-class Overlap(DataFrame):
-    '''
-    Overlap enumerates the overlap matrix elements between basis functions in
-    a contracted basis set. Currently nothing disambiguates between the
-    primitive overlap matrix and the contracted overlap matrix. As it is
-    square symmetric, only n_basis_functions * (n_basis_functions + 1) / 2
-    rows are stored.
-
-    +-------------------+----------+-------------------------------------------+
-    | Column            | Type     | Description                               |
-    +===================+==========+===========================================+
-    | chi1              | int      | first basis function                      |
-    +-------------------+----------+-------------------------------------------+
-    | chi2              | int      | second basis function                     |
-    +-------------------+----------+-------------------------------------------+
-    | coefficient       | float    | overlap matrix element                    |
-    +-------------------+----------+-------------------------------------------+
-    '''
-    _columns = ['chi1', 'chi2', 'coefficient']
-    _indices = ['index']
-
-    def square(self):
-        nbas = np.floor(np.sqrt(self.shape[0] * 2))
-        return self.pivot('chi1', 'chi2', 'coefficient').fillna(value=0) + \
-               self.pivot('chi2', 'chi1', 'coefficient').fillna(value=0) - np.eye(nbas)
-
-
-class PlanewaveBasisSet(BasisSet):
-    '''
-    '''
-    pass
-
-
-
-class CartesianGTFOrder(DataFrame):
-    '''
-    Stores cartesian basis function order with respect to basis function label.
-
-    +-------------------+----------+-------------------------------------------+
-    | Column            | Type     | Description                               |
-    +===================+==========+===========================================+
-    | x                 | int      | power of x                                |
-    +-------------------+----------+-------------------------------------------+
-    | y                 | int      | power of y                                |
-    +-------------------+----------+-------------------------------------------+
-    | z                 | int      | power of z                                |
-    +-------------------+----------+-------------------------------------------+
-    '''
-    _columns = ['x', 'y', 'z']
-    _indices = ['cart_order']
-
-    @classmethod
-    def from_lmax_order(cls, lmax, ordering_function):
-        '''
-        Generate the dataframe of cartesian basis function ordering with
-        respect to spin angular momentum.
-
-        Args:
-            lmax (int): Maximum value of orbital angular momentum
-            ordering_function: Cartesian ordering function (code specific)
-        '''
-        df = pd.DataFrame(np.concatenate([ordering_function(l) for l in range(lmax + 1)]),
-                          columns=['x', 'y', 'z'])
-        return cls(df)
-
-    def symbolic_keys(self):
-        '''
-        Generate the enumerated symbolic keys (e.g. 'x', 'xx', 'xxyy', etc.)
-        associated with each row for ordering purposes.
-        '''
-        x = self['x'].apply(lambda i: 'x' * i).astype(str)
-        y = self['y'].apply(lambda i: 'y' * i).astype(str)
-        z = self['z'].apply(lambda i: 'z' * i).astype(str)
-        return x + y + z
-
-
-class SphericalGTFOrder(DataFrame):
-    '''
-    Stores order of spherical basis functions with respect to angular momenta.
-    '''
-    _columns = ['l', 'ml']
-    _indices = ['spherical_order']
-
-    @classmethod
-    def from_lmax_order(cls, lmax, ordering_function):
-        '''
-        Generate the spherical basis function ordering with respect
-        to spin angular momentum.
-
-        Args:
-            lmax (int): Maximum value of orbital angular momentum
-            ordering_function: Spherical ordering function (code specific)
-        '''
-        data = OrderedDict([(l, ordering_function(l)) for l in range(lmax + 1)])
-        l = [k for k, v in data.items() for i in range(len(v))]
-        ml = np.concatenate(list(data.values()))
-        df = pd.DataFrame.from_dict({'l': l, 'ml': ml})
-        return cls(df)
-
-    def symbolic_keys(self, l=None):
-        '''
-        Generate the enumerated symbolic keys (e.g. '(0, 0)', '(1, -1)', '(2, 2)',
-        etc.) associated with each row for ordering purposes.
-        '''
-        obj = zip(self['l'], self['ml'])
-        if l is None:
-            return list(obj)
-        return [kv for kv in obj if kv[0] == l]
-=======
-# -*- coding: utf-8 -*-
-'''
-Basis Set Representations
-=============================
-This module provides classes that support representations of various basis sets.
-There are a handful of basis sets in computational chemistry, the most common of
-which are Gaussian type functions, Slater type functions, and plane waves. The
-classes provided by this module support not only storage of basis set data, but
-also analytical and discrete manipulations of the basis set.
-
-See Also:
-    For symbolic and discrete manipulations see :mod:`~exatomic.algorithms.basis`.
-'''
-import pandas as pd
+# Copyright (c) 2015-2016, Exa Analytics Development Team
+# Distributed under the terms of the Apache License 2.0
+'''
+Basis Set Representations
+##############################
+This module provides classes that support representations of various basis sets.
+There are a handful of basis sets in computational chemistry, the most common of
+which are Gaussian type functions, Slater type functions, and plane waves. The
+classes provided by this module support not only storage of basis set data, but
+also analytical and discrete manipulations of the basis set.
+
+See Also:
+    For symbolic and discrete manipulations see :mod:`~exatomic.algorithms.basis`.
+'''
+import pandas as pd
 import numpy as np
 from collections import OrderedDict
 from traitlets import Float, Int, Dict, Unicode
@@ -659,5 +380,4 @@
         obj = zip(self['l'], self['ml'])
         if l is None:
             return list(obj)
-        return [kv for kv in obj if kv[0] == l]
->>>>>>> 4bc36220
+        return [kv for kv in obj if kv[0] == l]