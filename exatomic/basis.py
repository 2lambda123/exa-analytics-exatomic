<<<<<<< HEAD
# -*- coding: utf-8 -*-
# Copyright (c) 2015-2016, Exa Analytics Development Team
# Distributed under the terms of the Apache License 2.0
"""
Basis Set Representations
##############################
This module provides classes that support representations of various basis sets.
There are a handful of basis sets in computational chemistry, the most common of
which are Gaussian type functions, Slater type functions, and plane waves. The
classes provided by this module support not only storage of basis set data, but
also analytical and discrete manipulations of the basis set.

See Also:
    For symbolic and discrete manipulations see :mod:`~exatomic.algorithms.basis`.
"""
import os
import pandas as pd
import numpy as np
from exa import DataFrame

from exatomic.algorithms.basis import (lmap, spher_ml_count, enum_cartesian,
                                       cart_lml_count, spher_lml_count,
                                       _vec_normalize, _wrap_overlap, lorder,
                                       _vec_sto_normalize, _ovl_indices,
                                       solid_harmonics, car2sph_transform_matrices)

class BasisSet(DataFrame):
    _columns = ['alpha', 'd', 'shell', 'L', 'set']
    _cardinal = ('frame', np.int64)
    _index = 'primitive'
    _categories = {'L': np.int64, 'set': np.int64, 'frame': np.int64}

    @property
    def lmax(self):
        return self['L'].cat.as_ordered().max()

    def shells(self):
        return [lorder[l] for l in self.L.unique()]

    @property
    def nshells(self):
        return len(self.shells())

    def _sets(self):
        """Group by basis set."""
        return self.groupby('set')

    def functions_by_shell(self):
        """Return a series of (l, n function) pairs per set."""
        mi = self._sets().apply(
            lambda x: x.groupby('shell').apply(
            lambda y: y['L'].values[0]).value_counts())
        mi.index.names = ['set', 'L']
        return mi.sort_index()

    def primitives_by_shell(self):
        """Return a series of (l, n primitive) pairs per set."""
        return self._sets_ls().apply(
            lambda y: y.apply(
            lambda z: len(z['alpha'].unique()))).T.unstack()

    def primitives(self):
        """Total number of primitive functions per set."""
        return self.primitives_by_shell().sum(axis=1)

    def __init__(self, *args, spherical=True, gaussian=True, **kwargs):
        super().__init__(*args, **kwargs)
        self.spherical = spherical
        self.gaussian = gaussian
        norm = _vec_normalize if gaussian else _vec_sto_normalize
        colm = 'L' if gaussian else 'n'
        self['N'] = norm(self['alpha'].values, self[colm].values)
        self['Nd'] = self['d'] * self['N']


class GaussianBasisSet(BasisSet):
    """
    Stores information about a Gaussian type basis set.

    A Gaussian type basis set is described by primitive Gaussian functions :math:`f\\left(x, y, z\\right)`
    of the form:

    .. math::

        r^{2} = \\left(x - A_{x}\\right)^{2} + \\left(x - A_{y}\\right)^{2} + \\left(z - A_{z}\\right)^{2} \\\\
        f\\left(x, y, z\\right) = \\left(x - A_{x}\\right)^{l}\\left(x - A_{y}\\right)^{m}\\left(z - A_{z}\\right)^{n}e^{-\\alpha r^{2}}

    Note that :math:`l`, :math:`m`, and :math:`n` are not quantum numbers but positive integers
    (including zero) whose sum defines the orbital angular momentum of the primitive function.
    Each primitive function is centered on a given atom with coordinates :math:`\\left(A_{x}, A_{y}, A_{z}\\right)`.
    A basis function in this basis set is a sum of one or more primitive functions:

    .. math::

        g_{i}\\left(x, y, z\\right) = \\sum_{j=1}^{N_{i}}c_{ij}f_{ij}\\left(x, y, z\\right)

    Each primitive function :math:`f_{ij}` is parametrically dependent on its associated atom's
    nuclear coordinates and specific values of :math:`\\alpha`, :math:`l`, :math:`m`, and :math:`n`.
    For convenience in data storage, each primitive function record contains its value of
    :math:`\\alpha` and coefficient (typically called the contraction coefficient) :math:`c`.
    shell_function does not include degeneracy due to :math:`m_{l}` but separates exponents
    and coefficients that have the same angular momentum values.

    +-------------------+----------+-------------------------------------------+
    | Column            | Type     | Description                               |
    +===================+==========+===========================================+
    | alpha             | float    | value of :math:`\\alpha`                  |
    +-------------------+----------+-------------------------------------------+
    | d                 | float    | value of the contraction coefficient      |
    +-------------------+----------+-------------------------------------------+
    | shell             | int/cat  | shell function identifier                 |
    +-------------------+----------+-------------------------------------------+
    | L                 | int/cat  | orbital angular momentum quantum number   |
    +-------------------+----------+-------------------------------------------+
    | set               | int/cat  | index of unique basis set per unique atom |
    +-------------------+----------+-------------------------------------------+
    | frame             | int/cat  | non-unique integer                        |
    +-------------------+----------+-------------------------------------------+
    """


class BasisSetOrder(DataFrame):
    """
    BasisSetOrder uniquely determines the basis function ordering scheme for
    a given :class:`~exatomic.universe.Universe`. This table is provided to
    make transparent the characteristic ordering scheme of various quantum
    codes. Either (L, ml) or (l, m, n) must be provided to have access to
    orbital visualization functionality.

    +-------------------+----------+-------------------------------------------+
    | Column            | Type     | Description                               |
    +===================+==========+===========================================+
    | center            | int      | atomic center                             |
    +-------------------+----------+-------------------------------------------+
    | L                 | int      | orbital angular momentum                  |
    +-------------------+----------+-------------------------------------------+
    | shell             | int      | group of primitives                       |
    +-------------------+----------+-------------------------------------------+
    | ml                | int      | magnetic quantum number                   |
    +-------------------+----------+-------------------------------------------+
    | l                 | int      | power in x                                |
    +-------------------+----------+-------------------------------------------+
    | m                 | int      | power in y                                |
    +-------------------+----------+-------------------------------------------+
    | n                 | int      | power in z                                |
    +-------------------+----------+-------------------------------------------+
    | r                 | int      | power in r (optional - for STOs)          |
    +-------------------+----------+-------------------------------------------+
    | prefac            | float    | prefactor (optional - for STOs)           |
    +-------------------+----------+-------------------------------------------+
    """
    _columns = ['center', 'L', 'shell']
    _index = 'chi'
    _cardinal = ('frame', np.int64)
    _categories = {'L': np.int64}


class Overlap(DataFrame):
    """
    Overlap enumerates the overlap matrix elements between basis functions in
    a contracted basis set. Currently nothing disambiguates between the
    primitive overlap matrix and the contracted overlap matrix. As it is
    square symmetric, only n_basis_functions * (n_basis_functions + 1) / 2
    rows are stored.

    See Gramian matrix for more on the general properties of the overlap matrix.

    +-------------------+----------+-------------------------------------------+
    | Column            | Type     | Description                               |
    +===================+==========+===========================================+
    | frame             | int/cat  | non-unique integer                        |
    +-------------------+----------+-------------------------------------------+
    | chi0              | int      | first basis function                      |
    +-------------------+----------+-------------------------------------------+
    | chi1              | int      | second basis function                     |
    +-------------------+----------+-------------------------------------------+
    | coef              | float    | overlap matrix element                    |
    +-------------------+----------+-------------------------------------------+
    """
    _columns = ['chi0', 'chi1', 'coef', 'frame']
    _index = 'index'

    def square(self, frame=0):
        nbas = np.round(np.roots([1, 1, -2 * self.shape[0]])[1]).astype(np.int64)
        tri = self[self['frame'] == frame].pivot('chi0', 'chi1', 'coef').fillna(value=0)
        return tri + tri.T - np.eye(nbas)

    @classmethod
    def from_column(cls, source):
        """Create an Overlap from a file with just the array of coefficients or
        an array of the values directly."""
        try:
            # Assuming source is a file of triangular elements of the overlap matrix
            vals = pd.read_csv(fp, header=None).values.flatten()
        except:
            vals = source
        # Reverse engineer the number of basis functions given len(ovl) = n * (n + 1) / 2
        nbas = np.round(np.roots((1, 1, -2 * ovl.shape[0]))[1]).astype(np.int64)
        # Index chi1 and chi2, they are interchangeable as overlap is symmetric
        chis = _ovl_indices(nbas, ovl.shape[0])
        ovl['frame'] = 0
        return cls(pd.DataFrame.from_dict({'chi0': chis[:, 0],
                                           'chi1': chis[:, 1],
                                           'coef': vals,
                                           'frame': 0}))

    @classmethod
    def from_square(cls, df):
        ndim = df.shape[0]
        arr = df.values
        arlen = ndim * (ndim + 1) // 2
        ret = np.empty((arlen,), dtype=[('chi1', 'i8'),
                                        ('chi2', 'i8'),
                                        ('coef', 'f8'),
                                        ('frame', 'i8')])
        cnt = 0
        for i in range(ndim):
            for j in range(i + 1):
                ret[cnt] = (i, j, arr[i, j], 0)
                cnt += 1
        return cls(ret)

#class SlaterBasisSet(BasisSet):
#    """
#    Stores information about a Slater type basis set.
#
#    .. math::
#
#        r = \\left(\\left(x - A_{x}\\right)^{2} + \\left(x - A_{y}\\right)^{2} + \\left(z - A_{z}\\right)^{2}\\right)^{\\frac{1}{2}} \\\\
#        f\\left(x, y, z\\right) = \\left(x - A_{x}\\right)^{i}\\left(x - A_{y}\\right)^{j}\left(z - A_{z}\\right)^{k}r^{m}e^{-\\alpha r}
#    """
#    pass
#

#class Primitive(DataFrame):
#    """
#    Notice: Primitive is just a join of basis set and atom, re-work needed.
#    Contains the required information to perform molecular integrals. Some
#    repetition of data with GaussianBasisSet but for convenience also stored
#    here.
#
#    Currently has the capability to compute the primitive overlap matrix
#    and reduce the dimensionality to the contracted cartesian overlap
#    matrix. Does not have the functionality to convert to the contracted
#    spherical overlap matrix (the fully contracted basis set of routine
#    gaussian type calculations).
#    +-------------------+----------+-------------------------------------------+
#    | Column            | Type     | Description                               |
#    +===================+==========+===========================================+
#    | xa                | float    | center in x direction of primitive        |
#    +-------------------+----------+-------------------------------------------+
#    | ya                | float    | center in y direction of primitive        |
#    +-------------------+----------+-------------------------------------------+
#    | za                | float    | center in z direction of primitive        |
#    +-------------------+----------+-------------------------------------------+
#    | alpha             | float    | value of :math:`\\alpha`, the exponent    |
#    +-------------------+----------+-------------------------------------------+
#    | d                 | float    | value of the contraction coefficient      |
#    +-------------------+----------+-------------------------------------------+
#    | l                 | int      | pre-exponential power of x                |
#    +-------------------+----------+-------------------------------------------+
#    | m                 | int      | pre-exponential power of y                |
#    +-------------------+----------+-------------------------------------------+
#    | n                 | int      | pre-exponential power of z                |
#    +-------------------+----------+-------------------------------------------+
#    | L                 | int/cat  | sum of l + m + n                          |
#    +-------------------+----------+-------------------------------------------+
#    """
#    _columns = ['xa', 'ya', 'za', 'alpha', 'd', 'l', 'm', 'n', 'L']
#    _indices = ['primitive']
#    _categories = {'l': np.int64, 'm': np.int64, 'n': np.int64, 'L': np.int64}
#
#    def _normalize(self):
#        '''
#        Often primitives come unnormalized. This fixes that.
#        '''
#        self['N'] = _vec_normalize(self['alpha'].values, self['L'].values)
#
#
#    def _cartesian_contraction_matrix(self, l=False):
#        '''
#        Generates the (nprim,ncont) matrix needed to reduce the
#        dimensionality of the primitive basis to the contracted
#        cartesian basis.
#        '''
#        bfns = self.groupby('func')
#        contmat = np.zeros((len(self), len(bfns)), dtype=np.float64)
#        cnt = 0
#        if l:
#            l = np.zeros(len(bfns), dtype=np.int64)
#            for bfn, cont in bfns:
#                ln = len(cont)
#                contmat[cnt:cnt + ln, bfn] = cont['d'].values
#                l[bfn] = cont['L'].values[0]
#                cnt += ln
#            return contmat, l
#        for bfn, cont in bfns:
#            ln = len(cont)
#            contmat[cnt:cnt + ln, bfn] = cont['d'].values
#            cnt += ln
#        return contmat
#
#    def _spherical_contraction_matrix(self):
#        '''
#        Generates the (nprim,ncont) matrix needed to reduce the
#        dimensionality of the primitive basis to the contracted
#        spherical basis.
#        '''
#        pass
#
#
#    def _spherical_from_cartesian(self):
#        '''
#        Reduces the dimensionality of the contracted cartesian
#        basis to the contracted spherical basis.
#        '''
#        print('warning: this is not correct')
#        lmax = self['L'].cat.as_ordered().max()
#        prim_ovl = self.primitive_overlap().square()
#        cartprim, ls = self._cartesian_contraction_matrix(l=True)
#        contracted = pd.DataFrame(np.dot(np.dot(cartprim.T, prim_ovl), cartprim))
#        sh = solid_harmonics(lmax)
#        sphtrans = car2sph_transform_matrices(sh, lmax)
#        bfns = self.groupby('func')
#        lcounts = bfns.apply(lambda y: y['L'].values[0]).value_counts()
#        for l, lc in lcounts.items():
#            lcounts[l] = lc * spher_lml_count[l] // cart_lml_count[l]
#        lc = lcounts.sum()
#        spherical = np.zeros((contracted.shape[0], lc), dtype=np.float64)
#        ip = 0
#        ic = 0
#        while ip < lc:
#            l = ls[ic]
#            if l < 2:
#                spherical[:,ic] = contracted[ic]
#                ip += 1
#                ic += 1
#            else:
#                cspan = ic + cart_lml_count[l]
#                sspan = ip + spher_lml_count[l]
#                carts = contracted[list(range(ic, cspan))]
#                trans = np.dot(carts, sphtrans[l].T)
#                spherical[:,ip:sspan] = trans
#                ip += spher_lml_count[l]
#                ic += cart_lml_count[l]
#        return pd.DataFrame(np.dot(np.dot(spherical.T, contracted), spherical))
#
#
#    def primitive_overlap(self):
#        """Computes the complete primitive cartesian overlap matrix."""
#        if 'N' not in self.columns:
#            self._normalize()
#        chi1, chi2, overlap =  _wrap_overlap(self['xa'].values,
#                                             self['ya'].values,
#                                             self['za'].values,
#                                             self['l'].astype(np.int64).values,
#                                             self['m'].astype(np.int64).values,
#                                             self['n'].astype(np.int64).values,
#                                             self['N'].values, self['alpha'].values)
#        return Overlap.from_dict({'chi1': chi1, 'chi2': chi2,
#                                  'coef': overlap,
#                                  'frame': [0] * len(chi1)})
#
#
#    def contracted_cartesian_overlap(self):
#        """Returns the contracted cartesian overlap matrix."""
#        prim_ovl = self.primitive_overlap().square()
#        contprim = self._cartesian_contraction_matrix()
#        square = pd.DataFrame(np.dot(np.dot(contprim.T, prim_ovl), contprim))
#        return Overlap.from_square(square)
#
#    def contracted_spherical_overlap(self):
#        return self._spherical_from_cartesian()
#
#
#    @classmethod
#    def from_universe(cls, universe, inplace=False):
#        '''
#        The minimum information specified by a basis set does not include
#        expansion due to degeneracy from m_l. This will expand the basis in a
#        systematic cartesian ordering convention to generate the full cartesian
#        basis. The universe argument must already have a universe with atom,
#        basis_set_summary, and gaussian_basis_set attributes.
#        '''
#        bases = universe.gaussian_basis_set[abs(universe.gaussian_basis_set['d']) > 0].groupby('set')
#        primdf = []
#        shfunc, func = -1, -1
#        for seht, x, y, z in zip(universe.atom['set'], universe.atom['x'],
#                                 universe.atom['y'], universe.atom['z']):
#            summ = universe.basis_set_summary.ix[seht]
#            b = bases.get_group(seht).groupby('shell_function')
#            for sh, prims in b:
#                if len(prims) == 0: continue
#                l = prims['L'].cat.as_ordered().max()
#                shfunc += 1
#                for l, m, n in enum_cartesian[l]:
#                    func += 1
#                    for alpha, d in zip(prims['alpha'], prims['d']):
#                        primdf.append([x, y, z, alpha, d, l, m, n, l + m + n, sh, shfunc, func, seht])
#        primdf = pd.DataFrame(primdf)
#        primdf.columns = ['xa', 'ya', 'za', 'alpha', 'd', 'l', 'm', 'n', 'L', 'shell_function', 'shell', 'func', 'set']
#        if inplace:
#            universe.primitive = primdf
#        else:
#            return cls(primdf)


#class BasisSetOrder(BasisSet):
#    """
#    BasisSetOrder uniquely determines the basis function ordering scheme for
#    a given :class:`~exatomic.universe.Universe`. This table should be used
#    if the ordering scheme is not programmatically available.
#
#    +-------------------+----------+-------------------------------------------+
#    | Column            | Type     | Description                               |
#    +===================+==========+===========================================+
#    | tag               | str      | symbolic atomic center                    |
#    +-------------------+----------+-------------------------------------------+
#    | center            | int      | numeric atomic center (1-based)           |
#    +-------------------+----------+-------------------------------------------+
#    | type              | str      | identifier equivalent to (l, ml)          |
#    +-------------------+----------+-------------------------------------------+
#    """
#    _columns = ['tag', 'center', 'type']
#    _index = 'chi'
#    _categories = {'center': np.int64, 'symbol': str}
#
#
#
#class PlanewaveBasisSet(BasisSet):
#    """
#    """
#    pass
#
#
#
#class CartesianGTFOrder(DataFrame):
#    """
#    Stores cartesian basis function order with respect to basis function label.
#
#    +-------------------+----------+-------------------------------------------+
#    | Column            | Type     | Description                               |
#    +===================+==========+===========================================+
#    | frame             | int/cat  | non-unique integer                        |
#    +-------------------+----------+-------------------------------------------+
#    | x                 | int      | power of x                                |
#    +-------------------+----------+-------------------------------------------+
#    | y                 | int      | power of y                                |
#    +-------------------+----------+-------------------------------------------+
#    | z                 | int      | power of z                                |
#    +-------------------+----------+-------------------------------------------+
#    | l                 | int      | x + y + z                                 |
#    +-------------------+----------+-------------------------------------------+
#    """
#    _columns = ['l', 'x', 'y', 'z', 'frame']
#    _index = 'cart_order'
#    _traits = ['l']
#    _categories = {'l': np.int64, 'x': np.int64, 'y': np.int64, 'z': np.int64}
#
#
#    @classmethod
#    def from_lmax_order(cls, lmax, ordering_function):
#        """
#        Generate the dataframe of cartesian basis function ordering with
#        respect to spin angular momentum.
#
#        Args:
#            lmax (int): Maximum value of orbital angular momentum
#            ordering_function: Cartesian ordering function (code specific)
#        """
#        df = pd.DataFrame(np.concatenate([ordering_function(l) for l in range(lmax + 1)]),
#                          columns=['l', 'x', 'y', 'z'])
#        df['frame'] = 0
#        return cls(df)
#
#    def symbolic_keys(self):
#        """
#        Generate the enumerated symbolic keys (e.g. 'x', 'xx', 'xxyy', etc.)
#        associated with each row for ordering purposes.
#        """
#        x = self['x'].apply(lambda i: 'x' * i).astype(str)
#        y = self['y'].apply(lambda i: 'y' * i).astype(str)
#        z = self['z'].apply(lambda i: 'z' * i).astype(str)
#        return x + y + z
#
#
#################################################################################
#import sympy as sy
#from exa.symbolic import SymbolicFunction
#
#
#class SlaterTypeBasisFunction(SymbolicFunction):
#    """
#    Args:
#        xa (float): Basis center in x
#        ya (float): Basis center in y
#        za (float): Basis center in z
#        kx (int): Spherical harmonic coefficient in x
#        ky (int): Spherical harmonic coefficient in y
#        kz (int): Spherical harmonic coefficient in z
#        kr (int): Spherical harmonic coefficient in r
#        zeta (float): Positive exponential coefficient
#
#    .. math:
#
#        \Chi_{A}\left(x, y, z\right) = r_{A}^{k_r}x_{A}^{k_x}y_{A}^{k_y}z_{A}^{k_z}e^{-\zeta r_{A}}
#    """
#    kr, kx, ky, kz = sy.symbols("k_r k_x k_y k_z", imaginary=False, positive=True, integer=True)
#    x, y, z, xa, ya, za = sy.symbols("x y z x_A y_A z_A", imaginary=False)
#    zeta = sy.Symbol("zeta", imaginary=False, positive=True)
#    xx = x - xa
#    yy = y - ya
#    zz = z - za
#    r = sy.sqrt(xx**2 + yy**2 + zz**2)
#    expr = r**kr * x**kx * y**ky * z**kz * sy.exp(-zeta*r)
#
#    @classmethod
#    def eval(cls, xa=None, ya=None, za=None, kx=None, ky=None, kz=None,
#             kr=None, zeta=None):
#        """
#        """
#        subs = {}
#        if xa is not None:
#            subs[cls.xa] = xa
#        if ya is not None:
#            subs[cls.ya] = ya
#        if za is not None:
#            subs[cls.za] = za
#        if kr is not None:
#            subs[cls.kr] = kr
#        if kx is not None:
#            subs[cls.kx] = kx
#        if ky is not None:
#            subs[cls.ky] = ky
#        if kz is not None:
#            subs[cls.kz] = kz
#        if zeta is not None:
#            subs[cls.zeta] = zeta
#        print(subs)
#        expr = cls.expr.subs(subs)
#        return super().new_expression(expr, "vectorize")

## -*- coding: utf-8 -*-
##Copyright (c) 2015-2016, Exa Analytics Development Team
## Distributed under the terms of the Apache License 2.0
#"""
#Basis Set Representations
##############################
#This module provides classes that support representations of various basis sets.
#There are a handful of basis sets in computational chemistry, the most common of
#which are Gaussian type functions, Slater type functions, and plane waves. The
#classes provided by this module support not only storage of basis set data, but
#also analytical and discrete manipulations of the basis set.
#
#See Also:
#    For symbolic and discrete manipulations see :mod:`~exatomic.algorithms.basis`.
#"""
##import pandas as pd
#import numpy as np
#from exa import DataFrame
#from exatomic.algorithms.basis import (lorder, _vec_normalize, _vec_sto_normalize)
##                                       _ovl_indices)
#
##from exatomic.algorithms.basis import (lmap, spher_ml_count, enum_cartesian,
##                                       cart_lml_count, spher_lml_count,
##                                       _vec_normalize, _wrap_overlap, lorder,
##                                       _vec_sto_normalize, _ovl_indices,
##                                       solid_harmonics, car2sph_transform_matrices)
#
#class BasisSet(DataFrame):
#    _columns = ['alpha', 'd', 'shell', 'L', 'set']
#    _cardinal = ('frame', np.int64)
#    _index = 'primitive'
#    _categories = {'L': np.int64, 'set': np.int64, 'frame': np.int64}
#
#    @property
#    def lmax(self):
#        return self['L'].cat.as_ordered().max()
#
#    def shells(self):
#        return [lorder[l] for l in self.L.unique()]
#
#    @property
#    def nshells(self):
#        return len(self.shells())
#
#    def _sets(self):
#        """Group by basis set."""
#        return self.groupby('set')
#
#    def functions_by_shell(self):
#        """Return a series of (l, n function) pairs per set."""
#        mi = self._sets().apply(
#            lambda x: x.groupby('shell').apply(
#            lambda y: y['L'].values[0]).value_counts())
#        mi.index.names = ['set', 'L']
#        return mi.sort_index()
#
#    def primitives_by_shell(self):
#        """Return a series of (l, n primitive) pairs per set."""
#        return self._sets_ls().apply(
#            lambda y: y.apply(
#            lambda z: len(z['alpha'].unique()))).T.unstack()
#
#    def primitives(self):
#        """Total number of primitive functions per set."""
#        return self.primitives_by_shell().sum(axis=1)
#
#    def __init__(self, *args, spherical=True, gaussian=True, **kwargs):
#        print("basis.BasisSet")
#        super().__init__(*args, **kwargs)
#        self.spherical = spherical
#        self.gaussian = gaussian
#        norm = _vec_normalize if gaussian else _vec_sto_normalize
#        colm = 'L' if gaussian else 'n'
#        self['N'] = norm(self['alpha'].values, self[colm].values)
#
#
#class GaussianBasisSet(BasisSet):
#    """
#    Stores information about a Gaussian type basis set.
#
#    A Gaussian type basis set is described by primitive Gaussian functions :math:`f\\left(x, y, z\\right)`
#    of the form:
#
#    .. math::
#
#        r^{2} = \\left(x - A_{x}\\right)^{2} + \\left(x - A_{y}\\right)^{2} + \\left(z - A_{z}\\right)^{2} \\\\
#        f\\left(x, y, z\\right) = \\left(x - A_{x}\\right)^{l}\\left(x - A_{y}\\right)^{m}\\left(z - A_{z}\\right)^{n}e^{-\\alpha r^{2}}
#
#    Note that :math:`l`, :math:`m`, and :math:`n` are not quantum numbers but positive integers
#    (including zero) whose sum defines the orbital angular momentum of the primitive function.
#    Each primitive function is centered on a given atom with coordinates :math:`\\left(A_{x}, A_{y}, A_{z}\\right)`.
#    A basis function in this basis set is a sum of one or more primitive functions:
#
#    .. math::
#
#        g_{i}\\left(x, y, z\\right) = \\sum_{j=1}^{N_{i}}c_{ij}f_{ij}\\left(x, y, z\\right)
#
#    Each primitive function :math:`f_{ij}` is parametrically dependent on its associated atom's
#    nuclear coordinates and specific values of :math:`\\alpha`, :math:`l`, :math:`m`, and :math:`n`.
#    For convenience in data storage, each primitive function record contains its value of
#    :math:`\\alpha` and coefficient (typically called the contraction coefficient) :math:`c`.
#    shell_function does not include degeneracy due to :math:`m_{l}` but separates exponents
#    and coefficients that have the same angular momentum values.
#
#    +-------------------+----------+-------------------------------------------+
#    | Column            | Type     | Description                               |
#    +===================+==========+===========================================+
#    | alpha             | float    | value of :math:`\\alpha`                  |
#    +-------------------+----------+-------------------------------------------+
#    | d                 | float    | value of the contraction coefficient      |
#    +-------------------+----------+-------------------------------------------+
#    | shell             | int/cat  | shell function identifier                 |
#    +-------------------+----------+-------------------------------------------+
#    | L                 | int/cat  | orbital angular momentum quantum number   |
#    +-------------------+----------+-------------------------------------------+
#    | set               | int/cat  | index of unique basis set per unique atom |
#    +-------------------+----------+-------------------------------------------+
#    | frame             | int/cat  | non-unique integer                        |
#    +-------------------+----------+-------------------------------------------+
#    """
#    def __init__(self, *args, **kwargs):
#        print("basis.GaussianBasisSet")
#        super(GaussianBasisSet, self).__init__(*args, **kwargs)
#
#
#class BasisSetOrder(DataFrame):
#    """
#    BasisSetOrder uniquely determines the basis function ordering scheme for
#    a given :class:`~exatomic.universe.Universe`. This table is provided to
#    make transparent the characteristic ordering scheme of various quantum
#    codes. Either (L, ml) or (l, m, n) must be provided to have access to
#    orbital visualization functionality.
#
#    +-------------------+----------+-------------------------------------------+
#    | Column            | Type     | Description                               |
#    +===================+==========+===========================================+
#    | center            | int      | atomic center                             |
#    +-------------------+----------+-------------------------------------------+
#    | L                 | int      | orbital angular momentum                  |
#    +-------------------+----------+-------------------------------------------+
#    | shell             | int      | group of primitives                       |
#    +-------------------+----------+-------------------------------------------+
#    | ml                | int      | magnetic quantum number                   |
#    +-------------------+----------+-------------------------------------------+
#    | l                 | int      | power in x                                |
#    +-------------------+----------+-------------------------------------------+
#    | m                 | int      | power in y                                |
#    +-------------------+----------+-------------------------------------------+
#    | n                 | int      | power in z                                |
#    +-------------------+----------+-------------------------------------------+
#    | r                 | int      | power in r (optional - for STOs)          |
#    +-------------------+----------+-------------------------------------------+
#    | prefac            | float    | prefactor (optional - for STOs)           |
#    +-------------------+----------+-------------------------------------------+
#    """
#    #_cardinal = ('frame', np.int64)
#    _columns = ['center', 'L', 'shell']
#    _index = 'chi'
#    _categories = {'L': np.int64}
#
#    def __init__(self, *args, **kwargs):
#        print("basis.BasisSetOrder")
#        super(BasisSetOrder, self).__init__(*args, **kwargs)
#
#
#
#class Overlap(DataFrame):
#    """
#    Overlap enumerates the overlap matrix elements between basis functions in
#    a contracted basis set. Currently nothing disambiguates between the
#    primitive overlap matrix and the contracted overlap matrix. As it is
#    square symmetric, only n_basis_functions * (n_basis_functions + 1) / 2
#    rows are stored.
#
#    See Gramian matrix for more on the general properties of the overlap matrix.
#
#    +-------------------+----------+-------------------------------------------+
#    | Column            | Type     | Description                               |
#    +===================+==========+===========================================+
#    | frame             | int/cat  | non-unique integer                        |
#    +-------------------+----------+-------------------------------------------+
#    | chi0              | int      | first basis function                      |
#    +-------------------+----------+-------------------------------------------+
#    | chi1              | int      | second basis function                     |
#    +-------------------+----------+-------------------------------------------+
#    | coef              | float    | overlap matrix element                    |
#    +-------------------+----------+-------------------------------------------+
#    """
#    _columns = ['chi0', 'chi1', 'coef', 'frame']
#    _index = 'index'
#
#    def square(self, frame=0):
#        print("basis.Overlap.square")
#        nbas = np.round(np.roots([1, 1, -2 * self.shape[0]])[1]).astype(np.int64)
#        tri = self[self['frame'] == frame].pivot('chi0', 'chi1', 'coef').fillna(value=0)
#        return tri + tri.T - np.eye(nbas)
#
#    @classmethod
#    def from_column(cls, source):
#        print("basis.Overlap.from_column")
#        """Create an Overlap from a file with just the array of coefficients or
#        an array of the values directly."""
#        raise Exception()
##        try:
##            # Assuming source is a file of triangular elements of the overlap matrix
##            vals = pd.read_csv(source, header=None).values.flatten()
##        except:
##            vals = source
##        # Reverse engineer the number of basis functions given len(_ovl_indices) = n * (n + 1) / 2
##        nbas = np.round(np.roots((1, 1, -2 * _ovl_indices.shape[0]))[1]).astype(np.int64)
##        # Index chi1 and chi2, they are interchangeable as overlap is symmetric
##        chis = _ovl_indices(nbas, _ovl_indices.shape[0])
##        _ovovl['frame'] = 0
##        return cls(pd.DataFrame.from_dict({'chi0': chis[:, 0],
##                                           'chi1': chis[:, 1],
##                                           'coef': vals,
##                                           'frame': 0}))
#
#    @classmethod
#    def from_square(cls, df):
#        ndim = df.shape[0]
#        print("basis.Overlap.from_sqaure")
#        arr = df.values
#        arlen = ndim * (ndim + 1) // 2
#        ret = np.empty((arlen,), dtype=[('chi1', 'i8'),
#                                        ('chi2', 'i8'),
#                                        ('coef', 'f8'),
#                                        ('frame', 'i8')])
#        cnt = 0
#        for i in range(ndim):
#            for j in range(i + 1):
#                ret[cnt] = (i, j, arr[i, j], 0)
#                cnt += 1
#        return cls(ret)
#
##class SlaterBasisSet(BasisSet):
##    """
##    Stores information about a Slater type basis set.
##
##    .. math::
##
##        r = \\left(\\left(x - A_{x}\\right)^{2} + \\left(x - A_{y}\\right)^{2} + \\left(z - A_{z}\\right)^{2}\\right)^{\\frac{1}{2}} \\\\
##        f\\left(x, y, z\\right) = \\left(x - A_{x}\\right)^{i}\\left(x - A_{y}\\right)^{j}\left(z - A_{z}\\right)^{k}r^{m}e^{-\\alpha r}
##    """
##    pass
##
#
##class Primitive(DataFrame):
##    """
##    Notice: Primitive is just a join of basis set and atom, re-work needed.
##    Contains the required information to perform molecular integrals. Some
##    repetition of data with GaussianBasisSet but for convenience also stored
##    here.
##
##    Currently has the capability to compute the primitive overlap matrix
##    and reduce the dimensionality to the contracted cartesian overlap
##    matrix. Does not have the functionality to convert to the contracted
##    spherical overlap matrix (the fully contracted basis set of routine
##    gaussian type calculations).
##    +-------------------+----------+-------------------------------------------+
##    | Column            | Type     | Description                               |
##    +===================+==========+===========================================+
##    | xa                | float    | center in x direction of primitive        |
##    +-------------------+----------+-------------------------------------------+
##    | ya                | float    | center in y direction of primitive        |
##    +-------------------+----------+-------------------------------------------+
##    | za                | float    | center in z direction of primitive        |
##    +-------------------+----------+-------------------------------------------+
##    | alpha             | float    | value of :math:`\\alpha`, the exponent    |
##    +-------------------+----------+-------------------------------------------+
##    | d                 | float    | value of the contraction coefficient      |
##    +-------------------+----------+-------------------------------------------+
##    | l                 | int      | pre-exponential power of x                |
##    +-------------------+----------+-------------------------------------------+
##    | m                 | int      | pre-exponential power of y                |
##    +-------------------+----------+-------------------------------------------+
##    | n                 | int      | pre-exponential power of z                |
##    +-------------------+----------+-------------------------------------------+
##    | L                 | int/cat  | sum of l + m + n                          |
##    +-------------------+----------+-------------------------------------------+
##    """
##    _columns = ['xa', 'ya', 'za', 'alpha', 'd', 'l', 'm', 'n', 'L']
##    _indices = ['primitive']
##    _categories = {'l': np.int64, 'm': np.int64, 'n': np.int64, 'L': np.int64}
##
##    def _normalize(self):
##        '''
##        Often primitives come unnormalized. This fixes that.
##        '''
##        self['N'] = _vec_normalize(self['alpha'].values, self['L'].values)
##
##
##    def _cartesian_contraction_matrix(self, l=False):
##        '''
##        Generates the (nprim,ncont) matrix needed to reduce the
##        dimensionality of the primitive basis to the contracted
##        cartesian basis.
##        '''
##        bfns = self.groupby('func')
##        contmat = np.zeros((len(self), len(bfns)), dtype=np.float64)
##        cnt = 0
##        if l:
##            l = np.zeros(len(bfns), dtype=np.int64)
##            for bfn, cont in bfns:
##                ln = len(cont)
##                contmat[cnt:cnt + ln, bfn] = cont['d'].values
##                l[bfn] = cont['L'].values[0]
##                cnt += ln
##            return contmat, l
##        for bfn, cont in bfns:
##            ln = len(cont)
##            contmat[cnt:cnt + ln, bfn] = cont['d'].values
##            cnt += ln
##        return contmat
##
##    def _spherical_contraction_matrix(self):
##        '''
##        Generates the (nprim,ncont) matrix needed to reduce the
##        dimensionality of the primitive basis to the contracted
##        spherical basis.
##        '''
##        pass
##
##
##    def _spherical_from_cartesian(self):
##        '''
##        Reduces the dimensionality of the contracted cartesian
##        basis to the contracted spherical basis.
##        '''
##        print('warning: this is not correct')
##        lmax = self['L'].cat.as_ordered().max()
##        prim_ovl = self.primitive_overlap().square()
##        cartprim, ls = self._cartesian_contraction_matrix(l=True)
##        contracted = pd.DataFrame(np.dot(np.dot(cartprim.T, prim_ovl), cartprim))
##        sh = solid_harmonics(lmax)
##        sphtrans = car2sph_transform_matrices(sh, lmax)
##        bfns = self.groupby('func')
##        lcounts = bfns.apply(lambda y: y['L'].values[0]).value_counts()
##        for l, lc in lcounts.items():
##            lcounts[l] = lc * spher_lml_count[l] // cart_lml_count[l]
##        lc = lcounts.sum()
##        spherical = np.zeros((contracted.shape[0], lc), dtype=np.float64)
##        ip = 0
##        ic = 0
##        while ip < lc:
##            l = ls[ic]
##            if l < 2:
##                spherical[:,ic] = contracted[ic]
##                ip += 1
##                ic += 1
##            else:
##                cspan = ic + cart_lml_count[l]
##                sspan = ip + spher_lml_count[l]
##                carts = contracted[list(range(ic, cspan))]
##                trans = np.dot(carts, sphtrans[l].T)
##                spherical[:,ip:sspan] = trans
##                ip += spher_lml_count[l]
##                ic += cart_lml_count[l]
##        return pd.DataFrame(np.dot(np.dot(spherical.T, contracted), spherical))
##
##
##    def primitive_overlap(self):
##        """Computes the complete primitive cartesian overlap matrix."""
##        if 'N' not in self.columns:
##            self._normalize()
##        chi1, chi2, overlap =  _wrap_overlap(self['xa'].values,
##                                             self['ya'].values,
##                                             self['za'].values,
##                                             self['l'].astype(np.int64).values,
##                                             self['m'].astype(np.int64).values,
##                                             self['n'].astype(np.int64).values,
##                                             self['N'].values, self['alpha'].values)
##        return Overlap.from_dict({'chi1': chi1, 'chi2': chi2,
##                                  'coef': overlap,
##                                  'frame': [0] * len(chi1)})
##
##
##    def contracted_cartesian_overlap(self):
##        """Returns the contracted cartesian overlap matrix."""
##        prim_ovl = self.primitive_overlap().square()
##        contprim = self._cartesian_contraction_matrix()
##        square = pd.DataFrame(np.dot(np.dot(contprim.T, prim_ovl), contprim))
##        return Overlap.from_square(square)
##
##    def contracted_spherical_overlap(self):
##        return self._spherical_from_cartesian()
##
##
##    @classmethod
##    def from_universe(cls, universe, inplace=False):
##        '''
##        The minimum information specified by a basis set does not include
##        expansion due to degeneracy from m_l. This will expand the basis in a
##        systematic cartesian ordering convention to generate the full cartesian
##        basis. The universe argument must already have a universe with atom,
##        basis_set_summary, and gaussian_basis_set attributes.
##        '''
##        bases = universe.gaussian_basis_set[abs(universe.gaussian_basis_set['d']) > 0].groupby('set')
##        primdf = []
##        shfunc, func = -1, -1
##        for seht, x, y, z in zip(universe.atom['set'], universe.atom['x'],
##                                 universe.atom['y'], universe.atom['z']):
##            summ = universe.basis_set_summary.ix[seht]
##            b = bases.get_group(seht).groupby('shell_function')
##            for sh, prims in b:
##                if len(prims) == 0: continue
##                l = prims['L'].cat.as_ordered().max()
##                shfunc += 1
##                for l, m, n in enum_cartesian[l]:
##                    func += 1
##                    for alpha, d in zip(prims['alpha'], prims['d']):
##                        primdf.append([x, y, z, alpha, d, l, m, n, l + m + n, sh, shfunc, func, seht])
##        primdf = pd.DataFrame(primdf)
##        primdf.columns = ['xa', 'ya', 'za', 'alpha', 'd', 'l', 'm', 'n', 'L', 'shell_function', 'shell', 'func', 'set']
##        if inplace:
##            universe.primitive = primdf
##        else:
##            return cls(primdf)
#
#
##<<<<<<< HEAD
##class BasisSetOrder(BasisSet):
##    """
##    BasisSetOrder uniquely determines the basis function ordering scheme for
##    a given :class:`~exatomic.universe.Universe`. This table should be used
##    if the ordering scheme is not programmatically available.
##
##    +-------------------+----------+-------------------------------------------+
##    | Column            | Type     | Description                               |
##    +===================+==========+===========================================+
##    | tag               | str      | symbolic atomic center                    |
##    +-------------------+----------+-------------------------------------------+
##    | center            | int      | numeric atomic center (1-based)           |
##    +-------------------+----------+-------------------------------------------+
##    | type              | str      | identifier equivalent to (l, ml)          |
##    +-------------------+----------+-------------------------------------------+
##    """
##    _columns = ['tag', 'center', 'type']
##    _index = 'chi'
##    _categories = {'center': np.int64, 'symbol': str}
##
##
##class Overlap(DataFrame):
##    """
##    Overlap enumerates the overlap matrix elements between basis functions in
##    a contracted basis set. Currently nothing disambiguates between the
##    primitive overlap matrix and the contracted overlap matrix. As it is
##    square symmetric, only n_basis_functions * (n_basis_functions + 1) / 2
##    rows are stored.
##
##
##    See Gramian matrix for more on the general properties of the overlap matrix.
##
##    +-------------------+----------+-------------------------------------------+
##    | Column            | Type     | Description                               |
##    +===================+==========+===========================================+
##    | frame             | int/cat  | non-unique integer                        |
##    +-------------------+----------+-------------------------------------------+
##    | chi1              | int      | first basis function                      |
##    +-------------------+----------+-------------------------------------------+
##    | chi2              | int      | second basis function                     |
##    +-------------------+----------+-------------------------------------------+
##    | coefficient       | float    | overlap matrix element                    |
##    +-------------------+----------+-------------------------------------------+
##    """
##    _columns = ['chi1', 'chi2', 'coefficient', 'frame']
##    _index = 'index'
##
##    def square(self, frame=0):
##        nbas = np.round(np.roots([1, 1, -2 * self.shape[0]])[1]).astype(np.int64)
##        tri = self[self['frame'] == frame].pivot('chi1', 'chi2', 'coefficient').fillna(value=0)
##        return tri + tri.T - np.eye(nbas)
##
##    @classmethod
##    def from_square(cls, df):
##        ndim = df.shape[0]
##        arr = df.values
##        arlen = ndim * (ndim + 1) // 2
##        #chi1 = np.empty(arlen, dtype=np.int64)
##        #chi2 = np.empty(arlen, dtype=np.int64)
##        #coef = np.empty(arlen, dtype=np.float64)
##        ret = np.empty((arlen,), dtype=[('chi1', 'i8'),
##                                        ('chi2', 'i8'),
##                                        ('coefficient', 'f8'),
##                                        ('frame', 'i8')])
##        cnt = 0
##        for i in range(ndim):
##            for j in range(i + 1):
##                ret[cnt] = (i, j, arr[i, j], 0)
##                cnt += 1
##        return cls(ret)
##
##
##
##class PlanewaveBasisSet(BasisSet):
##    """
##    """
##    pass
##
##
##
##class CartesianGTFOrder(DataFrame):
##    """
##    Stores cartesian basis function order with respect to basis function label.
##
##    +-------------------+----------+-------------------------------------------+
##    | Column            | Type     | Description                               |
##    +===================+==========+===========================================+
##    | frame             | int/cat  | non-unique integer                        |
##    +-------------------+----------+-------------------------------------------+
##    | x                 | int      | power of x                                |
##    +-------------------+----------+-------------------------------------------+
##    | y                 | int      | power of y                                |
##    +-------------------+----------+-------------------------------------------+
##    | z                 | int      | power of z                                |
##    +-------------------+----------+-------------------------------------------+
##    | l                 | int      | x + y + z                                 |
##    +-------------------+----------+-------------------------------------------+
##    """
##    _columns = ['l', 'x', 'y', 'z', 'frame']
##    _index = 'cart_order'
##    _traits = ['l']
##    _categories = {'l': np.int64, 'x': np.int64, 'y': np.int64, 'z': np.int64}
##
##
##    @classmethod
##    def from_lmax_order(cls, lmax, ordering_function):
##        """
##        Generate the dataframe of cartesian basis function ordering with
##        respect to spin angular momentum.
##
##        Args:
##            lmax (int): Maximum value of orbital angular momentum
##            ordering_function: Cartesian ordering function (code specific)
##        """
##        df = pd.DataFrame(np.concatenate([ordering_function(l) for l in range(lmax + 1)]),
##                          columns=['l', 'x', 'y', 'z'])
##        df['frame'] = 0
##        return cls(df)
##
##    def symbolic_keys(self):
##        """
##        Generate the enumerated symbolic keys (e.g. 'x', 'xx', 'xxyy', etc.)
##        associated with each row for ordering purposes.
##        """
##        x = self['x'].apply(lambda i: 'x' * i).astype(str)
##        y = self['y'].apply(lambda i: 'y' * i).astype(str)
##        z = self['z'].apply(lambda i: 'z' * i).astype(str)
##        return x + y + z
##
##
##class SphericalGTFOrder(DataFrame):
##    """
##    Stores order of spherical basis functions with respect to angular momenta.
##
##    +-------------------+----------+-------------------------------------------+
##    | Column            | Type     | Description                               |
##    +===================+==========+===========================================+
##    | frame             | int/cat  | non-unique integer                        |
##    +-------------------+----------+-------------------------------------------+
##    | l                 | int      | orbital angular momentum quantum number   |
##    +-------------------+----------+-------------------------------------------+
##    | ml                | int      | magnetic quantum number                   |
##    +-------------------+----------+-------------------------------------------+
##    """
##    _columns = ['l', 'ml', 'frame']
##    _traits = ['l']
##    _index = 'spherical_order'
##
##    @classmethod
##    def from_lmax_order(cls, lmax, ordering_function):
##        """
##        Generate the spherical basis function ordering with respect
##        to spin angular momentum.
##
##        Args:
##            lmax (int): Maximum value of orbital angular momentum
##            ordering_function: Spherical ordering function (code specific)
##        """
##        data = OrderedDict([(l, ordering_function(l)) for l in range(lmax + 1)])
##        l = [k for k, v in data.items() for i in range(len(v))]
##        ml = np.concatenate(list(data.values()))
##        df = pd.DataFrame.from_dict({'l': l, 'ml': ml})
##        df['frame'] = 0
##        return cls(df)
##
##    def symbolic_keys(self, l=None):
##        """
##        Generate the enumerated symbolic keys (e.g. '(0, 0)', '(1, -1)', '(2, 2)',
##        etc.) associated with each row for ordering purposes.
##        """
##        obj = zip(self['l'], self['ml'])
##        if l is None:
##            return list(obj)
##        return [kv for kv in obj if kv[0] == l]
##
##
##################################################################################
##import sympy as sy
##from exa.symbolic import SymbolicFunction
##
##
##class CartesianSlater(SymbolicFunction):
##    """
##    Args:
##        xa (float): Basis center in x
##        ya (float): Basis center in y
##        za (float): Basis center in z
##        kx (int): Spherical harmonic coefficient in x
##        ky (int): Spherical harmonic coefficient in y
##        kz (int): Spherical harmonic coefficient in z
##        kr (int): Spherical harmonic coefficient in r
##        zeta (float): Positive exponential coefficient
##
##    .. math:
##
##        \Chi_{A}\left(x, y, z\right) = r_{A}^{k_r}x_{A}^{k_x}y_{A}^{k_y}z_{A}^{k_z}e^{-\zeta r_{A}}
##    """
##    kr, kx, ky, kz = sy.symbols("k_r k_x k_y k_z", imaginary=False, positive=True, integer=True)
##    x, y, z, xa, ya, za = sy.symbols("x y z x_A y_A z_A", imaginary=False)
##    zeta = sy.Symbol("zeta", imaginary=False, positive=True)
##    xx = x - xa
##    yy = y - ya
##    zz = z - za
##    r = sy.sqrt(xx**2 + yy**2 + zz**2)
##    expr = r**kr * x**kx * y**ky * z**kz * sy.exp(-zeta*r)
##
##    @classmethod
##    def eval(cls, xa=None, ya=None, za=None, kx=None, ky=None, kz=None,
##             kr=None, zeta=None):
##        """
##        Args:
##            xa (float): Basis function center in x
##            ya (float): Basis function center in y
##            za (float): Basis function center in z
##            kx (int):
##            ky (int):
##            kz (int):
##            kr (int):
##            zeta (float):
##        """
##        subs = {}
##        if xa is not None:
##            subs[cls.xa] = xa
##        if ya is not None:
##            subs[cls.ya] = ya
##        if za is not None:
##            subs[cls.za] = za
##        if kr is not None:
##            subs[cls.kr] = kr
##        if kx is not None:
##            subs[cls.kx] = kx
##        if ky is not None:
##            subs[cls.ky] = ky
##        if kz is not None:
##            subs[cls.kz] = kz
##        if zeta is not None:
##            subs[cls.zeta] = zeta
##        expr = cls.expr.subs(subs)
##        return super().new_expression(expr, "vectorize")
##
##
##class CartesianGaussian(SymbolicFunction):
##    """
##    Args:
##        xa (float): Basis center in x
##        ya (float): Basis center in y
##        za (float): Basis center in z
##        kx (int): Spherical harmonic coefficient in x
##        ky (int): Spherical harmonic coefficient in y
##        kz (int): Spherical harmonic coefficient in z
##        kr (int): Spherical harmonic coefficient in r
##        alpha (float): Positive exponential coefficient
##
##    .. math:
##
##        \Chi_{A}\left(x, y, z\right) = x_{A}^{k_x}y_{A}^{k_y}z_{A}^{k_z}e^{-\alpha r_{A}^2}
##    """
##    kr, kx, ky, kz = sy.symbols("k_r k_x k_y k_z", imaginary=False, positive=True, integer=True)
##    x, y, z, xa, ya, za = sy.symbols("x y z x_A y_A z_A", imaginary=False)
##    alpha = sy.Symbol("alpha", imaginary=False, positive=True)
##    xx = x - xa
##    yy = y - ya
##    zz = z - za
##    r2 = xx**2 + yy**2 + zz**2
##    expr = x**kx * y**ky * z**kz * sy.exp(-alpha*r2)
##
##    @classmethod
##    def eval(cls, xa=None, ya=None, za=None, kx=None, ky=None, kz=None, alpha=None):
##        """
##        Args:
##            xa (float): Basis function center in x
##            ya (float): Basis function center in y
##            za (float): Basis function center in z
##            kx (int):
##            ky (int):
##            kz (int):
##            kr (int):
##            zeta (float):
##        """
##        subs = {}
##        if xa is not None:
##            subs[cls.xa] = xa
##        if ya is not None:
##            subs[cls.ya] = ya
##        if za is not None:
##            subs[cls.za] = za
##        if kr is not None:
##            subs[cls.kr] = kr
##        if kx is not None:
##            subs[cls.kx] = kx
##        if ky is not None:
##            subs[cls.ky] = ky
##        if kz is not None:
##            subs[cls.kz] = kz
##        if alpha is not None:
##            subs[cls.alpha] = alpha
##        expr = cls.expr.subs(subs)
##        return super().new_expression(expr, "vectorize")
##=======
##class BasisSetOrder(BasisSet):
##    """
##    BasisSetOrder uniquely determines the basis function ordering scheme for
##    a given :class:`~exatomic.universe.Universe`. This table should be used
##    if the ordering scheme is not programmatically available.
##
##    +-------------------+----------+-------------------------------------------+
##    | Column            | Type     | Description                               |
##    +===================+==========+===========================================+
##    | tag               | str      | symbolic atomic center                    |
##    +-------------------+----------+-------------------------------------------+
##    | center            | int      | numeric atomic center (1-based)           |
##    +-------------------+----------+-------------------------------------------+
##    | type              | str      | identifier equivalent to (l, ml)          |
##    +-------------------+----------+-------------------------------------------+
##    """
##    _columns = ['tag', 'center', 'type']
##    _index = 'chi'
##    _categories = {'center': np.int64, 'symbol': str}
##
##
##
##class PlanewaveBasisSet(BasisSet):
##    """
##    """
##    pass
##
##
##
##class CartesianGTFOrder(DataFrame):
##    """
##    Stores cartesian basis function order with respect to basis function label.
##
##    +-------------------+----------+-------------------------------------------+
##    | Column            | Type     | Description                               |
##    +===================+==========+===========================================+
##    | frame             | int/cat  | non-unique integer                        |
##    +-------------------+----------+-------------------------------------------+
##    | x                 | int      | power of x                                |
##    +-------------------+----------+-------------------------------------------+
##    | y                 | int      | power of y                                |
##    +-------------------+----------+-------------------------------------------+
##    | z                 | int      | power of z                                |
##    +-------------------+----------+-------------------------------------------+
##    | l                 | int      | x + y + z                                 |
##    +-------------------+----------+-------------------------------------------+
##    """
##    _columns = ['l', 'x', 'y', 'z', 'frame']
##    _index = 'cart_order'
##    _traits = ['l']
##    _categories = {'l': np.int64, 'x': np.int64, 'y': np.int64, 'z': np.int64}
##
##
##    @classmethod
##    def from_lmax_order(cls, lmax, ordering_function):
##        """
##        Generate the dataframe of cartesian basis function ordering with
##        respect to spin angular momentum.
##
##        Args:
##            lmax (int): Maximum value of orbital angular momentum
##            ordering_function: Cartesian ordering function (code specific)
##        """
##        df = pd.DataFrame(np.concatenate([ordering_function(l) for l in range(lmax + 1)]),
##                          columns=['l', 'x', 'y', 'z'])
##        df['frame'] = 0
##        return cls(df)
##
##    def symbolic_keys(self):
##        """
##        Generate the enumerated symbolic keys (e.g. 'x', 'xx', 'xxyy', etc.)
##        associated with each row for ordering purposes.
##        """
##        x = self['x'].apply(lambda i: 'x' * i).astype(str)
##        y = self['y'].apply(lambda i: 'y' * i).astype(str)
##        z = self['z'].apply(lambda i: 'z' * i).astype(str)
##        return x + y + z
##
##
##################################################################################
##import sympy as sy
##from exa.symbolic import SymbolicFunction
##
##
##class SlaterTypeBasisFunction(SymbolicFunction):
##    """
##    Args:
##        xa (float): Basis center in x
##        ya (float): Basis center in y
##        za (float): Basis center in z
##        kx (int): Spherical harmonic coefficient in x
##        ky (int): Spherical harmonic coefficient in y
##        kz (int): Spherical harmonic coefficient in z
##        kr (int): Spherical harmonic coefficient in r
##        zeta (float): Positive exponential coefficient
##
##    .. math:
##
##        \Chi_{A}\left(x, y, z\right) = r_{A}^{k_r}x_{A}^{k_x}y_{A}^{k_y}z_{A}^{k_z}e^{-\zeta r_{A}}
##    """
##    kr, kx, ky, kz = sy.symbols("k_r k_x k_y k_z", imaginary=False, positive=True, integer=True)
##    x, y, z, xa, ya, za = sy.symbols("x y z x_A y_A z_A", imaginary=False)
##    zeta = sy.Symbol("zeta", imaginary=False, positive=True)
##    xx = x - xa
##    yy = y - ya
##    zz = z - za
##    r = sy.sqrt(xx**2 + yy**2 + zz**2)
##    expr = r**kr * x**kx * y**ky * z**kz * sy.exp(-zeta*r)
##
##    @classmethod
##    def eval(cls, xa=None, ya=None, za=None, kx=None, ky=None, kz=None,
##             kr=None, zeta=None):
##        """
##        """
##        subs = {}
##        if xa is not None:
##            subs[cls.xa] = xa
##        if ya is not None:
##            subs[cls.ya] = ya
##        if za is not None:
##            subs[cls.za] = za
##        if kr is not None:
##            subs[cls.kr] = kr
##        if kx is not None:
##            subs[cls.kx] = kx
##        if ky is not None:
##            subs[cls.ky] = ky
##        if kz is not None:
##            subs[cls.kz] = kz
##        if zeta is not None:
##            subs[cls.zeta] = zeta
##        print(subs)
##        expr = cls.expr.subs(subs)
##        return super().new_expression(expr, "vectorize")
##>>>>>>> 99a1f4095eff4c89fb1e26528219b937d88fa1e4
=======
# -*- coding: utf-8 -*-
# Copyright (c) 2015-2016, Exa Analytics Development Team
# Distributed under the terms of the Apache License 2.0
"""
Basis Set Representations
##############################
This module provides classes that support representations of various basis sets.
There are a handful of basis sets in computational chemistry, the most common of
which are Gaussian type functions, Slater type functions, and plane waves. The
classes provided by this module support not only storage of basis set data, but
also analytical and discrete manipulations of the basis set.

See Also:
    For symbolic and discrete manipulations see :mod:`~exatomic.algorithms.basis`.
"""
import os
import pandas as pd
import numpy as np
from exa import DataFrame

from exatomic.algorithms.basis import (lmap, spher_ml_count, enum_cartesian,
                                       gaussian_cartesian, rlmap,
                                       cart_lml_count, spher_lml_count,
                                       _vec_normalize, _wrap_overlap, lorder,
                                       _vec_sto_normalize, _ovl_indices,
                                       solid_harmonics, car2sph)

# Abbreviations
# NCartPrim -- Total number of cartesian primitive functions
# NSphrPrim -- Total number of spherical primitive functions
# NPrim     -- Total number of primitive basis functions (one of the above)
# Nbas      -- Total number of contracted basis functions
# NbasTri   -- Nbas * (Nbas + 1) // 2


# Truncated NPrim dimensions indexed to save space
class BasisSet(DataFrame):
    """
    Stores information about a basis set. Common basis set types in use for
    electronic structure calculations usually consist of Gaussians or Slater
    Type Orbitals (STOs). Both types usually employ atom-centered basis functions,
    where each basis function resides on a given atom with coordinates
    :math:`\\left(A_{x}, A_{y}, A_{z}\\right)`. For Gaussian basis sets, the
    functional form of :math:`f\\left(x, y, z\\right)` is:

    .. math::

        r^{2} = \\left(x - A_{x}\\right)^{2} + \\left(x - A_{y}\\right)^{2} + \\left(z - A_{z}\\right)^{2} \\\\
        f\\left(x, y, z\\right) = \\left(x - A_{x}\\right)^{l}\\left(x - A_{y}\\right)^{m}\\left(z - A_{z}\\right)^{n}e^{-\\alpha r^{2}}

    where :math:`l`, :math:`m`, and :math:`n` are not quantum numbers but positive
    integers (including zero) whose sum defines the orbital angular momentum of
    each function and :math:`alpha` governs the exponential decay of the given
    function. Gaussian basis functions are usually constructed from multiple
    primitive Gaussians, with fixed contraction coefficients. Therefore, a basis
    function consists of the sum of one or more primitive functions:

    .. math::

        g_{i}\\left(x, y, z\\right) = \\sum_{j=1}^{N_{i}}c_{ij}f_{ij}\\left(x, y, z\\right)

    Alternatively, STOs are usually not constructed from linear combinations
    of multiple primitives, and differ from Gaussian type functions in that they
    do not contain an exponent in the :math:`r` term of the exponential decay.
    These functions have 2 main benefits; an adequate description of the cusp
    in the density at the nucleus, and the appropriate long-range decay behavior.

    +-------------------+----------+-------------------------------------------+
    | Column            | Type     | Description                               |
    +===================+==========+===========================================+
    | alpha             | float    | exponent                                  |
    +-------------------+----------+-------------------------------------------+
    | shell             | int      | group of primitives                       |
    +-------------------+----------+-------------------------------------------+
    | set               | int/cat  | unique basis set identifier               |
    +-------------------+----------+-------------------------------------------+
    | d                 | float    | contraction coefficient                   |
    +-------------------+----------+-------------------------------------------+
    | L                 | int      | orbital angular momentum                  |
    +-------------------+----------+-------------------------------------------+
    """
    _columns = ['alpha', 'd', 'shell', 'L', 'set']
    _cardinal = ('frame', np.int64)
    _index = 'function'
    _categories = {'L': np.int64, 'set': np.int64, 'frame': np.int64}

    @property
    def lmax(self):
        return self['L'].cat.as_ordered().max()

    @property
    def shells(self):
        return [lorder[l] for l in self.L.unique()]

    @property
    def nshells(self):
        return len(self.shells)

    def _sets(self):
        """Group by basis set."""
        return self.groupby('set')

    def functions_by_shell(self):
        """Return a series of (l, n function) pairs per set."""
        mi = self._sets().apply(
            lambda x: x.groupby('shell').apply(
            lambda y: y['L'].values[0]).value_counts())
        if type(mi) == pd.DataFrame:
            return pd.Series(mi.values[0], index=pd.MultiIndex.from_product(
                             [mi.index.values, mi.columns.values],
                             names=['set', 'L']))
        mi.index.names = ['set', 'L']
        return mi.sort_index()

    def primitives_by_shell(self):
        """Return a series of (l, n primitive) pairs per set."""
        return self._sets_ls().apply(
            lambda y: y.apply(
            lambda z: len(z['alpha'].unique()))).T.unstack()

    def primitives(self, lml_count):
        """Total number of primitive functions per set."""
        return self._sets().apply(
            lambda x: x.groupby('alpha').apply(
                lambda y: y.groupby('L').apply(
                    lambda z: z.iloc[0])['L'].map(lml_count).sum()).sum())

    def __init__(self, *args, spherical=True, gaussian=True, **kwargs):
        super(BasisSet, self).__init__(*args, **kwargs)
        self.spherical = spherical
        self.gaussian = gaussian
        norm = _vec_normalize if gaussian else _vec_sto_normalize
        colm = 'L' if gaussian else 'n'
        self['N'] = norm(self['alpha'].values, self[colm].values)
        self['Nd'] = self['d'] * self['N']



# Nbas dimensions
class BasisSetOrder(DataFrame):
    """
    BasisSetOrder uniquely determines the basis function ordering scheme for
    a given :class:`~exatomic.universe.Universe`. This table is provided to
    make transparent the characteristic ordering scheme of various quantum
    codes. Either (L, ml) or (l, m, n) must be provided to have access to
    orbital visualization functionality.

    +-------------------+----------+-------------------------------------------+
    | Column            | Type     | Description                               |
    +===================+==========+===========================================+
    | center            | int      | atomic center                             |
    +-------------------+----------+-------------------------------------------+
    | L                 | int      | orbital angular momentum                  |
    +-------------------+----------+-------------------------------------------+
    | shell             | int      | group of primitives                       |
    +-------------------+----------+-------------------------------------------+
    | ml                | int      | magnetic quantum number                   |
    +-------------------+----------+-------------------------------------------+
    | l                 | int      | power in x                                |
    +-------------------+----------+-------------------------------------------+
    | m                 | int      | power in y                                |
    +-------------------+----------+-------------------------------------------+
    | n                 | int      | power in z                                |
    +-------------------+----------+-------------------------------------------+
    | r                 | int      | power in r (optional - for STOs)          |
    +-------------------+----------+-------------------------------------------+
    | prefac            | float    | prefactor (optional - for STOs)           |
    +-------------------+----------+-------------------------------------------+
    """
    _columns = ['center', 'L', 'shell']
    _index = 'chi'
    _cardinal = ('frame', np.int64)
    _categories = {'L': np.int64}


# More general than the Overlap matrix but
# has NBasTri dimensions
class Overlap(DataFrame):
    """
    Overlap enumerates the overlap matrix elements between basis functions in
    a contracted basis set. Currently nothing disambiguates between the
    primitive overlap matrix and the contracted overlap matrix. As it is
    square symmetric, only n_basis_functions * (n_basis_functions + 1) / 2
    rows are stored.

    See Gramian matrix for more on the general properties of the overlap matrix.

    +-------------------+----------+-------------------------------------------+
    | Column            | Type     | Description                               |
    +===================+==========+===========================================+
    | frame             | int/cat  | non-unique integer                        |
    +-------------------+----------+-------------------------------------------+
    | chi0              | int      | first basis function                      |
    +-------------------+----------+-------------------------------------------+
    | chi1              | int      | second basis function                     |
    +-------------------+----------+-------------------------------------------+
    | coef              | float    | overlap matrix element                    |
    +-------------------+----------+-------------------------------------------+
    """
    _columns = ['chi0', 'chi1', 'coef', 'frame']
    _index = 'index'

    def square(self, frame=0):
        nbas = np.round(np.roots([1, 1, -2 * self.shape[0]])[1]).astype(np.int64)
        tri = self[self['frame'] == frame].pivot('chi0', 'chi1', 'coef').fillna(value=0)
        return tri + tri.T - np.eye(nbas)

    @classmethod
    def from_column(cls, source):
        """Create an Overlap from a file with just the array of coefficients or
        an array of the values directly."""
        # Assuming source is a file of triangular elements of the overlap matrix
        try: vals = pd.read_csv(source, header=None).values.flatten()
        except: vals = source
        # Reverse engineer the number of basis functions given len(ovl) = n * (n + 1) / 2
        nbas = np.round(np.roots((1, 1, -2 * vals.shape[0]))[1]).astype(np.int64)
        # Index chi0 and chi1, they are interchangeable as overlap is symmetric
        chis = _ovl_indices(nbas, vals.shape[0])
        return cls(pd.DataFrame.from_dict({'chi0': chis[:, 0],
                                           'chi1': chis[:, 1],
                                           'coef': vals,
                                           'frame': 0}))

    @classmethod
    def from_square(cls, df):
        ndim = df.shape[0]
        try: arr = df.values
        except: arr = df
        arlen = ndim * (ndim + 1) // 2
        ret = np.empty((arlen,), dtype=[('chi0', 'i8'),
                                        ('chi1', 'i8'),
                                        ('coef', 'f8'),
                                        ('frame', 'i8')])
        cnt = 0
        for i in range(ndim):
            for j in range(i + 1):
                ret[cnt] = (i, j, arr[i, j], 0)
                cnt += 1
        return cls(ret)

<<<<<<< HEAD
<<<<<<< HEAD
#class SlaterBasisSet(BasisSet):
#    """
#    Stores information about a Slater type basis set.
#
#    .. math::
#
#        r = \\left(\\left(x - A_{x}\\right)^{2} + \\left(x - A_{y}\\right)^{2} + \\left(z - A_{z}\\right)^{2}\\right)^{\\frac{1}{2}} \\\\
#        f\\left(x, y, z\\right) = \\left(x - A_{x}\\right)^{i}\\left(x - A_{y}\\right)^{j}\left(z - A_{z}\\right)^{k}r^{m}e^{-\\alpha r}
#    """
#    pass
#

#class Primitive(DataFrame):
#    """
#    Notice: Primitive is just a join of basis set and atom, re-work needed.
#    Contains the required information to perform molecular integrals. Some
#    repetition of data with GaussianBasisSet but for convenience also stored
#    here.
#
#    Currently has the capability to compute the primitive overlap matrix
#    and reduce the dimensionality to the contracted cartesian overlap
#    matrix. Does not have the functionality to convert to the contracted
#    spherical overlap matrix (the fully contracted basis set of routine
#    gaussian type calculations).
#    +-------------------+----------+-------------------------------------------+
#    | Column            | Type     | Description                               |
#    +===================+==========+===========================================+
#    | xa                | float    | center in x direction of primitive        |
#    +-------------------+----------+-------------------------------------------+
#    | ya                | float    | center in y direction of primitive        |
#    +-------------------+----------+-------------------------------------------+
#    | za                | float    | center in z direction of primitive        |
#    +-------------------+----------+-------------------------------------------+
#    | alpha             | float    | value of :math:`\\alpha`, the exponent    |
#    +-------------------+----------+-------------------------------------------+
#    | d                 | float    | value of the contraction coefficient      |
#    +-------------------+----------+-------------------------------------------+
#    | l                 | int      | pre-exponential power of x                |
#    +-------------------+----------+-------------------------------------------+
#    | m                 | int      | pre-exponential power of y                |
#    +-------------------+----------+-------------------------------------------+
#    | n                 | int      | pre-exponential power of z                |
#    +-------------------+----------+-------------------------------------------+
#    | L                 | int/cat  | sum of l + m + n                          |
#    +-------------------+----------+-------------------------------------------+
#    """
#    _columns = ['xa', 'ya', 'za', 'alpha', 'd', 'l', 'm', 'n', 'L']
#    _indices = ['primitive']
#    _categories = {'l': np.int64, 'm': np.int64, 'n': np.int64, 'L': np.int64}
#
#    def _normalize(self):
#        '''
#        Often primitives come unnormalized. This fixes that.
#        '''
#        self['N'] = _vec_normalize(self['alpha'].values, self['L'].values)
#
#
#    def _cartesian_contraction_matrix(self, l=False):
#        '''
#        Generates the (nprim,ncont) matrix needed to reduce the
#        dimensionality of the primitive basis to the contracted
#        cartesian basis.
#        '''
#        bfns = self.groupby('func')
#        contmat = np.zeros((len(self), len(bfns)), dtype=np.float64)
#        cnt = 0
#        if l:
#            l = np.zeros(len(bfns), dtype=np.int64)
#            for bfn, cont in bfns:
#                ln = len(cont)
#                contmat[cnt:cnt + ln, bfn] = cont['d'].values
#                l[bfn] = cont['L'].values[0]
#                cnt += ln
#            return contmat, l
#        for bfn, cont in bfns:
#            ln = len(cont)
#            contmat[cnt:cnt + ln, bfn] = cont['d'].values
#            cnt += ln
#        return contmat
#
#    def _spherical_contraction_matrix(self):
#        '''
#        Generates the (nprim,ncont) matrix needed to reduce the
#        dimensionality of the primitive basis to the contracted
#        spherical basis.
#        '''
#        pass
#
#
#    def _spherical_from_cartesian(self):
#        '''
#        Reduces the dimensionality of the contracted cartesian
#        basis to the contracted spherical basis.
#        '''
#        print('warning: this is not correct')
#        lmax = self['L'].cat.as_ordered().max()
#        prim_ovl = self.primitive_overlap().square()
#        cartprim, ls = self._cartesian_contraction_matrix(l=True)
#        contracted = pd.DataFrame(np.dot(np.dot(cartprim.T, prim_ovl), cartprim))
#        sh = solid_harmonics(lmax)
#        sphtrans = car2sph_transform_matrices(sh, lmax)
#        bfns = self.groupby('func')
#        lcounts = bfns.apply(lambda y: y['L'].values[0]).value_counts()
#        for l, lc in lcounts.items():
#            lcounts[l] = lc * spher_lml_count[l] // cart_lml_count[l]
#        lc = lcounts.sum()
#        spherical = np.zeros((contracted.shape[0], lc), dtype=np.float64)
#        ip = 0
#        ic = 0
#        while ip < lc:
#            l = ls[ic]
#            if l < 2:
#                spherical[:,ic] = contracted[ic]
#                ip += 1
#                ic += 1
#            else:
#                cspan = ic + cart_lml_count[l]
#                sspan = ip + spher_lml_count[l]
#                carts = contracted[list(range(ic, cspan))]
#                trans = np.dot(carts, sphtrans[l].T)
#                spherical[:,ip:sspan] = trans
#                ip += spher_lml_count[l]
#                ic += cart_lml_count[l]
#        return pd.DataFrame(np.dot(np.dot(spherical.T, contracted), spherical))
#
#
#    def primitive_overlap(self):
#        """Computes the complete primitive cartesian overlap matrix."""
#        if 'N' not in self.columns:
#            self._normalize()
#        chi1, chi2, overlap =  _wrap_overlap(self['xa'].values,
#                                             self['ya'].values,
#                                             self['za'].values,
#                                             self['l'].astype(np.int64).values,
#                                             self['m'].astype(np.int64).values,
#                                             self['n'].astype(np.int64).values,
#                                             self['N'].values, self['alpha'].values)
#        return Overlap.from_dict({'chi1': chi1, 'chi2': chi2,
#                                  'coef': overlap,
#                                  'frame': [0] * len(chi1)})
#
#
#    def contracted_cartesian_overlap(self):
#        """Returns the contracted cartesian overlap matrix."""
#        prim_ovl = self.primitive_overlap().square()
#        contprim = self._cartesian_contraction_matrix()
#        square = pd.DataFrame(np.dot(np.dot(contprim.T, prim_ovl), contprim))
#        return Overlap.from_square(square)
#
#    def contracted_spherical_overlap(self):
#        return self._spherical_from_cartesian()
#
#
#    @classmethod
#    def from_universe(cls, universe, inplace=False):
#        '''
#        The minimum information specified by a basis set does not include
#        expansion due to degeneracy from m_l. This will expand the basis in a
#        systematic cartesian ordering convention to generate the full cartesian
#        basis. The universe argument must already have a universe with atom,
#        basis_set_summary, and gaussian_basis_set attributes.
#        '''
#        bases = universe.gaussian_basis_set[abs(universe.gaussian_basis_set['d']) > 0].groupby('set')
#        primdf = []
#        shfunc, func = -1, -1
#        for seht, x, y, z in zip(universe.atom['set'], universe.atom['x'],
#                                 universe.atom['y'], universe.atom['z']):
#            summ = universe.basis_set_summary.ix[seht]
#            b = bases.get_group(seht).groupby('shell_function')
#            for sh, prims in b:
#                if len(prims) == 0: continue
#                l = prims['L'].cat.as_ordered().max()
#                shfunc += 1
#                for l, m, n in enum_cartesian[l]:
#                    func += 1
#                    for alpha, d in zip(prims['alpha'], prims['d']):
#                        primdf.append([x, y, z, alpha, d, l, m, n, l + m + n, sh, shfunc, func, seht])
#        primdf = pd.DataFrame(primdf)
#        primdf.columns = ['xa', 'ya', 'za', 'alpha', 'd', 'l', 'm', 'n', 'L', 'shell_function', 'shell', 'func', 'set']
#        if inplace:
#            universe.primitive = primdf
#        else:
#            return cls(primdf)


#class BasisSetOrder(BasisSet):
#    """
#    BasisSetOrder uniquely determines the basis function ordering scheme for
#    a given :class:`~exatomic.universe.Universe`. This table should be used
#    if the ordering scheme is not programmatically available.
#
#    +-------------------+----------+-------------------------------------------+
#    | Column            | Type     | Description                               |
#    +===================+==========+===========================================+
#    | tag               | str      | symbolic atomic center                    |
#    +-------------------+----------+-------------------------------------------+
#    | center            | int      | numeric atomic center (1-based)           |
#    +-------------------+----------+-------------------------------------------+
#    | type              | str      | identifier equivalent to (l, ml)          |
#    +-------------------+----------+-------------------------------------------+
#    """
#    _columns = ['tag', 'center', 'type']
#    _index = 'chi'
#    _categories = {'center': np.int64, 'symbol': str}
#
#
#
#class PlanewaveBasisSet(BasisSet):
#    """
#    """
#    pass
#
#
#
#class CartesianGTFOrder(DataFrame):
#    """
#    Stores cartesian basis function order with respect to basis function label.
#
#    +-------------------+----------+-------------------------------------------+
#    | Column            | Type     | Description                               |
#    +===================+==========+===========================================+
#    | frame             | int/cat  | non-unique integer                        |
#    +-------------------+----------+-------------------------------------------+
#    | x                 | int      | power of x                                |
#    +-------------------+----------+-------------------------------------------+
#    | y                 | int      | power of y                                |
#    +-------------------+----------+-------------------------------------------+
#    | z                 | int      | power of z                                |
#    +-------------------+----------+-------------------------------------------+
#    | l                 | int      | x + y + z                                 |
#    +-------------------+----------+-------------------------------------------+
#    """
#    _columns = ['l', 'x', 'y', 'z', 'frame']
#    _index = 'cart_order'
#    _traits = ['l']
#    _categories = {'l': np.int64, 'x': np.int64, 'y': np.int64, 'z': np.int64}
#
#
#    @classmethod
#    def from_lmax_order(cls, lmax, ordering_function):
#        """
#        Generate the dataframe of cartesian basis function ordering with
#        respect to spin angular momentum.
#
#        Args:
#            lmax (int): Maximum value of orbital angular momentum
#            ordering_function: Cartesian ordering function (code specific)
#        """
#        df = pd.DataFrame(np.concatenate([ordering_function(l) for l in range(lmax + 1)]),
#                          columns=['l', 'x', 'y', 'z'])
#        df['frame'] = 0
#        return cls(df)
#
#    def symbolic_keys(self):
#        """
#        Generate the enumerated symbolic keys (e.g. 'x', 'xx', 'xxyy', etc.)
#        associated with each row for ordering purposes.
#        """
#        x = self['x'].apply(lambda i: 'x' * i).astype(str)
#        y = self['y'].apply(lambda i: 'y' * i).astype(str)
#        z = self['z'].apply(lambda i: 'z' * i).astype(str)
#        return x + y + z
#
#
#################################################################################
#import sympy as sy
#from exa.symbolic import SymbolicFunction
#
#
#class SlaterTypeBasisFunction(SymbolicFunction):
#    """
#    Args:
#        xa (float): Basis center in x
#        ya (float): Basis center in y
#        za (float): Basis center in z
#        kx (int): Spherical harmonic coefficient in x
#        ky (int): Spherical harmonic coefficient in y
#        kz (int): Spherical harmonic coefficient in z
#        kr (int): Spherical harmonic coefficient in r
#        zeta (float): Positive exponential coefficient
#
#    .. math:
#
#        \Chi_{A}\left(x, y, z\right) = r_{A}^{k_r}x_{A}^{k_x}y_{A}^{k_y}z_{A}^{k_z}e^{-\zeta r_{A}}
#    """
#    kr, kx, ky, kz = sy.symbols("k_r k_x k_y k_z", imaginary=False, positive=True, integer=True)
#    x, y, z, xa, ya, za = sy.symbols("x y z x_A y_A z_A", imaginary=False)
#    zeta = sy.Symbol("zeta", imaginary=False, positive=True)
#    xx = x - xa
#    yy = y - ya
#    zz = z - za
#    r = sy.sqrt(xx**2 + yy**2 + zz**2)
#    expr = r**kr * x**kx * y**ky * z**kz * sy.exp(-zeta*r)
#
#    @classmethod
#    def eval(cls, xa=None, ya=None, za=None, kx=None, ky=None, kz=None,
#             kr=None, zeta=None):
#        """
#        """
#        subs = {}
#        if xa is not None:
#            subs[cls.xa] = xa
#        if ya is not None:
#            subs[cls.ya] = ya
#        if za is not None:
#            subs[cls.za] = za
#        if kr is not None:
#            subs[cls.kr] = kr
#        if kx is not None:
#            subs[cls.kx] = kx
#        if ky is not None:
#            subs[cls.ky] = ky
#        if kz is not None:
#            subs[cls.kz] = kz
#        if zeta is not None:
#            subs[cls.zeta] = zeta
#        print(subs)
#        expr = cls.expr.subs(subs)
#        return super().new_expression(expr, "vectorize")
>>>>>>> tjd_master
=======
=======
>>>>>>> 27d553b3

# NPrim dimensions
# Additionally, from_universe returns additional matrices with
# (NCartPrim, NSphrPrim) dimensions and (NPrim, NBas) dimensions
class Primitive(DataFrame):
    """
    Notice: Primitive is just a join of basis set and atom, re-work needed.
    Contains the required information to perform molecular integrals. Some
    repetition of data with GaussianBasisSet but for convenience also produced
    here. This is an intermediary DataFrame which won't exist in a production
    implementation

    +-------------------+----------+-------------------------------------------+
    | Column            | Type     | Description                               |
    +===================+==========+===========================================+
    | xa                | float    | center in x direction of primitive        |
    +-------------------+----------+-------------------------------------------+
    | ya                | float    | center in y direction of primitive        |
    +-------------------+----------+-------------------------------------------+
    | za                | float    | center in z direction of primitive        |
    +-------------------+----------+-------------------------------------------+
    | alpha             | float    | value of :math:`\\alpha`, the exponent     |
    +-------------------+----------+-------------------------------------------+
    | N                 | float    | value of the normalization constant       |
    +-------------------+----------+-------------------------------------------+
    | l                 | int      | pre-exponential power of x                |
    +-------------------+----------+-------------------------------------------+
    | m                 | int      | pre-exponential power of y                |
    +-------------------+----------+-------------------------------------------+
    | n                 | int      | pre-exponential power of z                |
    +-------------------+----------+-------------------------------------------+
    | L                 | int/cat  | sum of l + m + n                          |
    +-------------------+----------+-------------------------------------------+
    | set               | int/cat  | unique basis set identifier               |
    +-------------------+----------+-------------------------------------------+
    """
    _columns = ['xa', 'ya', 'za', 'alpha', 'N', 'l', 'm', 'n', 'L', 'set']
    _index = 'primitive'
    _categories = {'l': np.int64, 'm': np.int64, 'n': np.int64, 'L': np.int64}

    def primitive_overlap(self):
        """Compute the complete primitive cartesian overlap matrix."""
        cols = ['xa', 'ya', 'za', 'l', 'm', 'n', 'N', 'alpha']
        self._revert_categories()
        chi0, chi1, ovl = _wrap_overlap(*(self[col].values for col in cols))
        self._set_categories()
        return Overlap.from_dict({'chi0': chi0, 'chi1': chi1,
                                  'coef': ovl, 'frame': 0})

    @classmethod
    def from_universe(cls, uni, grpby='L', frame=None, debug=True):
        """
        Generate the DF and associated contraction matrices. Currently
        spits out the Primitive dataframe along with cartesian to spherical
        and contraction matrices, as this class will disappear in an appropriate
        implementation.

        Args
            uni (exatomic.container.Universe): a universe with basis set
            grpby (str): one of 'L' or 'shell' for different basis sets
            frame (int): always blue?
        """
        frame = uni.atom.nframes - 1 if frame is None else frame
        uni.basis_set._set_categories()
        sh = solid_harmonics(uni.basis_set.lmax)
        uni.basis_set._revert_categories()
        sets = uni.basis_set.cardinal_groupby().get_group(frame).groupby('set')
        funcs = uni.basis_set_order.cardinal_groupby().get_group(frame).groupby('center')
        atom = uni.atom.cardinal_groupby().get_group(frame)
        cart = gaussian_cartesian if uni.meta['program'] == 'gaussian' else enum_cartesian
        conv = car2sph(sh, cart)

        cprim = uni.atom.set.map(uni.basis_set.primitives(cart_lml_count)).sum()
        sprim = uni.atom.set.map(uni.basis_set.primitives(spher_lml_count)).sum()
        ncont = len(uni.basis_set_order.index)
        if uni.basis_set.spherical:
            contdim = sprim
            lml_count = spher_lml_count
        else:
            contdim = cprim
            lml_count = cart_lml_count

        cols = ['xa', 'ya', 'za', 'alpha', 'N', 'l', 'm', 'n', 'L', 'set']
        typs = ['f8', 'f8', 'f8', 'f8', 'f8', 'i8', 'i8', 'i8', 'i8', 'i8']
        primdf = np.empty((cprim,), dtype=[(i, j) for i, j in zip(cols, typs)])
        sphrdf = np.zeros((cprim, sprim), dtype=np.float64)
        contdf = np.zeros((contdim, ncont), dtype=np.float64)

        if debug:
            print('Overlap grouping by', grpby)
            print('{} cprims, {} sprims, {} ncont'.format(cprim, sprim, ncont))

        pcnt, ridx, cidx, pidx, sidx = 0, 0, 0, 0, 0
        for i, (seht, x, y, z) in enumerate(zip(atom['set'], atom['x'],
                                                atom['y'], atom['z'])):
            setdf = sets.get_group(seht).groupby(grpby)
            aobas = funcs.get_group(i).groupby(grpby)
            for idx, contsh in aobas:
                if not len(contsh.index): continue
                try: sh = setdf.get_group(idx)
                except: continue
                L = idx if grpby == 'L' else sh['L'].values[0]
                chnk = sh.pivot('alpha', 'shell', 'd').loc[sh.alpha.unique()].fillna(0.0)
                sh = sh.drop_duplicates('alpha')
                pdim, cdim = chnk.shape
                # Minimum primitive information
                for l, m, n in cart[L]:
                    for alpha, N in zip(sh.alpha, sh.N):
                        primdf[pcnt] = (x, y, z, alpha, N, l, m, n, L, seht)
                        pcnt += 1
                # Cartesian to spherical prim
                c2s = conv[L]
                cplus, splus = c2s.shape
                for j in range(pdim):
                    sphrdf[pidx:pidx + cplus,sidx:sidx + splus] = c2s
                    pidx += cplus
                    sidx += splus
                # Spherical primitive to contracted
                for k in range(lml_count[L]):
                    contdf[ridx:ridx + pdim,cidx:cidx + cdim] = chnk.values
                    cidx += cdim
                    ridx += pdim
<<<<<<< HEAD
        return cls(primdf, columns=cols), pd.DataFrame(sphrdf), pd.DataFrame(contdf)
>>>>>>> 811f6aaae1e1aef968c27a34842d5ad9e7267217
=======
        return cls(primdf, columns=cols), pd.DataFrame(sphrdf), pd.DataFrame(contdf)
>>>>>>> 27d553b3
<|MERGE_RESOLUTION|>--- conflicted
+++ resolved
@@ -1,552 +1,1408 @@
-<<<<<<< HEAD
-# -*- coding: utf-8 -*-
-# Copyright (c) 2015-2016, Exa Analytics Development Team
-# Distributed under the terms of the Apache License 2.0
-"""
-Basis Set Representations
-##############################
-This module provides classes that support representations of various basis sets.
-There are a handful of basis sets in computational chemistry, the most common of
-which are Gaussian type functions, Slater type functions, and plane waves. The
-classes provided by this module support not only storage of basis set data, but
-also analytical and discrete manipulations of the basis set.
-
-See Also:
-    For symbolic and discrete manipulations see :mod:`~exatomic.algorithms.basis`.
-"""
-import os
-import pandas as pd
-import numpy as np
-from exa import DataFrame
-
-from exatomic.algorithms.basis import (lmap, spher_ml_count, enum_cartesian,
-                                       cart_lml_count, spher_lml_count,
-                                       _vec_normalize, _wrap_overlap, lorder,
-                                       _vec_sto_normalize, _ovl_indices,
-                                       solid_harmonics, car2sph_transform_matrices)
-
-class BasisSet(DataFrame):
-    _columns = ['alpha', 'd', 'shell', 'L', 'set']
-    _cardinal = ('frame', np.int64)
-    _index = 'primitive'
-    _categories = {'L': np.int64, 'set': np.int64, 'frame': np.int64}
-
-    @property
-    def lmax(self):
-        return self['L'].cat.as_ordered().max()
-
-    def shells(self):
-        return [lorder[l] for l in self.L.unique()]
-
-    @property
-    def nshells(self):
-        return len(self.shells())
-
-    def _sets(self):
-        """Group by basis set."""
-        return self.groupby('set')
-
-    def functions_by_shell(self):
-        """Return a series of (l, n function) pairs per set."""
-        mi = self._sets().apply(
-            lambda x: x.groupby('shell').apply(
-            lambda y: y['L'].values[0]).value_counts())
-        mi.index.names = ['set', 'L']
-        return mi.sort_index()
-
-    def primitives_by_shell(self):
-        """Return a series of (l, n primitive) pairs per set."""
-        return self._sets_ls().apply(
-            lambda y: y.apply(
-            lambda z: len(z['alpha'].unique()))).T.unstack()
-
-    def primitives(self):
-        """Total number of primitive functions per set."""
-        return self.primitives_by_shell().sum(axis=1)
-
-    def __init__(self, *args, spherical=True, gaussian=True, **kwargs):
-        super().__init__(*args, **kwargs)
-        self.spherical = spherical
-        self.gaussian = gaussian
-        norm = _vec_normalize if gaussian else _vec_sto_normalize
-        colm = 'L' if gaussian else 'n'
-        self['N'] = norm(self['alpha'].values, self[colm].values)
-        self['Nd'] = self['d'] * self['N']
-
-
-class GaussianBasisSet(BasisSet):
-    """
-    Stores information about a Gaussian type basis set.
-
-    A Gaussian type basis set is described by primitive Gaussian functions :math:`f\\left(x, y, z\\right)`
-    of the form:
-
-    .. math::
-
-        r^{2} = \\left(x - A_{x}\\right)^{2} + \\left(x - A_{y}\\right)^{2} + \\left(z - A_{z}\\right)^{2} \\\\
-        f\\left(x, y, z\\right) = \\left(x - A_{x}\\right)^{l}\\left(x - A_{y}\\right)^{m}\\left(z - A_{z}\\right)^{n}e^{-\\alpha r^{2}}
-
-    Note that :math:`l`, :math:`m`, and :math:`n` are not quantum numbers but positive integers
-    (including zero) whose sum defines the orbital angular momentum of the primitive function.
-    Each primitive function is centered on a given atom with coordinates :math:`\\left(A_{x}, A_{y}, A_{z}\\right)`.
-    A basis function in this basis set is a sum of one or more primitive functions:
-
-    .. math::
-
-        g_{i}\\left(x, y, z\\right) = \\sum_{j=1}^{N_{i}}c_{ij}f_{ij}\\left(x, y, z\\right)
-
-    Each primitive function :math:`f_{ij}` is parametrically dependent on its associated atom's
-    nuclear coordinates and specific values of :math:`\\alpha`, :math:`l`, :math:`m`, and :math:`n`.
-    For convenience in data storage, each primitive function record contains its value of
-    :math:`\\alpha` and coefficient (typically called the contraction coefficient) :math:`c`.
-    shell_function does not include degeneracy due to :math:`m_{l}` but separates exponents
-    and coefficients that have the same angular momentum values.
-
-    +-------------------+----------+-------------------------------------------+
-    | Column            | Type     | Description                               |
-    +===================+==========+===========================================+
-    | alpha             | float    | value of :math:`\\alpha`                  |
-    +-------------------+----------+-------------------------------------------+
-    | d                 | float    | value of the contraction coefficient      |
-    +-------------------+----------+-------------------------------------------+
-    | shell             | int/cat  | shell function identifier                 |
-    +-------------------+----------+-------------------------------------------+
-    | L                 | int/cat  | orbital angular momentum quantum number   |
-    +-------------------+----------+-------------------------------------------+
-    | set               | int/cat  | index of unique basis set per unique atom |
-    +-------------------+----------+-------------------------------------------+
-    | frame             | int/cat  | non-unique integer                        |
-    +-------------------+----------+-------------------------------------------+
-    """
-
-
-class BasisSetOrder(DataFrame):
-    """
-    BasisSetOrder uniquely determines the basis function ordering scheme for
-    a given :class:`~exatomic.universe.Universe`. This table is provided to
-    make transparent the characteristic ordering scheme of various quantum
-    codes. Either (L, ml) or (l, m, n) must be provided to have access to
-    orbital visualization functionality.
-
-    +-------------------+----------+-------------------------------------------+
-    | Column            | Type     | Description                               |
-    +===================+==========+===========================================+
-    | center            | int      | atomic center                             |
-    +-------------------+----------+-------------------------------------------+
-    | L                 | int      | orbital angular momentum                  |
-    +-------------------+----------+-------------------------------------------+
-    | shell             | int      | group of primitives                       |
-    +-------------------+----------+-------------------------------------------+
-    | ml                | int      | magnetic quantum number                   |
-    +-------------------+----------+-------------------------------------------+
-    | l                 | int      | power in x                                |
-    +-------------------+----------+-------------------------------------------+
-    | m                 | int      | power in y                                |
-    +-------------------+----------+-------------------------------------------+
-    | n                 | int      | power in z                                |
-    +-------------------+----------+-------------------------------------------+
-    | r                 | int      | power in r (optional - for STOs)          |
-    +-------------------+----------+-------------------------------------------+
-    | prefac            | float    | prefactor (optional - for STOs)           |
-    +-------------------+----------+-------------------------------------------+
-    """
-    _columns = ['center', 'L', 'shell']
-    _index = 'chi'
-    _cardinal = ('frame', np.int64)
-    _categories = {'L': np.int64}
-
-
-class Overlap(DataFrame):
-    """
-    Overlap enumerates the overlap matrix elements between basis functions in
-    a contracted basis set. Currently nothing disambiguates between the
-    primitive overlap matrix and the contracted overlap matrix. As it is
-    square symmetric, only n_basis_functions * (n_basis_functions + 1) / 2
-    rows are stored.
-
-    See Gramian matrix for more on the general properties of the overlap matrix.
-
-    +-------------------+----------+-------------------------------------------+
-    | Column            | Type     | Description                               |
-    +===================+==========+===========================================+
-    | frame             | int/cat  | non-unique integer                        |
-    +-------------------+----------+-------------------------------------------+
-    | chi0              | int      | first basis function                      |
-    +-------------------+----------+-------------------------------------------+
-    | chi1              | int      | second basis function                     |
-    +-------------------+----------+-------------------------------------------+
-    | coef              | float    | overlap matrix element                    |
-    +-------------------+----------+-------------------------------------------+
-    """
-    _columns = ['chi0', 'chi1', 'coef', 'frame']
-    _index = 'index'
-
-    def square(self, frame=0):
-        nbas = np.round(np.roots([1, 1, -2 * self.shape[0]])[1]).astype(np.int64)
-        tri = self[self['frame'] == frame].pivot('chi0', 'chi1', 'coef').fillna(value=0)
-        return tri + tri.T - np.eye(nbas)
-
-    @classmethod
-    def from_column(cls, source):
-        """Create an Overlap from a file with just the array of coefficients or
-        an array of the values directly."""
-        try:
-            # Assuming source is a file of triangular elements of the overlap matrix
-            vals = pd.read_csv(fp, header=None).values.flatten()
-        except:
-            vals = source
-        # Reverse engineer the number of basis functions given len(ovl) = n * (n + 1) / 2
-        nbas = np.round(np.roots((1, 1, -2 * ovl.shape[0]))[1]).astype(np.int64)
-        # Index chi1 and chi2, they are interchangeable as overlap is symmetric
-        chis = _ovl_indices(nbas, ovl.shape[0])
-        ovl['frame'] = 0
-        return cls(pd.DataFrame.from_dict({'chi0': chis[:, 0],
-                                           'chi1': chis[:, 1],
-                                           'coef': vals,
-                                           'frame': 0}))
-
-    @classmethod
-    def from_square(cls, df):
-        ndim = df.shape[0]
-        arr = df.values
-        arlen = ndim * (ndim + 1) // 2
-        ret = np.empty((arlen,), dtype=[('chi1', 'i8'),
-                                        ('chi2', 'i8'),
-                                        ('coef', 'f8'),
-                                        ('frame', 'i8')])
-        cnt = 0
-        for i in range(ndim):
-            for j in range(i + 1):
-                ret[cnt] = (i, j, arr[i, j], 0)
-                cnt += 1
-        return cls(ret)
-
-#class SlaterBasisSet(BasisSet):
-#    """
-#    Stores information about a Slater type basis set.
-#
-#    .. math::
-#
-#        r = \\left(\\left(x - A_{x}\\right)^{2} + \\left(x - A_{y}\\right)^{2} + \\left(z - A_{z}\\right)^{2}\\right)^{\\frac{1}{2}} \\\\
-#        f\\left(x, y, z\\right) = \\left(x - A_{x}\\right)^{i}\\left(x - A_{y}\\right)^{j}\left(z - A_{z}\\right)^{k}r^{m}e^{-\\alpha r}
-#    """
-#    pass
-#
-
-#class Primitive(DataFrame):
-#    """
-#    Notice: Primitive is just a join of basis set and atom, re-work needed.
-#    Contains the required information to perform molecular integrals. Some
-#    repetition of data with GaussianBasisSet but for convenience also stored
-#    here.
-#
-#    Currently has the capability to compute the primitive overlap matrix
-#    and reduce the dimensionality to the contracted cartesian overlap
-#    matrix. Does not have the functionality to convert to the contracted
-#    spherical overlap matrix (the fully contracted basis set of routine
-#    gaussian type calculations).
-#    +-------------------+----------+-------------------------------------------+
-#    | Column            | Type     | Description                               |
-#    +===================+==========+===========================================+
-#    | xa                | float    | center in x direction of primitive        |
-#    +-------------------+----------+-------------------------------------------+
-#    | ya                | float    | center in y direction of primitive        |
-#    +-------------------+----------+-------------------------------------------+
-#    | za                | float    | center in z direction of primitive        |
-#    +-------------------+----------+-------------------------------------------+
-#    | alpha             | float    | value of :math:`\\alpha`, the exponent    |
-#    +-------------------+----------+-------------------------------------------+
-#    | d                 | float    | value of the contraction coefficient      |
-#    +-------------------+----------+-------------------------------------------+
-#    | l                 | int      | pre-exponential power of x                |
-#    +-------------------+----------+-------------------------------------------+
-#    | m                 | int      | pre-exponential power of y                |
-#    +-------------------+----------+-------------------------------------------+
-#    | n                 | int      | pre-exponential power of z                |
-#    +-------------------+----------+-------------------------------------------+
-#    | L                 | int/cat  | sum of l + m + n                          |
-#    +-------------------+----------+-------------------------------------------+
-#    """
-#    _columns = ['xa', 'ya', 'za', 'alpha', 'd', 'l', 'm', 'n', 'L']
-#    _indices = ['primitive']
-#    _categories = {'l': np.int64, 'm': np.int64, 'n': np.int64, 'L': np.int64}
-#
-#    def _normalize(self):
-#        '''
-#        Often primitives come unnormalized. This fixes that.
-#        '''
-#        self['N'] = _vec_normalize(self['alpha'].values, self['L'].values)
-#
-#
-#    def _cartesian_contraction_matrix(self, l=False):
-#        '''
-#        Generates the (nprim,ncont) matrix needed to reduce the
-#        dimensionality of the primitive basis to the contracted
-#        cartesian basis.
-#        '''
-#        bfns = self.groupby('func')
-#        contmat = np.zeros((len(self), len(bfns)), dtype=np.float64)
-#        cnt = 0
-#        if l:
-#            l = np.zeros(len(bfns), dtype=np.int64)
-#            for bfn, cont in bfns:
-#                ln = len(cont)
-#                contmat[cnt:cnt + ln, bfn] = cont['d'].values
-#                l[bfn] = cont['L'].values[0]
-#                cnt += ln
-#            return contmat, l
-#        for bfn, cont in bfns:
-#            ln = len(cont)
-#            contmat[cnt:cnt + ln, bfn] = cont['d'].values
-#            cnt += ln
-#        return contmat
-#
-#    def _spherical_contraction_matrix(self):
-#        '''
-#        Generates the (nprim,ncont) matrix needed to reduce the
-#        dimensionality of the primitive basis to the contracted
-#        spherical basis.
-#        '''
-#        pass
-#
-#
-#    def _spherical_from_cartesian(self):
-#        '''
-#        Reduces the dimensionality of the contracted cartesian
-#        basis to the contracted spherical basis.
-#        '''
-#        print('warning: this is not correct')
-#        lmax = self['L'].cat.as_ordered().max()
-#        prim_ovl = self.primitive_overlap().square()
-#        cartprim, ls = self._cartesian_contraction_matrix(l=True)
-#        contracted = pd.DataFrame(np.dot(np.dot(cartprim.T, prim_ovl), cartprim))
-#        sh = solid_harmonics(lmax)
-#        sphtrans = car2sph_transform_matrices(sh, lmax)
-#        bfns = self.groupby('func')
-#        lcounts = bfns.apply(lambda y: y['L'].values[0]).value_counts()
-#        for l, lc in lcounts.items():
-#            lcounts[l] = lc * spher_lml_count[l] // cart_lml_count[l]
-#        lc = lcounts.sum()
-#        spherical = np.zeros((contracted.shape[0], lc), dtype=np.float64)
-#        ip = 0
-#        ic = 0
-#        while ip < lc:
-#            l = ls[ic]
-#            if l < 2:
-#                spherical[:,ic] = contracted[ic]
-#                ip += 1
-#                ic += 1
-#            else:
-#                cspan = ic + cart_lml_count[l]
-#                sspan = ip + spher_lml_count[l]
-#                carts = contracted[list(range(ic, cspan))]
-#                trans = np.dot(carts, sphtrans[l].T)
-#                spherical[:,ip:sspan] = trans
-#                ip += spher_lml_count[l]
-#                ic += cart_lml_count[l]
-#        return pd.DataFrame(np.dot(np.dot(spherical.T, contracted), spherical))
-#
-#
-#    def primitive_overlap(self):
-#        """Computes the complete primitive cartesian overlap matrix."""
-#        if 'N' not in self.columns:
-#            self._normalize()
-#        chi1, chi2, overlap =  _wrap_overlap(self['xa'].values,
-#                                             self['ya'].values,
-#                                             self['za'].values,
-#                                             self['l'].astype(np.int64).values,
-#                                             self['m'].astype(np.int64).values,
-#                                             self['n'].astype(np.int64).values,
-#                                             self['N'].values, self['alpha'].values)
-#        return Overlap.from_dict({'chi1': chi1, 'chi2': chi2,
-#                                  'coef': overlap,
-#                                  'frame': [0] * len(chi1)})
-#
-#
-#    def contracted_cartesian_overlap(self):
-#        """Returns the contracted cartesian overlap matrix."""
-#        prim_ovl = self.primitive_overlap().square()
-#        contprim = self._cartesian_contraction_matrix()
-#        square = pd.DataFrame(np.dot(np.dot(contprim.T, prim_ovl), contprim))
-#        return Overlap.from_square(square)
-#
-#    def contracted_spherical_overlap(self):
-#        return self._spherical_from_cartesian()
-#
-#
-#    @classmethod
-#    def from_universe(cls, universe, inplace=False):
-#        '''
-#        The minimum information specified by a basis set does not include
-#        expansion due to degeneracy from m_l. This will expand the basis in a
-#        systematic cartesian ordering convention to generate the full cartesian
-#        basis. The universe argument must already have a universe with atom,
-#        basis_set_summary, and gaussian_basis_set attributes.
-#        '''
-#        bases = universe.gaussian_basis_set[abs(universe.gaussian_basis_set['d']) > 0].groupby('set')
-#        primdf = []
-#        shfunc, func = -1, -1
-#        for seht, x, y, z in zip(universe.atom['set'], universe.atom['x'],
-#                                 universe.atom['y'], universe.atom['z']):
-#            summ = universe.basis_set_summary.ix[seht]
-#            b = bases.get_group(seht).groupby('shell_function')
-#            for sh, prims in b:
-#                if len(prims) == 0: continue
-#                l = prims['L'].cat.as_ordered().max()
-#                shfunc += 1
-#                for l, m, n in enum_cartesian[l]:
-#                    func += 1
-#                    for alpha, d in zip(prims['alpha'], prims['d']):
-#                        primdf.append([x, y, z, alpha, d, l, m, n, l + m + n, sh, shfunc, func, seht])
-#        primdf = pd.DataFrame(primdf)
-#        primdf.columns = ['xa', 'ya', 'za', 'alpha', 'd', 'l', 'm', 'n', 'L', 'shell_function', 'shell', 'func', 'set']
-#        if inplace:
-#            universe.primitive = primdf
-#        else:
-#            return cls(primdf)
-
-
-#class BasisSetOrder(BasisSet):
-#    """
-#    BasisSetOrder uniquely determines the basis function ordering scheme for
-#    a given :class:`~exatomic.universe.Universe`. This table should be used
-#    if the ordering scheme is not programmatically available.
-#
-#    +-------------------+----------+-------------------------------------------+
-#    | Column            | Type     | Description                               |
-#    +===================+==========+===========================================+
-#    | tag               | str      | symbolic atomic center                    |
-#    +-------------------+----------+-------------------------------------------+
-#    | center            | int      | numeric atomic center (1-based)           |
-#    +-------------------+----------+-------------------------------------------+
-#    | type              | str      | identifier equivalent to (l, ml)          |
-#    +-------------------+----------+-------------------------------------------+
-#    """
-#    _columns = ['tag', 'center', 'type']
-#    _index = 'chi'
-#    _categories = {'center': np.int64, 'symbol': str}
-#
-#
-#
-#class PlanewaveBasisSet(BasisSet):
-#    """
-#    """
-#    pass
-#
-#
-#
-#class CartesianGTFOrder(DataFrame):
-#    """
-#    Stores cartesian basis function order with respect to basis function label.
-#
-#    +-------------------+----------+-------------------------------------------+
-#    | Column            | Type     | Description                               |
-#    +===================+==========+===========================================+
-#    | frame             | int/cat  | non-unique integer                        |
-#    +-------------------+----------+-------------------------------------------+
-#    | x                 | int      | power of x                                |
-#    +-------------------+----------+-------------------------------------------+
-#    | y                 | int      | power of y                                |
-#    +-------------------+----------+-------------------------------------------+
-#    | z                 | int      | power of z                                |
-#    +-------------------+----------+-------------------------------------------+
-#    | l                 | int      | x + y + z                                 |
-#    +-------------------+----------+-------------------------------------------+
-#    """
-#    _columns = ['l', 'x', 'y', 'z', 'frame']
-#    _index = 'cart_order'
-#    _traits = ['l']
-#    _categories = {'l': np.int64, 'x': np.int64, 'y': np.int64, 'z': np.int64}
-#
-#
-#    @classmethod
-#    def from_lmax_order(cls, lmax, ordering_function):
-#        """
-#        Generate the dataframe of cartesian basis function ordering with
-#        respect to spin angular momentum.
-#
-#        Args:
-#            lmax (int): Maximum value of orbital angular momentum
-#            ordering_function: Cartesian ordering function (code specific)
-#        """
-#        df = pd.DataFrame(np.concatenate([ordering_function(l) for l in range(lmax + 1)]),
-#                          columns=['l', 'x', 'y', 'z'])
-#        df['frame'] = 0
-#        return cls(df)
-#
-#    def symbolic_keys(self):
-#        """
-#        Generate the enumerated symbolic keys (e.g. 'x', 'xx', 'xxyy', etc.)
-#        associated with each row for ordering purposes.
-#        """
-#        x = self['x'].apply(lambda i: 'x' * i).astype(str)
-#        y = self['y'].apply(lambda i: 'y' * i).astype(str)
-#        z = self['z'].apply(lambda i: 'z' * i).astype(str)
-#        return x + y + z
-#
-#
-#################################################################################
-#import sympy as sy
-#from exa.symbolic import SymbolicFunction
-#
-#
-#class SlaterTypeBasisFunction(SymbolicFunction):
-#    """
-#    Args:
-#        xa (float): Basis center in x
-#        ya (float): Basis center in y
-#        za (float): Basis center in z
-#        kx (int): Spherical harmonic coefficient in x
-#        ky (int): Spherical harmonic coefficient in y
-#        kz (int): Spherical harmonic coefficient in z
-#        kr (int): Spherical harmonic coefficient in r
-#        zeta (float): Positive exponential coefficient
-#
-#    .. math:
-#
-#        \Chi_{A}\left(x, y, z\right) = r_{A}^{k_r}x_{A}^{k_x}y_{A}^{k_y}z_{A}^{k_z}e^{-\zeta r_{A}}
-#    """
-#    kr, kx, ky, kz = sy.symbols("k_r k_x k_y k_z", imaginary=False, positive=True, integer=True)
-#    x, y, z, xa, ya, za = sy.symbols("x y z x_A y_A z_A", imaginary=False)
-#    zeta = sy.Symbol("zeta", imaginary=False, positive=True)
-#    xx = x - xa
-#    yy = y - ya
-#    zz = z - za
-#    r = sy.sqrt(xx**2 + yy**2 + zz**2)
-#    expr = r**kr * x**kx * y**ky * z**kz * sy.exp(-zeta*r)
-#
-#    @classmethod
-#    def eval(cls, xa=None, ya=None, za=None, kx=None, ky=None, kz=None,
-#             kr=None, zeta=None):
-#        """
-#        """
-#        subs = {}
-#        if xa is not None:
-#            subs[cls.xa] = xa
-#        if ya is not None:
-#            subs[cls.ya] = ya
-#        if za is not None:
-#            subs[cls.za] = za
-#        if kr is not None:
-#            subs[cls.kr] = kr
-#        if kx is not None:
-#            subs[cls.kx] = kx
-#        if ky is not None:
-#            subs[cls.ky] = ky
-#        if kz is not None:
-#            subs[cls.kz] = kz
-#        if zeta is not None:
-#            subs[cls.zeta] = zeta
-#        print(subs)
-#        expr = cls.expr.subs(subs)
-#        return super().new_expression(expr, "vectorize")
-
+#<<<<<<< HEAD
+## -*- coding: utf-8 -*-
+## Copyright (c) 2015-2016, Exa Analytics Development Team
+## Distributed under the terms of the Apache License 2.0
+#"""
+#Basis Set Representations
+###############################
+#This module provides classes that support representations of various basis sets.
+#There are a handful of basis sets in computational chemistry, the most common of
+#which are Gaussian type functions, Slater type functions, and plane waves. The
+#classes provided by this module support not only storage of basis set data, but
+#also analytical and discrete manipulations of the basis set.
+#
+#See Also:
+#    For symbolic and discrete manipulations see :mod:`~exatomic.algorithms.basis`.
+#"""
+#import os
+#import pandas as pd
+#import numpy as np
+#from exa import DataFrame
+#
+#from exatomic.algorithms.basis import (lmap, spher_ml_count, enum_cartesian,
+#                                       cart_lml_count, spher_lml_count,
+#                                       _vec_normalize, _wrap_overlap, lorder,
+#                                       _vec_sto_normalize, _ovl_indices,
+#                                       solid_harmonics, car2sph_transform_matrices)
+#
+#class BasisSet(DataFrame):
+#    _columns = ['alpha', 'd', 'shell', 'L', 'set']
+#    _cardinal = ('frame', np.int64)
+#    _index = 'primitive'
+#    _categories = {'L': np.int64, 'set': np.int64, 'frame': np.int64}
+#
+#    @property
+#    def lmax(self):
+#        return self['L'].cat.as_ordered().max()
+#
+#    def shells(self):
+#        return [lorder[l] for l in self.L.unique()]
+#
+#    @property
+#    def nshells(self):
+#        return len(self.shells())
+#
+#    def _sets(self):
+#        """Group by basis set."""
+#        return self.groupby('set')
+#
+#    def functions_by_shell(self):
+#        """Return a series of (l, n function) pairs per set."""
+#        mi = self._sets().apply(
+#            lambda x: x.groupby('shell').apply(
+#            lambda y: y['L'].values[0]).value_counts())
+#        mi.index.names = ['set', 'L']
+#        return mi.sort_index()
+#
+#    def primitives_by_shell(self):
+#        """Return a series of (l, n primitive) pairs per set."""
+#        return self._sets_ls().apply(
+#            lambda y: y.apply(
+#            lambda z: len(z['alpha'].unique()))).T.unstack()
+#
+#    def primitives(self):
+#        """Total number of primitive functions per set."""
+#        return self.primitives_by_shell().sum(axis=1)
+#
+#    def __init__(self, *args, spherical=True, gaussian=True, **kwargs):
+#        super().__init__(*args, **kwargs)
+#        self.spherical = spherical
+#        self.gaussian = gaussian
+#        norm = _vec_normalize if gaussian else _vec_sto_normalize
+#        colm = 'L' if gaussian else 'n'
+#        self['N'] = norm(self['alpha'].values, self[colm].values)
+#        self['Nd'] = self['d'] * self['N']
+#
+#
+#class GaussianBasisSet(BasisSet):
+#    """
+#    Stores information about a Gaussian type basis set.
+#
+#    A Gaussian type basis set is described by primitive Gaussian functions :math:`f\\left(x, y, z\\right)`
+#    of the form:
+#
+#    .. math::
+#
+#        r^{2} = \\left(x - A_{x}\\right)^{2} + \\left(x - A_{y}\\right)^{2} + \\left(z - A_{z}\\right)^{2} \\\\
+#        f\\left(x, y, z\\right) = \\left(x - A_{x}\\right)^{l}\\left(x - A_{y}\\right)^{m}\\left(z - A_{z}\\right)^{n}e^{-\\alpha r^{2}}
+#
+#    Note that :math:`l`, :math:`m`, and :math:`n` are not quantum numbers but positive integers
+#    (including zero) whose sum defines the orbital angular momentum of the primitive function.
+#    Each primitive function is centered on a given atom with coordinates :math:`\\left(A_{x}, A_{y}, A_{z}\\right)`.
+#    A basis function in this basis set is a sum of one or more primitive functions:
+#
+#    .. math::
+#
+#        g_{i}\\left(x, y, z\\right) = \\sum_{j=1}^{N_{i}}c_{ij}f_{ij}\\left(x, y, z\\right)
+#
+#    Each primitive function :math:`f_{ij}` is parametrically dependent on its associated atom's
+#    nuclear coordinates and specific values of :math:`\\alpha`, :math:`l`, :math:`m`, and :math:`n`.
+#    For convenience in data storage, each primitive function record contains its value of
+#    :math:`\\alpha` and coefficient (typically called the contraction coefficient) :math:`c`.
+#    shell_function does not include degeneracy due to :math:`m_{l}` but separates exponents
+#    and coefficients that have the same angular momentum values.
+#
+#    +-------------------+----------+-------------------------------------------+
+#    | Column            | Type     | Description                               |
+#    +===================+==========+===========================================+
+#    | alpha             | float    | value of :math:`\\alpha`                  |
+#    +-------------------+----------+-------------------------------------------+
+#    | d                 | float    | value of the contraction coefficient      |
+#    +-------------------+----------+-------------------------------------------+
+#    | shell             | int/cat  | shell function identifier                 |
+#    +-------------------+----------+-------------------------------------------+
+#    | L                 | int/cat  | orbital angular momentum quantum number   |
+#    +-------------------+----------+-------------------------------------------+
+#    | set               | int/cat  | index of unique basis set per unique atom |
+#    +-------------------+----------+-------------------------------------------+
+#    | frame             | int/cat  | non-unique integer                        |
+#    +-------------------+----------+-------------------------------------------+
+#    """
+#
+#
+#class BasisSetOrder(DataFrame):
+#    """
+#    BasisSetOrder uniquely determines the basis function ordering scheme for
+#    a given :class:`~exatomic.universe.Universe`. This table is provided to
+#    make transparent the characteristic ordering scheme of various quantum
+#    codes. Either (L, ml) or (l, m, n) must be provided to have access to
+#    orbital visualization functionality.
+#
+#    +-------------------+----------+-------------------------------------------+
+#    | Column            | Type     | Description                               |
+#    +===================+==========+===========================================+
+#    | center            | int      | atomic center                             |
+#    +-------------------+----------+-------------------------------------------+
+#    | L                 | int      | orbital angular momentum                  |
+#    +-------------------+----------+-------------------------------------------+
+#    | shell             | int      | group of primitives                       |
+#    +-------------------+----------+-------------------------------------------+
+#    | ml                | int      | magnetic quantum number                   |
+#    +-------------------+----------+-------------------------------------------+
+#    | l                 | int      | power in x                                |
+#    +-------------------+----------+-------------------------------------------+
+#    | m                 | int      | power in y                                |
+#    +-------------------+----------+-------------------------------------------+
+#    | n                 | int      | power in z                                |
+#    +-------------------+----------+-------------------------------------------+
+#    | r                 | int      | power in r (optional - for STOs)          |
+#    +-------------------+----------+-------------------------------------------+
+#    | prefac            | float    | prefactor (optional - for STOs)           |
+#    +-------------------+----------+-------------------------------------------+
+#    """
+#    _columns = ['center', 'L', 'shell']
+#    _index = 'chi'
+#    _cardinal = ('frame', np.int64)
+#    _categories = {'L': np.int64}
+#
+#
+#class Overlap(DataFrame):
+#    """
+#    Overlap enumerates the overlap matrix elements between basis functions in
+#    a contracted basis set. Currently nothing disambiguates between the
+#    primitive overlap matrix and the contracted overlap matrix. As it is
+#    square symmetric, only n_basis_functions * (n_basis_functions + 1) / 2
+#    rows are stored.
+#
+#    See Gramian matrix for more on the general properties of the overlap matrix.
+#
+#    +-------------------+----------+-------------------------------------------+
+#    | Column            | Type     | Description                               |
+#    +===================+==========+===========================================+
+#    | frame             | int/cat  | non-unique integer                        |
+#    +-------------------+----------+-------------------------------------------+
+#    | chi0              | int      | first basis function                      |
+#    +-------------------+----------+-------------------------------------------+
+#    | chi1              | int      | second basis function                     |
+#    +-------------------+----------+-------------------------------------------+
+#    | coef              | float    | overlap matrix element                    |
+#    +-------------------+----------+-------------------------------------------+
+#    """
+#    _columns = ['chi0', 'chi1', 'coef', 'frame']
+#    _index = 'index'
+#
+#    def square(self, frame=0):
+#        nbas = np.round(np.roots([1, 1, -2 * self.shape[0]])[1]).astype(np.int64)
+#        tri = self[self['frame'] == frame].pivot('chi0', 'chi1', 'coef').fillna(value=0)
+#        return tri + tri.T - np.eye(nbas)
+#
+#    @classmethod
+#    def from_column(cls, source):
+#        """Create an Overlap from a file with just the array of coefficients or
+#        an array of the values directly."""
+#        try:
+#            # Assuming source is a file of triangular elements of the overlap matrix
+#            vals = pd.read_csv(fp, header=None).values.flatten()
+#        except:
+#            vals = source
+#        # Reverse engineer the number of basis functions given len(ovl) = n * (n + 1) / 2
+#        nbas = np.round(np.roots((1, 1, -2 * ovl.shape[0]))[1]).astype(np.int64)
+#        # Index chi1 and chi2, they are interchangeable as overlap is symmetric
+#        chis = _ovl_indices(nbas, ovl.shape[0])
+#        ovl['frame'] = 0
+#        return cls(pd.DataFrame.from_dict({'chi0': chis[:, 0],
+#                                           'chi1': chis[:, 1],
+#                                           'coef': vals,
+#                                           'frame': 0}))
+#
+#    @classmethod
+#    def from_square(cls, df):
+#        ndim = df.shape[0]
+#        arr = df.values
+#        arlen = ndim * (ndim + 1) // 2
+#        ret = np.empty((arlen,), dtype=[('chi1', 'i8'),
+#                                        ('chi2', 'i8'),
+#                                        ('coef', 'f8'),
+#                                        ('frame', 'i8')])
+#        cnt = 0
+#        for i in range(ndim):
+#            for j in range(i + 1):
+#                ret[cnt] = (i, j, arr[i, j], 0)
+#                cnt += 1
+#        return cls(ret)
+#
+##class SlaterBasisSet(BasisSet):
+##    """
+##    Stores information about a Slater type basis set.
+##
+##    .. math::
+##
+##        r = \\left(\\left(x - A_{x}\\right)^{2} + \\left(x - A_{y}\\right)^{2} + \\left(z - A_{z}\\right)^{2}\\right)^{\\frac{1}{2}} \\\\
+##        f\\left(x, y, z\\right) = \\left(x - A_{x}\\right)^{i}\\left(x - A_{y}\\right)^{j}\left(z - A_{z}\\right)^{k}r^{m}e^{-\\alpha r}
+##    """
+##    pass
+##
+#
+##class Primitive(DataFrame):
+##    """
+##    Notice: Primitive is just a join of basis set and atom, re-work needed.
+##    Contains the required information to perform molecular integrals. Some
+##    repetition of data with GaussianBasisSet but for convenience also stored
+##    here.
+##
+##    Currently has the capability to compute the primitive overlap matrix
+##    and reduce the dimensionality to the contracted cartesian overlap
+##    matrix. Does not have the functionality to convert to the contracted
+##    spherical overlap matrix (the fully contracted basis set of routine
+##    gaussian type calculations).
+##    +-------------------+----------+-------------------------------------------+
+##    | Column            | Type     | Description                               |
+##    +===================+==========+===========================================+
+##    | xa                | float    | center in x direction of primitive        |
+##    +-------------------+----------+-------------------------------------------+
+##    | ya                | float    | center in y direction of primitive        |
+##    +-------------------+----------+-------------------------------------------+
+##    | za                | float    | center in z direction of primitive        |
+##    +-------------------+----------+-------------------------------------------+
+##    | alpha             | float    | value of :math:`\\alpha`, the exponent    |
+##    +-------------------+----------+-------------------------------------------+
+##    | d                 | float    | value of the contraction coefficient      |
+##    +-------------------+----------+-------------------------------------------+
+##    | l                 | int      | pre-exponential power of x                |
+##    +-------------------+----------+-------------------------------------------+
+##    | m                 | int      | pre-exponential power of y                |
+##    +-------------------+----------+-------------------------------------------+
+##    | n                 | int      | pre-exponential power of z                |
+##    +-------------------+----------+-------------------------------------------+
+##    | L                 | int/cat  | sum of l + m + n                          |
+##    +-------------------+----------+-------------------------------------------+
+##    """
+##    _columns = ['xa', 'ya', 'za', 'alpha', 'd', 'l', 'm', 'n', 'L']
+##    _indices = ['primitive']
+##    _categories = {'l': np.int64, 'm': np.int64, 'n': np.int64, 'L': np.int64}
+##
+##    def _normalize(self):
+##        '''
+##        Often primitives come unnormalized. This fixes that.
+##        '''
+##        self['N'] = _vec_normalize(self['alpha'].values, self['L'].values)
+##
+##
+##    def _cartesian_contraction_matrix(self, l=False):
+##        '''
+##        Generates the (nprim,ncont) matrix needed to reduce the
+##        dimensionality of the primitive basis to the contracted
+##        cartesian basis.
+##        '''
+##        bfns = self.groupby('func')
+##        contmat = np.zeros((len(self), len(bfns)), dtype=np.float64)
+##        cnt = 0
+##        if l:
+##            l = np.zeros(len(bfns), dtype=np.int64)
+##            for bfn, cont in bfns:
+##                ln = len(cont)
+##                contmat[cnt:cnt + ln, bfn] = cont['d'].values
+##                l[bfn] = cont['L'].values[0]
+##                cnt += ln
+##            return contmat, l
+##        for bfn, cont in bfns:
+##            ln = len(cont)
+##            contmat[cnt:cnt + ln, bfn] = cont['d'].values
+##            cnt += ln
+##        return contmat
+##
+##    def _spherical_contraction_matrix(self):
+##        '''
+##        Generates the (nprim,ncont) matrix needed to reduce the
+##        dimensionality of the primitive basis to the contracted
+##        spherical basis.
+##        '''
+##        pass
+##
+##
+##    def _spherical_from_cartesian(self):
+##        '''
+##        Reduces the dimensionality of the contracted cartesian
+##        basis to the contracted spherical basis.
+##        '''
+##        print('warning: this is not correct')
+##        lmax = self['L'].cat.as_ordered().max()
+##        prim_ovl = self.primitive_overlap().square()
+##        cartprim, ls = self._cartesian_contraction_matrix(l=True)
+##        contracted = pd.DataFrame(np.dot(np.dot(cartprim.T, prim_ovl), cartprim))
+##        sh = solid_harmonics(lmax)
+##        sphtrans = car2sph_transform_matrices(sh, lmax)
+##        bfns = self.groupby('func')
+##        lcounts = bfns.apply(lambda y: y['L'].values[0]).value_counts()
+##        for l, lc in lcounts.items():
+##            lcounts[l] = lc * spher_lml_count[l] // cart_lml_count[l]
+##        lc = lcounts.sum()
+##        spherical = np.zeros((contracted.shape[0], lc), dtype=np.float64)
+##        ip = 0
+##        ic = 0
+##        while ip < lc:
+##            l = ls[ic]
+##            if l < 2:
+##                spherical[:,ic] = contracted[ic]
+##                ip += 1
+##                ic += 1
+##            else:
+##                cspan = ic + cart_lml_count[l]
+##                sspan = ip + spher_lml_count[l]
+##                carts = contracted[list(range(ic, cspan))]
+##                trans = np.dot(carts, sphtrans[l].T)
+##                spherical[:,ip:sspan] = trans
+##                ip += spher_lml_count[l]
+##                ic += cart_lml_count[l]
+##        return pd.DataFrame(np.dot(np.dot(spherical.T, contracted), spherical))
+##
+##
+##    def primitive_overlap(self):
+##        """Computes the complete primitive cartesian overlap matrix."""
+##        if 'N' not in self.columns:
+##            self._normalize()
+##        chi1, chi2, overlap =  _wrap_overlap(self['xa'].values,
+##                                             self['ya'].values,
+##                                             self['za'].values,
+##                                             self['l'].astype(np.int64).values,
+##                                             self['m'].astype(np.int64).values,
+##                                             self['n'].astype(np.int64).values,
+##                                             self['N'].values, self['alpha'].values)
+##        return Overlap.from_dict({'chi1': chi1, 'chi2': chi2,
+##                                  'coef': overlap,
+##                                  'frame': [0] * len(chi1)})
+##
+##
+##    def contracted_cartesian_overlap(self):
+##        """Returns the contracted cartesian overlap matrix."""
+##        prim_ovl = self.primitive_overlap().square()
+##        contprim = self._cartesian_contraction_matrix()
+##        square = pd.DataFrame(np.dot(np.dot(contprim.T, prim_ovl), contprim))
+##        return Overlap.from_square(square)
+##
+##    def contracted_spherical_overlap(self):
+##        return self._spherical_from_cartesian()
+##
+##
+##    @classmethod
+##    def from_universe(cls, universe, inplace=False):
+##        '''
+##        The minimum information specified by a basis set does not include
+##        expansion due to degeneracy from m_l. This will expand the basis in a
+##        systematic cartesian ordering convention to generate the full cartesian
+##        basis. The universe argument must already have a universe with atom,
+##        basis_set_summary, and gaussian_basis_set attributes.
+##        '''
+##        bases = universe.gaussian_basis_set[abs(universe.gaussian_basis_set['d']) > 0].groupby('set')
+##        primdf = []
+##        shfunc, func = -1, -1
+##        for seht, x, y, z in zip(universe.atom['set'], universe.atom['x'],
+##                                 universe.atom['y'], universe.atom['z']):
+##            summ = universe.basis_set_summary.ix[seht]
+##            b = bases.get_group(seht).groupby('shell_function')
+##            for sh, prims in b:
+##                if len(prims) == 0: continue
+##                l = prims['L'].cat.as_ordered().max()
+##                shfunc += 1
+##                for l, m, n in enum_cartesian[l]:
+##                    func += 1
+##                    for alpha, d in zip(prims['alpha'], prims['d']):
+##                        primdf.append([x, y, z, alpha, d, l, m, n, l + m + n, sh, shfunc, func, seht])
+##        primdf = pd.DataFrame(primdf)
+##        primdf.columns = ['xa', 'ya', 'za', 'alpha', 'd', 'l', 'm', 'n', 'L', 'shell_function', 'shell', 'func', 'set']
+##        if inplace:
+##            universe.primitive = primdf
+##        else:
+##            return cls(primdf)
+#
+#
+##class BasisSetOrder(BasisSet):
+##    """
+##    BasisSetOrder uniquely determines the basis function ordering scheme for
+##    a given :class:`~exatomic.universe.Universe`. This table should be used
+##    if the ordering scheme is not programmatically available.
+##
+##    +-------------------+----------+-------------------------------------------+
+##    | Column            | Type     | Description                               |
+##    +===================+==========+===========================================+
+##    | tag               | str      | symbolic atomic center                    |
+##    +-------------------+----------+-------------------------------------------+
+##    | center            | int      | numeric atomic center (1-based)           |
+##    +-------------------+----------+-------------------------------------------+
+##    | type              | str      | identifier equivalent to (l, ml)          |
+##    +-------------------+----------+-------------------------------------------+
+##    """
+##    _columns = ['tag', 'center', 'type']
+##    _index = 'chi'
+##    _categories = {'center': np.int64, 'symbol': str}
+##
+##
+##
+##class PlanewaveBasisSet(BasisSet):
+##    """
+##    """
+##    pass
+##
+##
+##
+##class CartesianGTFOrder(DataFrame):
+##    """
+##    Stores cartesian basis function order with respect to basis function label.
+##
+##    +-------------------+----------+-------------------------------------------+
+##    | Column            | Type     | Description                               |
+##    +===================+==========+===========================================+
+##    | frame             | int/cat  | non-unique integer                        |
+##    +-------------------+----------+-------------------------------------------+
+##    | x                 | int      | power of x                                |
+##    +-------------------+----------+-------------------------------------------+
+##    | y                 | int      | power of y                                |
+##    +-------------------+----------+-------------------------------------------+
+##    | z                 | int      | power of z                                |
+##    +-------------------+----------+-------------------------------------------+
+##    | l                 | int      | x + y + z                                 |
+##    +-------------------+----------+-------------------------------------------+
+##    """
+##    _columns = ['l', 'x', 'y', 'z', 'frame']
+##    _index = 'cart_order'
+##    _traits = ['l']
+##    _categories = {'l': np.int64, 'x': np.int64, 'y': np.int64, 'z': np.int64}
+##
+##
+##    @classmethod
+##    def from_lmax_order(cls, lmax, ordering_function):
+##        """
+##        Generate the dataframe of cartesian basis function ordering with
+##        respect to spin angular momentum.
+##
+##        Args:
+##            lmax (int): Maximum value of orbital angular momentum
+##            ordering_function: Cartesian ordering function (code specific)
+##        """
+##        df = pd.DataFrame(np.concatenate([ordering_function(l) for l in range(lmax + 1)]),
+##                          columns=['l', 'x', 'y', 'z'])
+##        df['frame'] = 0
+##        return cls(df)
+##
+##    def symbolic_keys(self):
+##        """
+##        Generate the enumerated symbolic keys (e.g. 'x', 'xx', 'xxyy', etc.)
+##        associated with each row for ordering purposes.
+##        """
+##        x = self['x'].apply(lambda i: 'x' * i).astype(str)
+##        y = self['y'].apply(lambda i: 'y' * i).astype(str)
+##        z = self['z'].apply(lambda i: 'z' * i).astype(str)
+##        return x + y + z
+##
+##
+##################################################################################
+##import sympy as sy
+##from exa.symbolic import SymbolicFunction
+##
+##
+##class SlaterTypeBasisFunction(SymbolicFunction):
+##    """
+##    Args:
+##        xa (float): Basis center in x
+##        ya (float): Basis center in y
+##        za (float): Basis center in z
+##        kx (int): Spherical harmonic coefficient in x
+##        ky (int): Spherical harmonic coefficient in y
+##        kz (int): Spherical harmonic coefficient in z
+##        kr (int): Spherical harmonic coefficient in r
+##        zeta (float): Positive exponential coefficient
+##
+##    .. math:
+##
+##        \Chi_{A}\left(x, y, z\right) = r_{A}^{k_r}x_{A}^{k_x}y_{A}^{k_y}z_{A}^{k_z}e^{-\zeta r_{A}}
+##    """
+##    kr, kx, ky, kz = sy.symbols("k_r k_x k_y k_z", imaginary=False, positive=True, integer=True)
+##    x, y, z, xa, ya, za = sy.symbols("x y z x_A y_A z_A", imaginary=False)
+##    zeta = sy.Symbol("zeta", imaginary=False, positive=True)
+##    xx = x - xa
+##    yy = y - ya
+##    zz = z - za
+##    r = sy.sqrt(xx**2 + yy**2 + zz**2)
+##    expr = r**kr * x**kx * y**ky * z**kz * sy.exp(-zeta*r)
+##
+##    @classmethod
+##    def eval(cls, xa=None, ya=None, za=None, kx=None, ky=None, kz=None,
+##             kr=None, zeta=None):
+##        """
+##        """
+##        subs = {}
+##        if xa is not None:
+##            subs[cls.xa] = xa
+##        if ya is not None:
+##            subs[cls.ya] = ya
+##        if za is not None:
+##            subs[cls.za] = za
+##        if kr is not None:
+##            subs[cls.kr] = kr
+##        if kx is not None:
+##            subs[cls.kx] = kx
+##        if ky is not None:
+##            subs[cls.ky] = ky
+##        if kz is not None:
+##            subs[cls.kz] = kz
+##        if zeta is not None:
+##            subs[cls.zeta] = zeta
+##        print(subs)
+##        expr = cls.expr.subs(subs)
+##        return super().new_expression(expr, "vectorize")
+#
+### -*- coding: utf-8 -*-
+###Copyright (c) 2015-2016, Exa Analytics Development Team
+### Distributed under the terms of the Apache License 2.0
+##"""
+##Basis Set Representations
+###############################
+##This module provides classes that support representations of various basis sets.
+##There are a handful of basis sets in computational chemistry, the most common of
+##which are Gaussian type functions, Slater type functions, and plane waves. The
+##classes provided by this module support not only storage of basis set data, but
+##also analytical and discrete manipulations of the basis set.
+##
+##See Also:
+##    For symbolic and discrete manipulations see :mod:`~exatomic.algorithms.basis`.
+##"""
+###import pandas as pd
+##import numpy as np
+##from exa import DataFrame
+##from exatomic.algorithms.basis import (lorder, _vec_normalize, _vec_sto_normalize)
+###                                       _ovl_indices)
+##
+###from exatomic.algorithms.basis import (lmap, spher_ml_count, enum_cartesian,
+###                                       cart_lml_count, spher_lml_count,
+###                                       _vec_normalize, _wrap_overlap, lorder,
+###                                       _vec_sto_normalize, _ovl_indices,
+###                                       solid_harmonics, car2sph_transform_matrices)
+##
+##class BasisSet(DataFrame):
+##    _columns = ['alpha', 'd', 'shell', 'L', 'set']
+##    _cardinal = ('frame', np.int64)
+##    _index = 'primitive'
+##    _categories = {'L': np.int64, 'set': np.int64, 'frame': np.int64}
+##
+##    @property
+##    def lmax(self):
+##        return self['L'].cat.as_ordered().max()
+##
+##    def shells(self):
+##        return [lorder[l] for l in self.L.unique()]
+##
+##    @property
+##    def nshells(self):
+##        return len(self.shells())
+##
+##    def _sets(self):
+##        """Group by basis set."""
+##        return self.groupby('set')
+##
+##    def functions_by_shell(self):
+##        """Return a series of (l, n function) pairs per set."""
+##        mi = self._sets().apply(
+##            lambda x: x.groupby('shell').apply(
+##            lambda y: y['L'].values[0]).value_counts())
+##        mi.index.names = ['set', 'L']
+##        return mi.sort_index()
+##
+##    def primitives_by_shell(self):
+##        """Return a series of (l, n primitive) pairs per set."""
+##        return self._sets_ls().apply(
+##            lambda y: y.apply(
+##            lambda z: len(z['alpha'].unique()))).T.unstack()
+##
+##    def primitives(self):
+##        """Total number of primitive functions per set."""
+##        return self.primitives_by_shell().sum(axis=1)
+##
+##    def __init__(self, *args, spherical=True, gaussian=True, **kwargs):
+##        print("basis.BasisSet")
+##        super().__init__(*args, **kwargs)
+##        self.spherical = spherical
+##        self.gaussian = gaussian
+##        norm = _vec_normalize if gaussian else _vec_sto_normalize
+##        colm = 'L' if gaussian else 'n'
+##        self['N'] = norm(self['alpha'].values, self[colm].values)
+##
+##
+##class GaussianBasisSet(BasisSet):
+##    """
+##    Stores information about a Gaussian type basis set.
+##
+##    A Gaussian type basis set is described by primitive Gaussian functions :math:`f\\left(x, y, z\\right)`
+##    of the form:
+##
+##    .. math::
+##
+##        r^{2} = \\left(x - A_{x}\\right)^{2} + \\left(x - A_{y}\\right)^{2} + \\left(z - A_{z}\\right)^{2} \\\\
+##        f\\left(x, y, z\\right) = \\left(x - A_{x}\\right)^{l}\\left(x - A_{y}\\right)^{m}\\left(z - A_{z}\\right)^{n}e^{-\\alpha r^{2}}
+##
+##    Note that :math:`l`, :math:`m`, and :math:`n` are not quantum numbers but positive integers
+##    (including zero) whose sum defines the orbital angular momentum of the primitive function.
+##    Each primitive function is centered on a given atom with coordinates :math:`\\left(A_{x}, A_{y}, A_{z}\\right)`.
+##    A basis function in this basis set is a sum of one or more primitive functions:
+##
+##    .. math::
+##
+##        g_{i}\\left(x, y, z\\right) = \\sum_{j=1}^{N_{i}}c_{ij}f_{ij}\\left(x, y, z\\right)
+##
+##    Each primitive function :math:`f_{ij}` is parametrically dependent on its associated atom's
+##    nuclear coordinates and specific values of :math:`\\alpha`, :math:`l`, :math:`m`, and :math:`n`.
+##    For convenience in data storage, each primitive function record contains its value of
+##    :math:`\\alpha` and coefficient (typically called the contraction coefficient) :math:`c`.
+##    shell_function does not include degeneracy due to :math:`m_{l}` but separates exponents
+##    and coefficients that have the same angular momentum values.
+##
+##    +-------------------+----------+-------------------------------------------+
+##    | Column            | Type     | Description                               |
+##    +===================+==========+===========================================+
+##    | alpha             | float    | value of :math:`\\alpha`                  |
+##    +-------------------+----------+-------------------------------------------+
+##    | d                 | float    | value of the contraction coefficient      |
+##    +-------------------+----------+-------------------------------------------+
+##    | shell             | int/cat  | shell function identifier                 |
+##    +-------------------+----------+-------------------------------------------+
+##    | L                 | int/cat  | orbital angular momentum quantum number   |
+##    +-------------------+----------+-------------------------------------------+
+##    | set               | int/cat  | index of unique basis set per unique atom |
+##    +-------------------+----------+-------------------------------------------+
+##    | frame             | int/cat  | non-unique integer                        |
+##    +-------------------+----------+-------------------------------------------+
+##    """
+##    def __init__(self, *args, **kwargs):
+##        print("basis.GaussianBasisSet")
+##        super(GaussianBasisSet, self).__init__(*args, **kwargs)
+##
+##
+##class BasisSetOrder(DataFrame):
+##    """
+##    BasisSetOrder uniquely determines the basis function ordering scheme for
+##    a given :class:`~exatomic.universe.Universe`. This table is provided to
+##    make transparent the characteristic ordering scheme of various quantum
+##    codes. Either (L, ml) or (l, m, n) must be provided to have access to
+##    orbital visualization functionality.
+##
+##    +-------------------+----------+-------------------------------------------+
+##    | Column            | Type     | Description                               |
+##    +===================+==========+===========================================+
+##    | center            | int      | atomic center                             |
+##    +-------------------+----------+-------------------------------------------+
+##    | L                 | int      | orbital angular momentum                  |
+##    +-------------------+----------+-------------------------------------------+
+##    | shell             | int      | group of primitives                       |
+##    +-------------------+----------+-------------------------------------------+
+##    | ml                | int      | magnetic quantum number                   |
+##    +-------------------+----------+-------------------------------------------+
+##    | l                 | int      | power in x                                |
+##    +-------------------+----------+-------------------------------------------+
+##    | m                 | int      | power in y                                |
+##    +-------------------+----------+-------------------------------------------+
+##    | n                 | int      | power in z                                |
+##    +-------------------+----------+-------------------------------------------+
+##    | r                 | int      | power in r (optional - for STOs)          |
+##    +-------------------+----------+-------------------------------------------+
+##    | prefac            | float    | prefactor (optional - for STOs)           |
+##    +-------------------+----------+-------------------------------------------+
+##    """
+##    #_cardinal = ('frame', np.int64)
+##    _columns = ['center', 'L', 'shell']
+##    _index = 'chi'
+##    _categories = {'L': np.int64}
+##
+##    def __init__(self, *args, **kwargs):
+##        print("basis.BasisSetOrder")
+##        super(BasisSetOrder, self).__init__(*args, **kwargs)
+##
+##
+##
+##class Overlap(DataFrame):
+##    """
+##    Overlap enumerates the overlap matrix elements between basis functions in
+##    a contracted basis set. Currently nothing disambiguates between the
+##    primitive overlap matrix and the contracted overlap matrix. As it is
+##    square symmetric, only n_basis_functions * (n_basis_functions + 1) / 2
+##    rows are stored.
+##
+##    See Gramian matrix for more on the general properties of the overlap matrix.
+##
+##    +-------------------+----------+-------------------------------------------+
+##    | Column            | Type     | Description                               |
+##    +===================+==========+===========================================+
+##    | frame             | int/cat  | non-unique integer                        |
+##    +-------------------+----------+-------------------------------------------+
+##    | chi0              | int      | first basis function                      |
+##    +-------------------+----------+-------------------------------------------+
+##    | chi1              | int      | second basis function                     |
+##    +-------------------+----------+-------------------------------------------+
+##    | coef              | float    | overlap matrix element                    |
+##    +-------------------+----------+-------------------------------------------+
+##    """
+##    _columns = ['chi0', 'chi1', 'coef', 'frame']
+##    _index = 'index'
+##
+##    def square(self, frame=0):
+##        print("basis.Overlap.square")
+##        nbas = np.round(np.roots([1, 1, -2 * self.shape[0]])[1]).astype(np.int64)
+##        tri = self[self['frame'] == frame].pivot('chi0', 'chi1', 'coef').fillna(value=0)
+##        return tri + tri.T - np.eye(nbas)
+##
+##    @classmethod
+##    def from_column(cls, source):
+##        print("basis.Overlap.from_column")
+##        """Create an Overlap from a file with just the array of coefficients or
+##        an array of the values directly."""
+##        raise Exception()
+###        try:
+###            # Assuming source is a file of triangular elements of the overlap matrix
+###            vals = pd.read_csv(source, header=None).values.flatten()
+###        except:
+###            vals = source
+###        # Reverse engineer the number of basis functions given len(_ovl_indices) = n * (n + 1) / 2
+###        nbas = np.round(np.roots((1, 1, -2 * _ovl_indices.shape[0]))[1]).astype(np.int64)
+###        # Index chi1 and chi2, they are interchangeable as overlap is symmetric
+###        chis = _ovl_indices(nbas, _ovl_indices.shape[0])
+###        _ovovl['frame'] = 0
+###        return cls(pd.DataFrame.from_dict({'chi0': chis[:, 0],
+###                                           'chi1': chis[:, 1],
+###                                           'coef': vals,
+###                                           'frame': 0}))
+##
+##    @classmethod
+##    def from_square(cls, df):
+##        ndim = df.shape[0]
+##        print("basis.Overlap.from_sqaure")
+##        arr = df.values
+##        arlen = ndim * (ndim + 1) // 2
+##        ret = np.empty((arlen,), dtype=[('chi1', 'i8'),
+##                                        ('chi2', 'i8'),
+##                                        ('coef', 'f8'),
+##                                        ('frame', 'i8')])
+##        cnt = 0
+##        for i in range(ndim):
+##            for j in range(i + 1):
+##                ret[cnt] = (i, j, arr[i, j], 0)
+##                cnt += 1
+##        return cls(ret)
+##
+###class SlaterBasisSet(BasisSet):
+###    """
+###    Stores information about a Slater type basis set.
+###
+###    .. math::
+###
+###        r = \\left(\\left(x - A_{x}\\right)^{2} + \\left(x - A_{y}\\right)^{2} + \\left(z - A_{z}\\right)^{2}\\right)^{\\frac{1}{2}} \\\\
+###        f\\left(x, y, z\\right) = \\left(x - A_{x}\\right)^{i}\\left(x - A_{y}\\right)^{j}\left(z - A_{z}\\right)^{k}r^{m}e^{-\\alpha r}
+###    """
+###    pass
+###
+##
+###class Primitive(DataFrame):
+###    """
+###    Notice: Primitive is just a join of basis set and atom, re-work needed.
+###    Contains the required information to perform molecular integrals. Some
+###    repetition of data with GaussianBasisSet but for convenience also stored
+###    here.
+###
+###    Currently has the capability to compute the primitive overlap matrix
+###    and reduce the dimensionality to the contracted cartesian overlap
+###    matrix. Does not have the functionality to convert to the contracted
+###    spherical overlap matrix (the fully contracted basis set of routine
+###    gaussian type calculations).
+###    +-------------------+----------+-------------------------------------------+
+###    | Column            | Type     | Description                               |
+###    +===================+==========+===========================================+
+###    | xa                | float    | center in x direction of primitive        |
+###    +-------------------+----------+-------------------------------------------+
+###    | ya                | float    | center in y direction of primitive        |
+###    +-------------------+----------+-------------------------------------------+
+###    | za                | float    | center in z direction of primitive        |
+###    +-------------------+----------+-------------------------------------------+
+###    | alpha             | float    | value of :math:`\\alpha`, the exponent    |
+###    +-------------------+----------+-------------------------------------------+
+###    | d                 | float    | value of the contraction coefficient      |
+###    +-------------------+----------+-------------------------------------------+
+###    | l                 | int      | pre-exponential power of x                |
+###    +-------------------+----------+-------------------------------------------+
+###    | m                 | int      | pre-exponential power of y                |
+###    +-------------------+----------+-------------------------------------------+
+###    | n                 | int      | pre-exponential power of z                |
+###    +-------------------+----------+-------------------------------------------+
+###    | L                 | int/cat  | sum of l + m + n                          |
+###    +-------------------+----------+-------------------------------------------+
+###    """
+###    _columns = ['xa', 'ya', 'za', 'alpha', 'd', 'l', 'm', 'n', 'L']
+###    _indices = ['primitive']
+###    _categories = {'l': np.int64, 'm': np.int64, 'n': np.int64, 'L': np.int64}
+###
+###    def _normalize(self):
+###        '''
+###        Often primitives come unnormalized. This fixes that.
+###        '''
+###        self['N'] = _vec_normalize(self['alpha'].values, self['L'].values)
+###
+###
+###    def _cartesian_contraction_matrix(self, l=False):
+###        '''
+###        Generates the (nprim,ncont) matrix needed to reduce the
+###        dimensionality of the primitive basis to the contracted
+###        cartesian basis.
+###        '''
+###        bfns = self.groupby('func')
+###        contmat = np.zeros((len(self), len(bfns)), dtype=np.float64)
+###        cnt = 0
+###        if l:
+###            l = np.zeros(len(bfns), dtype=np.int64)
+###            for bfn, cont in bfns:
+###                ln = len(cont)
+###                contmat[cnt:cnt + ln, bfn] = cont['d'].values
+###                l[bfn] = cont['L'].values[0]
+###                cnt += ln
+###            return contmat, l
+###        for bfn, cont in bfns:
+###            ln = len(cont)
+###            contmat[cnt:cnt + ln, bfn] = cont['d'].values
+###            cnt += ln
+###        return contmat
+###
+###    def _spherical_contraction_matrix(self):
+###        '''
+###        Generates the (nprim,ncont) matrix needed to reduce the
+###        dimensionality of the primitive basis to the contracted
+###        spherical basis.
+###        '''
+###        pass
+###
+###
+###    def _spherical_from_cartesian(self):
+###        '''
+###        Reduces the dimensionality of the contracted cartesian
+###        basis to the contracted spherical basis.
+###        '''
+###        print('warning: this is not correct')
+###        lmax = self['L'].cat.as_ordered().max()
+###        prim_ovl = self.primitive_overlap().square()
+###        cartprim, ls = self._cartesian_contraction_matrix(l=True)
+###        contracted = pd.DataFrame(np.dot(np.dot(cartprim.T, prim_ovl), cartprim))
+###        sh = solid_harmonics(lmax)
+###        sphtrans = car2sph_transform_matrices(sh, lmax)
+###        bfns = self.groupby('func')
+###        lcounts = bfns.apply(lambda y: y['L'].values[0]).value_counts()
+###        for l, lc in lcounts.items():
+###            lcounts[l] = lc * spher_lml_count[l] // cart_lml_count[l]
+###        lc = lcounts.sum()
+###        spherical = np.zeros((contracted.shape[0], lc), dtype=np.float64)
+###        ip = 0
+###        ic = 0
+###        while ip < lc:
+###            l = ls[ic]
+###            if l < 2:
+###                spherical[:,ic] = contracted[ic]
+###                ip += 1
+###                ic += 1
+###            else:
+###                cspan = ic + cart_lml_count[l]
+###                sspan = ip + spher_lml_count[l]
+###                carts = contracted[list(range(ic, cspan))]
+###                trans = np.dot(carts, sphtrans[l].T)
+###                spherical[:,ip:sspan] = trans
+###                ip += spher_lml_count[l]
+###                ic += cart_lml_count[l]
+###        return pd.DataFrame(np.dot(np.dot(spherical.T, contracted), spherical))
+###
+###
+###    def primitive_overlap(self):
+###        """Computes the complete primitive cartesian overlap matrix."""
+###        if 'N' not in self.columns:
+###            self._normalize()
+###        chi1, chi2, overlap =  _wrap_overlap(self['xa'].values,
+###                                             self['ya'].values,
+###                                             self['za'].values,
+###                                             self['l'].astype(np.int64).values,
+###                                             self['m'].astype(np.int64).values,
+###                                             self['n'].astype(np.int64).values,
+###                                             self['N'].values, self['alpha'].values)
+###        return Overlap.from_dict({'chi1': chi1, 'chi2': chi2,
+###                                  'coef': overlap,
+###                                  'frame': [0] * len(chi1)})
+###
+###
+###    def contracted_cartesian_overlap(self):
+###        """Returns the contracted cartesian overlap matrix."""
+###        prim_ovl = self.primitive_overlap().square()
+###        contprim = self._cartesian_contraction_matrix()
+###        square = pd.DataFrame(np.dot(np.dot(contprim.T, prim_ovl), contprim))
+###        return Overlap.from_square(square)
+###
+###    def contracted_spherical_overlap(self):
+###        return self._spherical_from_cartesian()
+###
+###
+###    @classmethod
+###    def from_universe(cls, universe, inplace=False):
+###        '''
+###        The minimum information specified by a basis set does not include
+###        expansion due to degeneracy from m_l. This will expand the basis in a
+###        systematic cartesian ordering convention to generate the full cartesian
+###        basis. The universe argument must already have a universe with atom,
+###        basis_set_summary, and gaussian_basis_set attributes.
+###        '''
+###        bases = universe.gaussian_basis_set[abs(universe.gaussian_basis_set['d']) > 0].groupby('set')
+###        primdf = []
+###        shfunc, func = -1, -1
+###        for seht, x, y, z in zip(universe.atom['set'], universe.atom['x'],
+###                                 universe.atom['y'], universe.atom['z']):
+###            summ = universe.basis_set_summary.ix[seht]
+###            b = bases.get_group(seht).groupby('shell_function')
+###            for sh, prims in b:
+###                if len(prims) == 0: continue
+###                l = prims['L'].cat.as_ordered().max()
+###                shfunc += 1
+###                for l, m, n in enum_cartesian[l]:
+###                    func += 1
+###                    for alpha, d in zip(prims['alpha'], prims['d']):
+###                        primdf.append([x, y, z, alpha, d, l, m, n, l + m + n, sh, shfunc, func, seht])
+###        primdf = pd.DataFrame(primdf)
+###        primdf.columns = ['xa', 'ya', 'za', 'alpha', 'd', 'l', 'm', 'n', 'L', 'shell_function', 'shell', 'func', 'set']
+###        if inplace:
+###            universe.primitive = primdf
+###        else:
+###            return cls(primdf)
+##
+##
+###<<<<<<< HEAD
+###class BasisSetOrder(BasisSet):
+###    """
+###    BasisSetOrder uniquely determines the basis function ordering scheme for
+###    a given :class:`~exatomic.universe.Universe`. This table should be used
+###    if the ordering scheme is not programmatically available.
+###
+###    +-------------------+----------+-------------------------------------------+
+###    | Column            | Type     | Description                               |
+###    +===================+==========+===========================================+
+###    | tag               | str      | symbolic atomic center                    |
+###    +-------------------+----------+-------------------------------------------+
+###    | center            | int      | numeric atomic center (1-based)           |
+###    +-------------------+----------+-------------------------------------------+
+###    | type              | str      | identifier equivalent to (l, ml)          |
+###    +-------------------+----------+-------------------------------------------+
+###    """
+###    _columns = ['tag', 'center', 'type']
+###    _index = 'chi'
+###    _categories = {'center': np.int64, 'symbol': str}
+###
+###
+###class Overlap(DataFrame):
+###    """
+###    Overlap enumerates the overlap matrix elements between basis functions in
+###    a contracted basis set. Currently nothing disambiguates between the
+###    primitive overlap matrix and the contracted overlap matrix. As it is
+###    square symmetric, only n_basis_functions * (n_basis_functions + 1) / 2
+###    rows are stored.
+###
+###
+###    See Gramian matrix for more on the general properties of the overlap matrix.
+###
+###    +-------------------+----------+-------------------------------------------+
+###    | Column            | Type     | Description                               |
+###    +===================+==========+===========================================+
+###    | frame             | int/cat  | non-unique integer                        |
+###    +-------------------+----------+-------------------------------------------+
+###    | chi1              | int      | first basis function                      |
+###    +-------------------+----------+-------------------------------------------+
+###    | chi2              | int      | second basis function                     |
+###    +-------------------+----------+-------------------------------------------+
+###    | coefficient       | float    | overlap matrix element                    |
+###    +-------------------+----------+-------------------------------------------+
+###    """
+###    _columns = ['chi1', 'chi2', 'coefficient', 'frame']
+###    _index = 'index'
+###
+###    def square(self, frame=0):
+###        nbas = np.round(np.roots([1, 1, -2 * self.shape[0]])[1]).astype(np.int64)
+###        tri = self[self['frame'] == frame].pivot('chi1', 'chi2', 'coefficient').fillna(value=0)
+###        return tri + tri.T - np.eye(nbas)
+###
+###    @classmethod
+###    def from_square(cls, df):
+###        ndim = df.shape[0]
+###        arr = df.values
+###        arlen = ndim * (ndim + 1) // 2
+###        #chi1 = np.empty(arlen, dtype=np.int64)
+###        #chi2 = np.empty(arlen, dtype=np.int64)
+###        #coef = np.empty(arlen, dtype=np.float64)
+###        ret = np.empty((arlen,), dtype=[('chi1', 'i8'),
+###                                        ('chi2', 'i8'),
+###                                        ('coefficient', 'f8'),
+###                                        ('frame', 'i8')])
+###        cnt = 0
+###        for i in range(ndim):
+###            for j in range(i + 1):
+###                ret[cnt] = (i, j, arr[i, j], 0)
+###                cnt += 1
+###        return cls(ret)
+###
+###
+###
+###class PlanewaveBasisSet(BasisSet):
+###    """
+###    """
+###    pass
+###
+###
+###
+###class CartesianGTFOrder(DataFrame):
+###    """
+###    Stores cartesian basis function order with respect to basis function label.
+###
+###    +-------------------+----------+-------------------------------------------+
+###    | Column            | Type     | Description                               |
+###    +===================+==========+===========================================+
+###    | frame             | int/cat  | non-unique integer                        |
+###    +-------------------+----------+-------------------------------------------+
+###    | x                 | int      | power of x                                |
+###    +-------------------+----------+-------------------------------------------+
+###    | y                 | int      | power of y                                |
+###    +-------------------+----------+-------------------------------------------+
+###    | z                 | int      | power of z                                |
+###    +-------------------+----------+-------------------------------------------+
+###    | l                 | int      | x + y + z                                 |
+###    +-------------------+----------+-------------------------------------------+
+###    """
+###    _columns = ['l', 'x', 'y', 'z', 'frame']
+###    _index = 'cart_order'
+###    _traits = ['l']
+###    _categories = {'l': np.int64, 'x': np.int64, 'y': np.int64, 'z': np.int64}
+###
+###
+###    @classmethod
+###    def from_lmax_order(cls, lmax, ordering_function):
+###        """
+###        Generate the dataframe of cartesian basis function ordering with
+###        respect to spin angular momentum.
+###
+###        Args:
+###            lmax (int): Maximum value of orbital angular momentum
+###            ordering_function: Cartesian ordering function (code specific)
+###        """
+###        df = pd.DataFrame(np.concatenate([ordering_function(l) for l in range(lmax + 1)]),
+###                          columns=['l', 'x', 'y', 'z'])
+###        df['frame'] = 0
+###        return cls(df)
+###
+###    def symbolic_keys(self):
+###        """
+###        Generate the enumerated symbolic keys (e.g. 'x', 'xx', 'xxyy', etc.)
+###        associated with each row for ordering purposes.
+###        """
+###        x = self['x'].apply(lambda i: 'x' * i).astype(str)
+###        y = self['y'].apply(lambda i: 'y' * i).astype(str)
+###        z = self['z'].apply(lambda i: 'z' * i).astype(str)
+###        return x + y + z
+###
+###
+###class SphericalGTFOrder(DataFrame):
+###    """
+###    Stores order of spherical basis functions with respect to angular momenta.
+###
+###    +-------------------+----------+-------------------------------------------+
+###    | Column            | Type     | Description                               |
+###    +===================+==========+===========================================+
+###    | frame             | int/cat  | non-unique integer                        |
+###    +-------------------+----------+-------------------------------------------+
+###    | l                 | int      | orbital angular momentum quantum number   |
+###    +-------------------+----------+-------------------------------------------+
+###    | ml                | int      | magnetic quantum number                   |
+###    +-------------------+----------+-------------------------------------------+
+###    """
+###    _columns = ['l', 'ml', 'frame']
+###    _traits = ['l']
+###    _index = 'spherical_order'
+###
+###    @classmethod
+###    def from_lmax_order(cls, lmax, ordering_function):
+###        """
+###        Generate the spherical basis function ordering with respect
+###        to spin angular momentum.
+###
+###        Args:
+###            lmax (int): Maximum value of orbital angular momentum
+###            ordering_function: Spherical ordering function (code specific)
+###        """
+###        data = OrderedDict([(l, ordering_function(l)) for l in range(lmax + 1)])
+###        l = [k for k, v in data.items() for i in range(len(v))]
+###        ml = np.concatenate(list(data.values()))
+###        df = pd.DataFrame.from_dict({'l': l, 'ml': ml})
+###        df['frame'] = 0
+###        return cls(df)
+###
+###    def symbolic_keys(self, l=None):
+###        """
+###        Generate the enumerated symbolic keys (e.g. '(0, 0)', '(1, -1)', '(2, 2)',
+###        etc.) associated with each row for ordering purposes.
+###        """
+###        obj = zip(self['l'], self['ml'])
+###        if l is None:
+###            return list(obj)
+###        return [kv for kv in obj if kv[0] == l]
+###
+###
+###################################################################################
+###import sympy as sy
+###from exa.symbolic import SymbolicFunction
+###
+###
+###class CartesianSlater(SymbolicFunction):
+###    """
+###    Args:
+###        xa (float): Basis center in x
+###        ya (float): Basis center in y
+###        za (float): Basis center in z
+###        kx (int): Spherical harmonic coefficient in x
+###        ky (int): Spherical harmonic coefficient in y
+###        kz (int): Spherical harmonic coefficient in z
+###        kr (int): Spherical harmonic coefficient in r
+###        zeta (float): Positive exponential coefficient
+###
+###    .. math:
+###
+###        \Chi_{A}\left(x, y, z\right) = r_{A}^{k_r}x_{A}^{k_x}y_{A}^{k_y}z_{A}^{k_z}e^{-\zeta r_{A}}
+###    """
+###    kr, kx, ky, kz = sy.symbols("k_r k_x k_y k_z", imaginary=False, positive=True, integer=True)
+###    x, y, z, xa, ya, za = sy.symbols("x y z x_A y_A z_A", imaginary=False)
+###    zeta = sy.Symbol("zeta", imaginary=False, positive=True)
+###    xx = x - xa
+###    yy = y - ya
+###    zz = z - za
+###    r = sy.sqrt(xx**2 + yy**2 + zz**2)
+###    expr = r**kr * x**kx * y**ky * z**kz * sy.exp(-zeta*r)
+###
+###    @classmethod
+###    def eval(cls, xa=None, ya=None, za=None, kx=None, ky=None, kz=None,
+###             kr=None, zeta=None):
+###        """
+###        Args:
+###            xa (float): Basis function center in x
+###            ya (float): Basis function center in y
+###            za (float): Basis function center in z
+###            kx (int):
+###            ky (int):
+###            kz (int):
+###            kr (int):
+###            zeta (float):
+###        """
+###        subs = {}
+###        if xa is not None:
+###            subs[cls.xa] = xa
+###        if ya is not None:
+###            subs[cls.ya] = ya
+###        if za is not None:
+###            subs[cls.za] = za
+###        if kr is not None:
+###            subs[cls.kr] = kr
+###        if kx is not None:
+###            subs[cls.kx] = kx
+###        if ky is not None:
+###            subs[cls.ky] = ky
+###        if kz is not None:
+###            subs[cls.kz] = kz
+###        if zeta is not None:
+###            subs[cls.zeta] = zeta
+###        expr = cls.expr.subs(subs)
+###        return super().new_expression(expr, "vectorize")
+###
+###
+###class CartesianGaussian(SymbolicFunction):
+###    """
+###    Args:
+###        xa (float): Basis center in x
+###        ya (float): Basis center in y
+###        za (float): Basis center in z
+###        kx (int): Spherical harmonic coefficient in x
+###        ky (int): Spherical harmonic coefficient in y
+###        kz (int): Spherical harmonic coefficient in z
+###        kr (int): Spherical harmonic coefficient in r
+###        alpha (float): Positive exponential coefficient
+###
+###    .. math:
+###
+###        \Chi_{A}\left(x, y, z\right) = x_{A}^{k_x}y_{A}^{k_y}z_{A}^{k_z}e^{-\alpha r_{A}^2}
+###    """
+###    kr, kx, ky, kz = sy.symbols("k_r k_x k_y k_z", imaginary=False, positive=True, integer=True)
+###    x, y, z, xa, ya, za = sy.symbols("x y z x_A y_A z_A", imaginary=False)
+###    alpha = sy.Symbol("alpha", imaginary=False, positive=True)
+###    xx = x - xa
+###    yy = y - ya
+###    zz = z - za
+###    r2 = xx**2 + yy**2 + zz**2
+###    expr = x**kx * y**ky * z**kz * sy.exp(-alpha*r2)
+###
+###    @classmethod
+###    def eval(cls, xa=None, ya=None, za=None, kx=None, ky=None, kz=None, alpha=None):
+###        """
+###        Args:
+###            xa (float): Basis function center in x
+###            ya (float): Basis function center in y
+###            za (float): Basis function center in z
+###            kx (int):
+###            ky (int):
+###            kz (int):
+###            kr (int):
+###            zeta (float):
+###        """
+###        subs = {}
+###        if xa is not None:
+###            subs[cls.xa] = xa
+###        if ya is not None:
+###            subs[cls.ya] = ya
+###        if za is not None:
+###            subs[cls.za] = za
+###        if kr is not None:
+###            subs[cls.kr] = kr
+###        if kx is not None:
+###            subs[cls.kx] = kx
+###        if ky is not None:
+###            subs[cls.ky] = ky
+###        if kz is not None:
+###            subs[cls.kz] = kz
+###        if alpha is not None:
+###            subs[cls.alpha] = alpha
+###        expr = cls.expr.subs(subs)
+###        return super().new_expression(expr, "vectorize")
+###=======
+###class BasisSetOrder(BasisSet):
+###    """
+###    BasisSetOrder uniquely determines the basis function ordering scheme for
+###    a given :class:`~exatomic.universe.Universe`. This table should be used
+###    if the ordering scheme is not programmatically available.
+###
+###    +-------------------+----------+-------------------------------------------+
+###    | Column            | Type     | Description                               |
+###    +===================+==========+===========================================+
+###    | tag               | str      | symbolic atomic center                    |
+###    +-------------------+----------+-------------------------------------------+
+###    | center            | int      | numeric atomic center (1-based)           |
+###    +-------------------+----------+-------------------------------------------+
+###    | type              | str      | identifier equivalent to (l, ml)          |
+###    +-------------------+----------+-------------------------------------------+
+###    """
+###    _columns = ['tag', 'center', 'type']
+###    _index = 'chi'
+###    _categories = {'center': np.int64, 'symbol': str}
+###
+###
+###
+###class PlanewaveBasisSet(BasisSet):
+###    """
+###    """
+###    pass
+###
+###
+###
+###class CartesianGTFOrder(DataFrame):
+###    """
+###    Stores cartesian basis function order with respect to basis function label.
+###
+###    +-------------------+----------+-------------------------------------------+
+###    | Column            | Type     | Description                               |
+###    +===================+==========+===========================================+
+###    | frame             | int/cat  | non-unique integer                        |
+###    +-------------------+----------+-------------------------------------------+
+###    | x                 | int      | power of x                                |
+###    +-------------------+----------+-------------------------------------------+
+###    | y                 | int      | power of y                                |
+###    +-------------------+----------+-------------------------------------------+
+###    | z                 | int      | power of z                                |
+###    +-------------------+----------+-------------------------------------------+
+###    | l                 | int      | x + y + z                                 |
+###    +-------------------+----------+-------------------------------------------+
+###    """
+###    _columns = ['l', 'x', 'y', 'z', 'frame']
+###    _index = 'cart_order'
+###    _traits = ['l']
+###    _categories = {'l': np.int64, 'x': np.int64, 'y': np.int64, 'z': np.int64}
+###
+###
+###    @classmethod
+###    def from_lmax_order(cls, lmax, ordering_function):
+###        """
+###        Generate the dataframe of cartesian basis function ordering with
+###        respect to spin angular momentum.
+###
+###        Args:
+###            lmax (int): Maximum value of orbital angular momentum
+###            ordering_function: Cartesian ordering function (code specific)
+###        """
+###        df = pd.DataFrame(np.concatenate([ordering_function(l) for l in range(lmax + 1)]),
+###                          columns=['l', 'x', 'y', 'z'])
+###        df['frame'] = 0
+###        return cls(df)
+###
+###    def symbolic_keys(self):
+###        """
+###        Generate the enumerated symbolic keys (e.g. 'x', 'xx', 'xxyy', etc.)
+###        associated with each row for ordering purposes.
+###        """
+###        x = self['x'].apply(lambda i: 'x' * i).astype(str)
+###        y = self['y'].apply(lambda i: 'y' * i).astype(str)
+###        z = self['z'].apply(lambda i: 'z' * i).astype(str)
+###        return x + y + z
+###
+###
+###################################################################################
+###import sympy as sy
+###from exa.symbolic import SymbolicFunction
+###
+###
+###class SlaterTypeBasisFunction(SymbolicFunction):
+###    """
+###    Args:
+###        xa (float): Basis center in x
+###        ya (float): Basis center in y
+###        za (float): Basis center in z
+###        kx (int): Spherical harmonic coefficient in x
+###        ky (int): Spherical harmonic coefficient in y
+###        kz (int): Spherical harmonic coefficient in z
+###        kr (int): Spherical harmonic coefficient in r
+###        zeta (float): Positive exponential coefficient
+###
+###    .. math:
+###
+###        \Chi_{A}\left(x, y, z\right) = r_{A}^{k_r}x_{A}^{k_x}y_{A}^{k_y}z_{A}^{k_z}e^{-\zeta r_{A}}
+###    """
+###    kr, kx, ky, kz = sy.symbols("k_r k_x k_y k_z", imaginary=False, positive=True, integer=True)
+###    x, y, z, xa, ya, za = sy.symbols("x y z x_A y_A z_A", imaginary=False)
+###    zeta = sy.Symbol("zeta", imaginary=False, positive=True)
+###    xx = x - xa
+###    yy = y - ya
+###    zz = z - za
+###    r = sy.sqrt(xx**2 + yy**2 + zz**2)
+###    expr = r**kr * x**kx * y**ky * z**kz * sy.exp(-zeta*r)
+###
+###    @classmethod
+###    def eval(cls, xa=None, ya=None, za=None, kx=None, ky=None, kz=None,
+###             kr=None, zeta=None):
+###        """
+###        """
+###        subs = {}
+###        if xa is not None:
+###            subs[cls.xa] = xa
+###        if ya is not None:
+###            subs[cls.ya] = ya
+###        if za is not None:
+###            subs[cls.za] = za
+###        if kr is not None:
+###            subs[cls.kr] = kr
+###        if kx is not None:
+###            subs[cls.kx] = kx
+###        if ky is not None:
+###            subs[cls.ky] = ky
+###        if kz is not None:
+###            subs[cls.kz] = kz
+###        if zeta is not None:
+###            subs[cls.zeta] = zeta
+###        print(subs)
+###        expr = cls.expr.subs(subs)
+###        return super().new_expression(expr, "vectorize")
+###>>>>>>> 99a1f4095eff4c89fb1e26528219b937d88fa1e4
+#=======
 ## -*- coding: utf-8 -*-
-##Copyright (c) 2015-2016, Exa Analytics Development Team
+## Copyright (c) 2015-2016, Exa Analytics Development Team
 ## Distributed under the terms of the Apache License 2.0
 #"""
 #Basis Set Representations
-##############################
+###############################
 #This module provides classes that support representations of various basis sets.
 #There are a handful of basis sets in computational chemistry, the most common of
 #which are Gaussian type functions, Slater type functions, and plane waves. The
@@ -556,34 +1412,88 @@
 #See Also:
 #    For symbolic and discrete manipulations see :mod:`~exatomic.algorithms.basis`.
 #"""
-##import pandas as pd
+#import os
+#import pandas as pd
 #import numpy as np
 #from exa import DataFrame
-#from exatomic.algorithms.basis import (lorder, _vec_normalize, _vec_sto_normalize)
-##                                       _ovl_indices)
-#
-##from exatomic.algorithms.basis import (lmap, spher_ml_count, enum_cartesian,
-##                                       cart_lml_count, spher_lml_count,
-##                                       _vec_normalize, _wrap_overlap, lorder,
-##                                       _vec_sto_normalize, _ovl_indices,
-##                                       solid_harmonics, car2sph_transform_matrices)
-#
+#
+#from exatomic.algorithms.basis import (lmap, spher_ml_count, enum_cartesian,
+#                                       gaussian_cartesian, rlmap,
+#                                       cart_lml_count, spher_lml_count,
+#                                       _vec_normalize, _wrap_overlap, lorder,
+#                                       _vec_sto_normalize, _ovl_indices,
+#                                       solid_harmonics, car2sph)
+#
+## Abbreviations
+## NCartPrim -- Total number of cartesian primitive functions
+## NSphrPrim -- Total number of spherical primitive functions
+## NPrim     -- Total number of primitive basis functions (one of the above)
+## Nbas      -- Total number of contracted basis functions
+## NbasTri   -- Nbas * (Nbas + 1) // 2
+#
+#
+## Truncated NPrim dimensions indexed to save space
 #class BasisSet(DataFrame):
+#    """
+#    Stores information about a basis set. Common basis set types in use for
+#    electronic structure calculations usually consist of Gaussians or Slater
+#    Type Orbitals (STOs). Both types usually employ atom-centered basis functions,
+#    where each basis function resides on a given atom with coordinates
+#    :math:`\\left(A_{x}, A_{y}, A_{z}\\right)`. For Gaussian basis sets, the
+#    functional form of :math:`f\\left(x, y, z\\right)` is:
+#
+#    .. math::
+#
+#        r^{2} = \\left(x - A_{x}\\right)^{2} + \\left(x - A_{y}\\right)^{2} + \\left(z - A_{z}\\right)^{2} \\\\
+#        f\\left(x, y, z\\right) = \\left(x - A_{x}\\right)^{l}\\left(x - A_{y}\\right)^{m}\\left(z - A_{z}\\right)^{n}e^{-\\alpha r^{2}}
+#
+#    where :math:`l`, :math:`m`, and :math:`n` are not quantum numbers but positive
+#    integers (including zero) whose sum defines the orbital angular momentum of
+#    each function and :math:`alpha` governs the exponential decay of the given
+#    function. Gaussian basis functions are usually constructed from multiple
+#    primitive Gaussians, with fixed contraction coefficients. Therefore, a basis
+#    function consists of the sum of one or more primitive functions:
+#
+#    .. math::
+#
+#        g_{i}\\left(x, y, z\\right) = \\sum_{j=1}^{N_{i}}c_{ij}f_{ij}\\left(x, y, z\\right)
+#
+#    Alternatively, STOs are usually not constructed from linear combinations
+#    of multiple primitives, and differ from Gaussian type functions in that they
+#    do not contain an exponent in the :math:`r` term of the exponential decay.
+#    These functions have 2 main benefits; an adequate description of the cusp
+#    in the density at the nucleus, and the appropriate long-range decay behavior.
+#
+#    +-------------------+----------+-------------------------------------------+
+#    | Column            | Type     | Description                               |
+#    +===================+==========+===========================================+
+#    | alpha             | float    | exponent                                  |
+#    +-------------------+----------+-------------------------------------------+
+#    | shell             | int      | group of primitives                       |
+#    +-------------------+----------+-------------------------------------------+
+#    | set               | int/cat  | unique basis set identifier               |
+#    +-------------------+----------+-------------------------------------------+
+#    | d                 | float    | contraction coefficient                   |
+#    +-------------------+----------+-------------------------------------------+
+#    | L                 | int      | orbital angular momentum                  |
+#    +-------------------+----------+-------------------------------------------+
+#    """
 #    _columns = ['alpha', 'd', 'shell', 'L', 'set']
 #    _cardinal = ('frame', np.int64)
-#    _index = 'primitive'
+#    _index = 'function'
 #    _categories = {'L': np.int64, 'set': np.int64, 'frame': np.int64}
 #
 #    @property
 #    def lmax(self):
 #        return self['L'].cat.as_ordered().max()
 #
+#    @property
 #    def shells(self):
 #        return [lorder[l] for l in self.L.unique()]
 #
 #    @property
 #    def nshells(self):
-#        return len(self.shells())
+#        return len(self.shells)
 #
 #    def _sets(self):
 #        """Group by basis set."""
@@ -594,6 +1504,10 @@
 #        mi = self._sets().apply(
 #            lambda x: x.groupby('shell').apply(
 #            lambda y: y['L'].values[0]).value_counts())
+#        if type(mi) == pd.DataFrame:
+#            return pd.Series(mi.values[0], index=pd.MultiIndex.from_product(
+#                             [mi.index.values, mi.columns.values],
+#                             names=['set', 'L']))
 #        mi.index.names = ['set', 'L']
 #        return mi.sort_index()
 #
@@ -603,69 +1517,25 @@
 #            lambda y: y.apply(
 #            lambda z: len(z['alpha'].unique()))).T.unstack()
 #
-#    def primitives(self):
+#    def primitives(self, lml_count):
 #        """Total number of primitive functions per set."""
-#        return self.primitives_by_shell().sum(axis=1)
+#        return self._sets().apply(
+#            lambda x: x.groupby('alpha').apply(
+#                lambda y: y.groupby('L').apply(
+#                    lambda z: z.iloc[0])['L'].map(lml_count).sum()).sum())
 #
 #    def __init__(self, *args, spherical=True, gaussian=True, **kwargs):
-#        print("basis.BasisSet")
-#        super().__init__(*args, **kwargs)
+#        super(BasisSet, self).__init__(*args, **kwargs)
 #        self.spherical = spherical
 #        self.gaussian = gaussian
 #        norm = _vec_normalize if gaussian else _vec_sto_normalize
 #        colm = 'L' if gaussian else 'n'
 #        self['N'] = norm(self['alpha'].values, self[colm].values)
-#
-#
-#class GaussianBasisSet(BasisSet):
-#    """
-#    Stores information about a Gaussian type basis set.
-#
-#    A Gaussian type basis set is described by primitive Gaussian functions :math:`f\\left(x, y, z\\right)`
-#    of the form:
-#
-#    .. math::
-#
-#        r^{2} = \\left(x - A_{x}\\right)^{2} + \\left(x - A_{y}\\right)^{2} + \\left(z - A_{z}\\right)^{2} \\\\
-#        f\\left(x, y, z\\right) = \\left(x - A_{x}\\right)^{l}\\left(x - A_{y}\\right)^{m}\\left(z - A_{z}\\right)^{n}e^{-\\alpha r^{2}}
-#
-#    Note that :math:`l`, :math:`m`, and :math:`n` are not quantum numbers but positive integers
-#    (including zero) whose sum defines the orbital angular momentum of the primitive function.
-#    Each primitive function is centered on a given atom with coordinates :math:`\\left(A_{x}, A_{y}, A_{z}\\right)`.
-#    A basis function in this basis set is a sum of one or more primitive functions:
-#
-#    .. math::
-#
-#        g_{i}\\left(x, y, z\\right) = \\sum_{j=1}^{N_{i}}c_{ij}f_{ij}\\left(x, y, z\\right)
-#
-#    Each primitive function :math:`f_{ij}` is parametrically dependent on its associated atom's
-#    nuclear coordinates and specific values of :math:`\\alpha`, :math:`l`, :math:`m`, and :math:`n`.
-#    For convenience in data storage, each primitive function record contains its value of
-#    :math:`\\alpha` and coefficient (typically called the contraction coefficient) :math:`c`.
-#    shell_function does not include degeneracy due to :math:`m_{l}` but separates exponents
-#    and coefficients that have the same angular momentum values.
-#
-#    +-------------------+----------+-------------------------------------------+
-#    | Column            | Type     | Description                               |
-#    +===================+==========+===========================================+
-#    | alpha             | float    | value of :math:`\\alpha`                  |
-#    +-------------------+----------+-------------------------------------------+
-#    | d                 | float    | value of the contraction coefficient      |
-#    +-------------------+----------+-------------------------------------------+
-#    | shell             | int/cat  | shell function identifier                 |
-#    +-------------------+----------+-------------------------------------------+
-#    | L                 | int/cat  | orbital angular momentum quantum number   |
-#    +-------------------+----------+-------------------------------------------+
-#    | set               | int/cat  | index of unique basis set per unique atom |
-#    +-------------------+----------+-------------------------------------------+
-#    | frame             | int/cat  | non-unique integer                        |
-#    +-------------------+----------+-------------------------------------------+
-#    """
-#    def __init__(self, *args, **kwargs):
-#        print("basis.GaussianBasisSet")
-#        super(GaussianBasisSet, self).__init__(*args, **kwargs)
-#
-#
+#        self['Nd'] = self['d'] * self['N']
+#
+#
+#
+## Nbas dimensions
 #class BasisSetOrder(DataFrame):
 #    """
 #    BasisSetOrder uniquely determines the basis function ordering scheme for
@@ -696,17 +1566,14 @@
 #    | prefac            | float    | prefactor (optional - for STOs)           |
 #    +-------------------+----------+-------------------------------------------+
 #    """
-#    #_cardinal = ('frame', np.int64)
 #    _columns = ['center', 'L', 'shell']
 #    _index = 'chi'
+#    _cardinal = ('frame', np.int64)
 #    _categories = {'L': np.int64}
 #
-#    def __init__(self, *args, **kwargs):
-#        print("basis.BasisSetOrder")
-#        super(BasisSetOrder, self).__init__(*args, **kwargs)
-#
-#
-#
+#
+## More general than the Overlap matrix but
+## has NBasTri dimensions
 #class Overlap(DataFrame):
 #    """
 #    Overlap enumerates the overlap matrix elements between basis functions in
@@ -733,40 +1600,34 @@
 #    _index = 'index'
 #
 #    def square(self, frame=0):
-#        print("basis.Overlap.square")
 #        nbas = np.round(np.roots([1, 1, -2 * self.shape[0]])[1]).astype(np.int64)
 #        tri = self[self['frame'] == frame].pivot('chi0', 'chi1', 'coef').fillna(value=0)
 #        return tri + tri.T - np.eye(nbas)
 #
 #    @classmethod
 #    def from_column(cls, source):
-#        print("basis.Overlap.from_column")
 #        """Create an Overlap from a file with just the array of coefficients or
 #        an array of the values directly."""
-#        raise Exception()
-##        try:
-##            # Assuming source is a file of triangular elements of the overlap matrix
-##            vals = pd.read_csv(source, header=None).values.flatten()
-##        except:
-##            vals = source
-##        # Reverse engineer the number of basis functions given len(_ovl_indices) = n * (n + 1) / 2
-##        nbas = np.round(np.roots((1, 1, -2 * _ovl_indices.shape[0]))[1]).astype(np.int64)
-##        # Index chi1 and chi2, they are interchangeable as overlap is symmetric
-##        chis = _ovl_indices(nbas, _ovl_indices.shape[0])
-##        _ovovl['frame'] = 0
-##        return cls(pd.DataFrame.from_dict({'chi0': chis[:, 0],
-##                                           'chi1': chis[:, 1],
-##                                           'coef': vals,
-##                                           'frame': 0}))
+#        # Assuming source is a file of triangular elements of the overlap matrix
+#        try: vals = pd.read_csv(source, header=None).values.flatten()
+#        except: vals = source
+#        # Reverse engineer the number of basis functions given len(ovl) = n * (n + 1) / 2
+#        nbas = np.round(np.roots((1, 1, -2 * vals.shape[0]))[1]).astype(np.int64)
+#        # Index chi0 and chi1, they are interchangeable as overlap is symmetric
+#        chis = _ovl_indices(nbas, vals.shape[0])
+#        return cls(pd.DataFrame.from_dict({'chi0': chis[:, 0],
+#                                           'chi1': chis[:, 1],
+#                                           'coef': vals,
+#                                           'frame': 0}))
 #
 #    @classmethod
 #    def from_square(cls, df):
 #        ndim = df.shape[0]
-#        print("basis.Overlap.from_sqaure")
-#        arr = df.values
+#        try: arr = df.values
+#        except: arr = df
 #        arlen = ndim * (ndim + 1) // 2
-#        ret = np.empty((arlen,), dtype=[('chi1', 'i8'),
-#                                        ('chi2', 'i8'),
+#        ret = np.empty((arlen,), dtype=[('chi0', 'i8'),
+#                                        ('chi1', 'i8'),
 #                                        ('coef', 'f8'),
 #                                        ('frame', 'i8')])
 #        cnt = 0
@@ -776,6 +1637,7 @@
 #                cnt += 1
 #        return cls(ret)
 #
+#<<<<<<< HEAD
 ##class SlaterBasisSet(BasisSet):
 ##    """
 ##    Stores information about a Slater type basis set.
@@ -961,306 +1823,6 @@
 ##            return cls(primdf)
 #
 #
-##<<<<<<< HEAD
-##class BasisSetOrder(BasisSet):
-##    """
-##    BasisSetOrder uniquely determines the basis function ordering scheme for
-##    a given :class:`~exatomic.universe.Universe`. This table should be used
-##    if the ordering scheme is not programmatically available.
-##
-##    +-------------------+----------+-------------------------------------------+
-##    | Column            | Type     | Description                               |
-##    +===================+==========+===========================================+
-##    | tag               | str      | symbolic atomic center                    |
-##    +-------------------+----------+-------------------------------------------+
-##    | center            | int      | numeric atomic center (1-based)           |
-##    +-------------------+----------+-------------------------------------------+
-##    | type              | str      | identifier equivalent to (l, ml)          |
-##    +-------------------+----------+-------------------------------------------+
-##    """
-##    _columns = ['tag', 'center', 'type']
-##    _index = 'chi'
-##    _categories = {'center': np.int64, 'symbol': str}
-##
-##
-##class Overlap(DataFrame):
-##    """
-##    Overlap enumerates the overlap matrix elements between basis functions in
-##    a contracted basis set. Currently nothing disambiguates between the
-##    primitive overlap matrix and the contracted overlap matrix. As it is
-##    square symmetric, only n_basis_functions * (n_basis_functions + 1) / 2
-##    rows are stored.
-##
-##
-##    See Gramian matrix for more on the general properties of the overlap matrix.
-##
-##    +-------------------+----------+-------------------------------------------+
-##    | Column            | Type     | Description                               |
-##    +===================+==========+===========================================+
-##    | frame             | int/cat  | non-unique integer                        |
-##    +-------------------+----------+-------------------------------------------+
-##    | chi1              | int      | first basis function                      |
-##    +-------------------+----------+-------------------------------------------+
-##    | chi2              | int      | second basis function                     |
-##    +-------------------+----------+-------------------------------------------+
-##    | coefficient       | float    | overlap matrix element                    |
-##    +-------------------+----------+-------------------------------------------+
-##    """
-##    _columns = ['chi1', 'chi2', 'coefficient', 'frame']
-##    _index = 'index'
-##
-##    def square(self, frame=0):
-##        nbas = np.round(np.roots([1, 1, -2 * self.shape[0]])[1]).astype(np.int64)
-##        tri = self[self['frame'] == frame].pivot('chi1', 'chi2', 'coefficient').fillna(value=0)
-##        return tri + tri.T - np.eye(nbas)
-##
-##    @classmethod
-##    def from_square(cls, df):
-##        ndim = df.shape[0]
-##        arr = df.values
-##        arlen = ndim * (ndim + 1) // 2
-##        #chi1 = np.empty(arlen, dtype=np.int64)
-##        #chi2 = np.empty(arlen, dtype=np.int64)
-##        #coef = np.empty(arlen, dtype=np.float64)
-##        ret = np.empty((arlen,), dtype=[('chi1', 'i8'),
-##                                        ('chi2', 'i8'),
-##                                        ('coefficient', 'f8'),
-##                                        ('frame', 'i8')])
-##        cnt = 0
-##        for i in range(ndim):
-##            for j in range(i + 1):
-##                ret[cnt] = (i, j, arr[i, j], 0)
-##                cnt += 1
-##        return cls(ret)
-##
-##
-##
-##class PlanewaveBasisSet(BasisSet):
-##    """
-##    """
-##    pass
-##
-##
-##
-##class CartesianGTFOrder(DataFrame):
-##    """
-##    Stores cartesian basis function order with respect to basis function label.
-##
-##    +-------------------+----------+-------------------------------------------+
-##    | Column            | Type     | Description                               |
-##    +===================+==========+===========================================+
-##    | frame             | int/cat  | non-unique integer                        |
-##    +-------------------+----------+-------------------------------------------+
-##    | x                 | int      | power of x                                |
-##    +-------------------+----------+-------------------------------------------+
-##    | y                 | int      | power of y                                |
-##    +-------------------+----------+-------------------------------------------+
-##    | z                 | int      | power of z                                |
-##    +-------------------+----------+-------------------------------------------+
-##    | l                 | int      | x + y + z                                 |
-##    +-------------------+----------+-------------------------------------------+
-##    """
-##    _columns = ['l', 'x', 'y', 'z', 'frame']
-##    _index = 'cart_order'
-##    _traits = ['l']
-##    _categories = {'l': np.int64, 'x': np.int64, 'y': np.int64, 'z': np.int64}
-##
-##
-##    @classmethod
-##    def from_lmax_order(cls, lmax, ordering_function):
-##        """
-##        Generate the dataframe of cartesian basis function ordering with
-##        respect to spin angular momentum.
-##
-##        Args:
-##            lmax (int): Maximum value of orbital angular momentum
-##            ordering_function: Cartesian ordering function (code specific)
-##        """
-##        df = pd.DataFrame(np.concatenate([ordering_function(l) for l in range(lmax + 1)]),
-##                          columns=['l', 'x', 'y', 'z'])
-##        df['frame'] = 0
-##        return cls(df)
-##
-##    def symbolic_keys(self):
-##        """
-##        Generate the enumerated symbolic keys (e.g. 'x', 'xx', 'xxyy', etc.)
-##        associated with each row for ordering purposes.
-##        """
-##        x = self['x'].apply(lambda i: 'x' * i).astype(str)
-##        y = self['y'].apply(lambda i: 'y' * i).astype(str)
-##        z = self['z'].apply(lambda i: 'z' * i).astype(str)
-##        return x + y + z
-##
-##
-##class SphericalGTFOrder(DataFrame):
-##    """
-##    Stores order of spherical basis functions with respect to angular momenta.
-##
-##    +-------------------+----------+-------------------------------------------+
-##    | Column            | Type     | Description                               |
-##    +===================+==========+===========================================+
-##    | frame             | int/cat  | non-unique integer                        |
-##    +-------------------+----------+-------------------------------------------+
-##    | l                 | int      | orbital angular momentum quantum number   |
-##    +-------------------+----------+-------------------------------------------+
-##    | ml                | int      | magnetic quantum number                   |
-##    +-------------------+----------+-------------------------------------------+
-##    """
-##    _columns = ['l', 'ml', 'frame']
-##    _traits = ['l']
-##    _index = 'spherical_order'
-##
-##    @classmethod
-##    def from_lmax_order(cls, lmax, ordering_function):
-##        """
-##        Generate the spherical basis function ordering with respect
-##        to spin angular momentum.
-##
-##        Args:
-##            lmax (int): Maximum value of orbital angular momentum
-##            ordering_function: Spherical ordering function (code specific)
-##        """
-##        data = OrderedDict([(l, ordering_function(l)) for l in range(lmax + 1)])
-##        l = [k for k, v in data.items() for i in range(len(v))]
-##        ml = np.concatenate(list(data.values()))
-##        df = pd.DataFrame.from_dict({'l': l, 'ml': ml})
-##        df['frame'] = 0
-##        return cls(df)
-##
-##    def symbolic_keys(self, l=None):
-##        """
-##        Generate the enumerated symbolic keys (e.g. '(0, 0)', '(1, -1)', '(2, 2)',
-##        etc.) associated with each row for ordering purposes.
-##        """
-##        obj = zip(self['l'], self['ml'])
-##        if l is None:
-##            return list(obj)
-##        return [kv for kv in obj if kv[0] == l]
-##
-##
-##################################################################################
-##import sympy as sy
-##from exa.symbolic import SymbolicFunction
-##
-##
-##class CartesianSlater(SymbolicFunction):
-##    """
-##    Args:
-##        xa (float): Basis center in x
-##        ya (float): Basis center in y
-##        za (float): Basis center in z
-##        kx (int): Spherical harmonic coefficient in x
-##        ky (int): Spherical harmonic coefficient in y
-##        kz (int): Spherical harmonic coefficient in z
-##        kr (int): Spherical harmonic coefficient in r
-##        zeta (float): Positive exponential coefficient
-##
-##    .. math:
-##
-##        \Chi_{A}\left(x, y, z\right) = r_{A}^{k_r}x_{A}^{k_x}y_{A}^{k_y}z_{A}^{k_z}e^{-\zeta r_{A}}
-##    """
-##    kr, kx, ky, kz = sy.symbols("k_r k_x k_y k_z", imaginary=False, positive=True, integer=True)
-##    x, y, z, xa, ya, za = sy.symbols("x y z x_A y_A z_A", imaginary=False)
-##    zeta = sy.Symbol("zeta", imaginary=False, positive=True)
-##    xx = x - xa
-##    yy = y - ya
-##    zz = z - za
-##    r = sy.sqrt(xx**2 + yy**2 + zz**2)
-##    expr = r**kr * x**kx * y**ky * z**kz * sy.exp(-zeta*r)
-##
-##    @classmethod
-##    def eval(cls, xa=None, ya=None, za=None, kx=None, ky=None, kz=None,
-##             kr=None, zeta=None):
-##        """
-##        Args:
-##            xa (float): Basis function center in x
-##            ya (float): Basis function center in y
-##            za (float): Basis function center in z
-##            kx (int):
-##            ky (int):
-##            kz (int):
-##            kr (int):
-##            zeta (float):
-##        """
-##        subs = {}
-##        if xa is not None:
-##            subs[cls.xa] = xa
-##        if ya is not None:
-##            subs[cls.ya] = ya
-##        if za is not None:
-##            subs[cls.za] = za
-##        if kr is not None:
-##            subs[cls.kr] = kr
-##        if kx is not None:
-##            subs[cls.kx] = kx
-##        if ky is not None:
-##            subs[cls.ky] = ky
-##        if kz is not None:
-##            subs[cls.kz] = kz
-##        if zeta is not None:
-##            subs[cls.zeta] = zeta
-##        expr = cls.expr.subs(subs)
-##        return super().new_expression(expr, "vectorize")
-##
-##
-##class CartesianGaussian(SymbolicFunction):
-##    """
-##    Args:
-##        xa (float): Basis center in x
-##        ya (float): Basis center in y
-##        za (float): Basis center in z
-##        kx (int): Spherical harmonic coefficient in x
-##        ky (int): Spherical harmonic coefficient in y
-##        kz (int): Spherical harmonic coefficient in z
-##        kr (int): Spherical harmonic coefficient in r
-##        alpha (float): Positive exponential coefficient
-##
-##    .. math:
-##
-##        \Chi_{A}\left(x, y, z\right) = x_{A}^{k_x}y_{A}^{k_y}z_{A}^{k_z}e^{-\alpha r_{A}^2}
-##    """
-##    kr, kx, ky, kz = sy.symbols("k_r k_x k_y k_z", imaginary=False, positive=True, integer=True)
-##    x, y, z, xa, ya, za = sy.symbols("x y z x_A y_A z_A", imaginary=False)
-##    alpha = sy.Symbol("alpha", imaginary=False, positive=True)
-##    xx = x - xa
-##    yy = y - ya
-##    zz = z - za
-##    r2 = xx**2 + yy**2 + zz**2
-##    expr = x**kx * y**ky * z**kz * sy.exp(-alpha*r2)
-##
-##    @classmethod
-##    def eval(cls, xa=None, ya=None, za=None, kx=None, ky=None, kz=None, alpha=None):
-##        """
-##        Args:
-##            xa (float): Basis function center in x
-##            ya (float): Basis function center in y
-##            za (float): Basis function center in z
-##            kx (int):
-##            ky (int):
-##            kz (int):
-##            kr (int):
-##            zeta (float):
-##        """
-##        subs = {}
-##        if xa is not None:
-##            subs[cls.xa] = xa
-##        if ya is not None:
-##            subs[cls.ya] = ya
-##        if za is not None:
-##            subs[cls.za] = za
-##        if kr is not None:
-##            subs[cls.kr] = kr
-##        if kx is not None:
-##            subs[cls.kx] = kx
-##        if ky is not None:
-##            subs[cls.ky] = ky
-##        if kz is not None:
-##            subs[cls.kz] = kz
-##        if alpha is not None:
-##            subs[cls.alpha] = alpha
-##        expr = cls.expr.subs(subs)
-##        return super().new_expression(expr, "vectorize")
-##=======
 ##class BasisSetOrder(BasisSet):
 ##    """
 ##    BasisSetOrder uniquely determines the basis function ordering scheme for
@@ -1395,274 +1957,20 @@
 ##        print(subs)
 ##        expr = cls.expr.subs(subs)
 ##        return super().new_expression(expr, "vectorize")
-##>>>>>>> 99a1f4095eff4c89fb1e26528219b937d88fa1e4
-=======
-# -*- coding: utf-8 -*-
-# Copyright (c) 2015-2016, Exa Analytics Development Team
-# Distributed under the terms of the Apache License 2.0
-"""
-Basis Set Representations
-##############################
-This module provides classes that support representations of various basis sets.
-There are a handful of basis sets in computational chemistry, the most common of
-which are Gaussian type functions, Slater type functions, and plane waves. The
-classes provided by this module support not only storage of basis set data, but
-also analytical and discrete manipulations of the basis set.
-
-See Also:
-    For symbolic and discrete manipulations see :mod:`~exatomic.algorithms.basis`.
-"""
-import os
-import pandas as pd
-import numpy as np
-from exa import DataFrame
-
-from exatomic.algorithms.basis import (lmap, spher_ml_count, enum_cartesian,
-                                       gaussian_cartesian, rlmap,
-                                       cart_lml_count, spher_lml_count,
-                                       _vec_normalize, _wrap_overlap, lorder,
-                                       _vec_sto_normalize, _ovl_indices,
-                                       solid_harmonics, car2sph)
-
-# Abbreviations
-# NCartPrim -- Total number of cartesian primitive functions
-# NSphrPrim -- Total number of spherical primitive functions
-# NPrim     -- Total number of primitive basis functions (one of the above)
-# Nbas      -- Total number of contracted basis functions
-# NbasTri   -- Nbas * (Nbas + 1) // 2
-
-
-# Truncated NPrim dimensions indexed to save space
-class BasisSet(DataFrame):
-    """
-    Stores information about a basis set. Common basis set types in use for
-    electronic structure calculations usually consist of Gaussians or Slater
-    Type Orbitals (STOs). Both types usually employ atom-centered basis functions,
-    where each basis function resides on a given atom with coordinates
-    :math:`\\left(A_{x}, A_{y}, A_{z}\\right)`. For Gaussian basis sets, the
-    functional form of :math:`f\\left(x, y, z\\right)` is:
-
-    .. math::
-
-        r^{2} = \\left(x - A_{x}\\right)^{2} + \\left(x - A_{y}\\right)^{2} + \\left(z - A_{z}\\right)^{2} \\\\
-        f\\left(x, y, z\\right) = \\left(x - A_{x}\\right)^{l}\\left(x - A_{y}\\right)^{m}\\left(z - A_{z}\\right)^{n}e^{-\\alpha r^{2}}
-
-    where :math:`l`, :math:`m`, and :math:`n` are not quantum numbers but positive
-    integers (including zero) whose sum defines the orbital angular momentum of
-    each function and :math:`alpha` governs the exponential decay of the given
-    function. Gaussian basis functions are usually constructed from multiple
-    primitive Gaussians, with fixed contraction coefficients. Therefore, a basis
-    function consists of the sum of one or more primitive functions:
-
-    .. math::
-
-        g_{i}\\left(x, y, z\\right) = \\sum_{j=1}^{N_{i}}c_{ij}f_{ij}\\left(x, y, z\\right)
-
-    Alternatively, STOs are usually not constructed from linear combinations
-    of multiple primitives, and differ from Gaussian type functions in that they
-    do not contain an exponent in the :math:`r` term of the exponential decay.
-    These functions have 2 main benefits; an adequate description of the cusp
-    in the density at the nucleus, and the appropriate long-range decay behavior.
-
-    +-------------------+----------+-------------------------------------------+
-    | Column            | Type     | Description                               |
-    +===================+==========+===========================================+
-    | alpha             | float    | exponent                                  |
-    +-------------------+----------+-------------------------------------------+
-    | shell             | int      | group of primitives                       |
-    +-------------------+----------+-------------------------------------------+
-    | set               | int/cat  | unique basis set identifier               |
-    +-------------------+----------+-------------------------------------------+
-    | d                 | float    | contraction coefficient                   |
-    +-------------------+----------+-------------------------------------------+
-    | L                 | int      | orbital angular momentum                  |
-    +-------------------+----------+-------------------------------------------+
-    """
-    _columns = ['alpha', 'd', 'shell', 'L', 'set']
-    _cardinal = ('frame', np.int64)
-    _index = 'function'
-    _categories = {'L': np.int64, 'set': np.int64, 'frame': np.int64}
-
-    @property
-    def lmax(self):
-        return self['L'].cat.as_ordered().max()
-
-    @property
-    def shells(self):
-        return [lorder[l] for l in self.L.unique()]
-
-    @property
-    def nshells(self):
-        return len(self.shells)
-
-    def _sets(self):
-        """Group by basis set."""
-        return self.groupby('set')
-
-    def functions_by_shell(self):
-        """Return a series of (l, n function) pairs per set."""
-        mi = self._sets().apply(
-            lambda x: x.groupby('shell').apply(
-            lambda y: y['L'].values[0]).value_counts())
-        if type(mi) == pd.DataFrame:
-            return pd.Series(mi.values[0], index=pd.MultiIndex.from_product(
-                             [mi.index.values, mi.columns.values],
-                             names=['set', 'L']))
-        mi.index.names = ['set', 'L']
-        return mi.sort_index()
-
-    def primitives_by_shell(self):
-        """Return a series of (l, n primitive) pairs per set."""
-        return self._sets_ls().apply(
-            lambda y: y.apply(
-            lambda z: len(z['alpha'].unique()))).T.unstack()
-
-    def primitives(self, lml_count):
-        """Total number of primitive functions per set."""
-        return self._sets().apply(
-            lambda x: x.groupby('alpha').apply(
-                lambda y: y.groupby('L').apply(
-                    lambda z: z.iloc[0])['L'].map(lml_count).sum()).sum())
-
-    def __init__(self, *args, spherical=True, gaussian=True, **kwargs):
-        super(BasisSet, self).__init__(*args, **kwargs)
-        self.spherical = spherical
-        self.gaussian = gaussian
-        norm = _vec_normalize if gaussian else _vec_sto_normalize
-        colm = 'L' if gaussian else 'n'
-        self['N'] = norm(self['alpha'].values, self[colm].values)
-        self['Nd'] = self['d'] * self['N']
-
-
-
-# Nbas dimensions
-class BasisSetOrder(DataFrame):
-    """
-    BasisSetOrder uniquely determines the basis function ordering scheme for
-    a given :class:`~exatomic.universe.Universe`. This table is provided to
-    make transparent the characteristic ordering scheme of various quantum
-    codes. Either (L, ml) or (l, m, n) must be provided to have access to
-    orbital visualization functionality.
-
-    +-------------------+----------+-------------------------------------------+
-    | Column            | Type     | Description                               |
-    +===================+==========+===========================================+
-    | center            | int      | atomic center                             |
-    +-------------------+----------+-------------------------------------------+
-    | L                 | int      | orbital angular momentum                  |
-    +-------------------+----------+-------------------------------------------+
-    | shell             | int      | group of primitives                       |
-    +-------------------+----------+-------------------------------------------+
-    | ml                | int      | magnetic quantum number                   |
-    +-------------------+----------+-------------------------------------------+
-    | l                 | int      | power in x                                |
-    +-------------------+----------+-------------------------------------------+
-    | m                 | int      | power in y                                |
-    +-------------------+----------+-------------------------------------------+
-    | n                 | int      | power in z                                |
-    +-------------------+----------+-------------------------------------------+
-    | r                 | int      | power in r (optional - for STOs)          |
-    +-------------------+----------+-------------------------------------------+
-    | prefac            | float    | prefactor (optional - for STOs)           |
-    +-------------------+----------+-------------------------------------------+
-    """
-    _columns = ['center', 'L', 'shell']
-    _index = 'chi'
-    _cardinal = ('frame', np.int64)
-    _categories = {'L': np.int64}
-
-
-# More general than the Overlap matrix but
-# has NBasTri dimensions
-class Overlap(DataFrame):
-    """
-    Overlap enumerates the overlap matrix elements between basis functions in
-    a contracted basis set. Currently nothing disambiguates between the
-    primitive overlap matrix and the contracted overlap matrix. As it is
-    square symmetric, only n_basis_functions * (n_basis_functions + 1) / 2
-    rows are stored.
-
-    See Gramian matrix for more on the general properties of the overlap matrix.
-
-    +-------------------+----------+-------------------------------------------+
-    | Column            | Type     | Description                               |
-    +===================+==========+===========================================+
-    | frame             | int/cat  | non-unique integer                        |
-    +-------------------+----------+-------------------------------------------+
-    | chi0              | int      | first basis function                      |
-    +-------------------+----------+-------------------------------------------+
-    | chi1              | int      | second basis function                     |
-    +-------------------+----------+-------------------------------------------+
-    | coef              | float    | overlap matrix element                    |
-    +-------------------+----------+-------------------------------------------+
-    """
-    _columns = ['chi0', 'chi1', 'coef', 'frame']
-    _index = 'index'
-
-    def square(self, frame=0):
-        nbas = np.round(np.roots([1, 1, -2 * self.shape[0]])[1]).astype(np.int64)
-        tri = self[self['frame'] == frame].pivot('chi0', 'chi1', 'coef').fillna(value=0)
-        return tri + tri.T - np.eye(nbas)
-
-    @classmethod
-    def from_column(cls, source):
-        """Create an Overlap from a file with just the array of coefficients or
-        an array of the values directly."""
-        # Assuming source is a file of triangular elements of the overlap matrix
-        try: vals = pd.read_csv(source, header=None).values.flatten()
-        except: vals = source
-        # Reverse engineer the number of basis functions given len(ovl) = n * (n + 1) / 2
-        nbas = np.round(np.roots((1, 1, -2 * vals.shape[0]))[1]).astype(np.int64)
-        # Index chi0 and chi1, they are interchangeable as overlap is symmetric
-        chis = _ovl_indices(nbas, vals.shape[0])
-        return cls(pd.DataFrame.from_dict({'chi0': chis[:, 0],
-                                           'chi1': chis[:, 1],
-                                           'coef': vals,
-                                           'frame': 0}))
-
-    @classmethod
-    def from_square(cls, df):
-        ndim = df.shape[0]
-        try: arr = df.values
-        except: arr = df
-        arlen = ndim * (ndim + 1) // 2
-        ret = np.empty((arlen,), dtype=[('chi0', 'i8'),
-                                        ('chi1', 'i8'),
-                                        ('coef', 'f8'),
-                                        ('frame', 'i8')])
-        cnt = 0
-        for i in range(ndim):
-            for j in range(i + 1):
-                ret[cnt] = (i, j, arr[i, j], 0)
-                cnt += 1
-        return cls(ret)
-
-<<<<<<< HEAD
-<<<<<<< HEAD
-#class SlaterBasisSet(BasisSet):
-#    """
-#    Stores information about a Slater type basis set.
-#
-#    .. math::
-#
-#        r = \\left(\\left(x - A_{x}\\right)^{2} + \\left(x - A_{y}\\right)^{2} + \\left(z - A_{z}\\right)^{2}\\right)^{\\frac{1}{2}} \\\\
-#        f\\left(x, y, z\\right) = \\left(x - A_{x}\\right)^{i}\\left(x - A_{y}\\right)^{j}\left(z - A_{z}\\right)^{k}r^{m}e^{-\\alpha r}
-#    """
-#    pass
-#
-
+#>>>>>>> tjd_master
+#=======
+#
+## NPrim dimensions
+## Additionally, from_universe returns additional matrices with
+## (NCartPrim, NSphrPrim) dimensions and (NPrim, NBas) dimensions
 #class Primitive(DataFrame):
 #    """
 #    Notice: Primitive is just a join of basis set and atom, re-work needed.
 #    Contains the required information to perform molecular integrals. Some
-#    repetition of data with GaussianBasisSet but for convenience also stored
-#    here.
-#
-#    Currently has the capability to compute the primitive overlap matrix
-#    and reduce the dimensionality to the contracted cartesian overlap
-#    matrix. Does not have the functionality to convert to the contracted
-#    spherical overlap matrix (the fully contracted basis set of routine
-#    gaussian type calculations).
+#    repetition of data with GaussianBasisSet but for convenience also produced
+#    here. This is an intermediary DataFrame which won't exist in a production
+#    implementation
+#
 #    +-------------------+----------+-------------------------------------------+
 #    | Column            | Type     | Description                               |
 #    +===================+==========+===========================================+
@@ -1672,9 +1980,9 @@
 #    +-------------------+----------+-------------------------------------------+
 #    | za                | float    | center in z direction of primitive        |
 #    +-------------------+----------+-------------------------------------------+
-#    | alpha             | float    | value of :math:`\\alpha`, the exponent    |
-#    +-------------------+----------+-------------------------------------------+
-#    | d                 | float    | value of the contraction coefficient      |
+#    | alpha             | float    | value of :math:`\\alpha`, the exponent     |
+#    +-------------------+----------+-------------------------------------------+
+#    | N                 | float    | value of the normalization constant       |
 #    +-------------------+----------+-------------------------------------------+
 #    | l                 | int      | pre-exponential power of x                |
 #    +-------------------+----------+-------------------------------------------+
@@ -1684,409 +1992,94 @@
 #    +-------------------+----------+-------------------------------------------+
 #    | L                 | int/cat  | sum of l + m + n                          |
 #    +-------------------+----------+-------------------------------------------+
+#    | set               | int/cat  | unique basis set identifier               |
+#    +-------------------+----------+-------------------------------------------+
 #    """
-#    _columns = ['xa', 'ya', 'za', 'alpha', 'd', 'l', 'm', 'n', 'L']
-#    _indices = ['primitive']
+#    _columns = ['xa', 'ya', 'za', 'alpha', 'N', 'l', 'm', 'n', 'L', 'set']
+#    _index = 'primitive'
 #    _categories = {'l': np.int64, 'm': np.int64, 'n': np.int64, 'L': np.int64}
 #
-#    def _normalize(self):
-#        '''
-#        Often primitives come unnormalized. This fixes that.
-#        '''
-#        self['N'] = _vec_normalize(self['alpha'].values, self['L'].values)
-#
-#
-#    def _cartesian_contraction_matrix(self, l=False):
-#        '''
-#        Generates the (nprim,ncont) matrix needed to reduce the
-#        dimensionality of the primitive basis to the contracted
-#        cartesian basis.
-#        '''
-#        bfns = self.groupby('func')
-#        contmat = np.zeros((len(self), len(bfns)), dtype=np.float64)
-#        cnt = 0
-#        if l:
-#            l = np.zeros(len(bfns), dtype=np.int64)
-#            for bfn, cont in bfns:
-#                ln = len(cont)
-#                contmat[cnt:cnt + ln, bfn] = cont['d'].values
-#                l[bfn] = cont['L'].values[0]
-#                cnt += ln
-#            return contmat, l
-#        for bfn, cont in bfns:
-#            ln = len(cont)
-#            contmat[cnt:cnt + ln, bfn] = cont['d'].values
-#            cnt += ln
-#        return contmat
-#
-#    def _spherical_contraction_matrix(self):
-#        '''
-#        Generates the (nprim,ncont) matrix needed to reduce the
-#        dimensionality of the primitive basis to the contracted
-#        spherical basis.
-#        '''
-#        pass
-#
-#
-#    def _spherical_from_cartesian(self):
-#        '''
-#        Reduces the dimensionality of the contracted cartesian
-#        basis to the contracted spherical basis.
-#        '''
-#        print('warning: this is not correct')
-#        lmax = self['L'].cat.as_ordered().max()
-#        prim_ovl = self.primitive_overlap().square()
-#        cartprim, ls = self._cartesian_contraction_matrix(l=True)
-#        contracted = pd.DataFrame(np.dot(np.dot(cartprim.T, prim_ovl), cartprim))
-#        sh = solid_harmonics(lmax)
-#        sphtrans = car2sph_transform_matrices(sh, lmax)
-#        bfns = self.groupby('func')
-#        lcounts = bfns.apply(lambda y: y['L'].values[0]).value_counts()
-#        for l, lc in lcounts.items():
-#            lcounts[l] = lc * spher_lml_count[l] // cart_lml_count[l]
-#        lc = lcounts.sum()
-#        spherical = np.zeros((contracted.shape[0], lc), dtype=np.float64)
-#        ip = 0
-#        ic = 0
-#        while ip < lc:
-#            l = ls[ic]
-#            if l < 2:
-#                spherical[:,ic] = contracted[ic]
-#                ip += 1
-#                ic += 1
-#            else:
-#                cspan = ic + cart_lml_count[l]
-#                sspan = ip + spher_lml_count[l]
-#                carts = contracted[list(range(ic, cspan))]
-#                trans = np.dot(carts, sphtrans[l].T)
-#                spherical[:,ip:sspan] = trans
-#                ip += spher_lml_count[l]
-#                ic += cart_lml_count[l]
-#        return pd.DataFrame(np.dot(np.dot(spherical.T, contracted), spherical))
-#
-#
 #    def primitive_overlap(self):
-#        """Computes the complete primitive cartesian overlap matrix."""
-#        if 'N' not in self.columns:
-#            self._normalize()
-#        chi1, chi2, overlap =  _wrap_overlap(self['xa'].values,
-#                                             self['ya'].values,
-#                                             self['za'].values,
-#                                             self['l'].astype(np.int64).values,
-#                                             self['m'].astype(np.int64).values,
-#                                             self['n'].astype(np.int64).values,
-#                                             self['N'].values, self['alpha'].values)
-#        return Overlap.from_dict({'chi1': chi1, 'chi2': chi2,
-#                                  'coef': overlap,
-#                                  'frame': [0] * len(chi1)})
-#
-#
-#    def contracted_cartesian_overlap(self):
-#        """Returns the contracted cartesian overlap matrix."""
-#        prim_ovl = self.primitive_overlap().square()
-#        contprim = self._cartesian_contraction_matrix()
-#        square = pd.DataFrame(np.dot(np.dot(contprim.T, prim_ovl), contprim))
-#        return Overlap.from_square(square)
-#
-#    def contracted_spherical_overlap(self):
-#        return self._spherical_from_cartesian()
-#
+#        """Compute the complete primitive cartesian overlap matrix."""
+#        cols = ['xa', 'ya', 'za', 'l', 'm', 'n', 'N', 'alpha']
+#        self._revert_categories()
+#        chi0, chi1, ovl = _wrap_overlap(*(self[col].values for col in cols))
+#        self._set_categories()
+#        return Overlap.from_dict({'chi0': chi0, 'chi1': chi1,
+#                                  'coef': ovl, 'frame': 0})
 #
 #    @classmethod
-#    def from_universe(cls, universe, inplace=False):
-#        '''
-#        The minimum information specified by a basis set does not include
-#        expansion due to degeneracy from m_l. This will expand the basis in a
-#        systematic cartesian ordering convention to generate the full cartesian
-#        basis. The universe argument must already have a universe with atom,
-#        basis_set_summary, and gaussian_basis_set attributes.
-#        '''
-#        bases = universe.gaussian_basis_set[abs(universe.gaussian_basis_set['d']) > 0].groupby('set')
-#        primdf = []
-#        shfunc, func = -1, -1
-#        for seht, x, y, z in zip(universe.atom['set'], universe.atom['x'],
-#                                 universe.atom['y'], universe.atom['z']):
-#            summ = universe.basis_set_summary.ix[seht]
-#            b = bases.get_group(seht).groupby('shell_function')
-#            for sh, prims in b:
-#                if len(prims) == 0: continue
-#                l = prims['L'].cat.as_ordered().max()
-#                shfunc += 1
-#                for l, m, n in enum_cartesian[l]:
-#                    func += 1
-#                    for alpha, d in zip(prims['alpha'], prims['d']):
-#                        primdf.append([x, y, z, alpha, d, l, m, n, l + m + n, sh, shfunc, func, seht])
-#        primdf = pd.DataFrame(primdf)
-#        primdf.columns = ['xa', 'ya', 'za', 'alpha', 'd', 'l', 'm', 'n', 'L', 'shell_function', 'shell', 'func', 'set']
-#        if inplace:
-#            universe.primitive = primdf
+#    def from_universe(cls, uni, grpby='L', frame=None, debug=True):
+#        """
+#        Generate the DF and associated contraction matrices. Currently
+#        spits out the Primitive dataframe along with cartesian to spherical
+#        and contraction matrices, as this class will disappear in an appropriate
+#        implementation.
+#
+#        Args
+#            uni (exatomic.container.Universe): a universe with basis set
+#            grpby (str): one of 'L' or 'shell' for different basis sets
+#            frame (int): always blue?
+#        """
+#        frame = uni.atom.nframes - 1 if frame is None else frame
+#        uni.basis_set._set_categories()
+#        sh = solid_harmonics(uni.basis_set.lmax)
+#        uni.basis_set._revert_categories()
+#        sets = uni.basis_set.cardinal_groupby().get_group(frame).groupby('set')
+#        funcs = uni.basis_set_order.cardinal_groupby().get_group(frame).groupby('center')
+#        atom = uni.atom.cardinal_groupby().get_group(frame)
+#        cart = gaussian_cartesian if uni.meta['program'] == 'gaussian' else enum_cartesian
+#        conv = car2sph(sh, cart)
+#
+#        cprim = uni.atom.set.map(uni.basis_set.primitives(cart_lml_count)).sum()
+#        sprim = uni.atom.set.map(uni.basis_set.primitives(spher_lml_count)).sum()
+#        ncont = len(uni.basis_set_order.index)
+#        if uni.basis_set.spherical:
+#            contdim = sprim
+#            lml_count = spher_lml_count
 #        else:
-#            return cls(primdf)
-
-
-#class BasisSetOrder(BasisSet):
-#    """
-#    BasisSetOrder uniquely determines the basis function ordering scheme for
-#    a given :class:`~exatomic.universe.Universe`. This table should be used
-#    if the ordering scheme is not programmatically available.
-#
-#    +-------------------+----------+-------------------------------------------+
-#    | Column            | Type     | Description                               |
-#    +===================+==========+===========================================+
-#    | tag               | str      | symbolic atomic center                    |
-#    +-------------------+----------+-------------------------------------------+
-#    | center            | int      | numeric atomic center (1-based)           |
-#    +-------------------+----------+-------------------------------------------+
-#    | type              | str      | identifier equivalent to (l, ml)          |
-#    +-------------------+----------+-------------------------------------------+
-#    """
-#    _columns = ['tag', 'center', 'type']
-#    _index = 'chi'
-#    _categories = {'center': np.int64, 'symbol': str}
-#
-#
-#
-#class PlanewaveBasisSet(BasisSet):
-#    """
-#    """
-#    pass
-#
-#
-#
-#class CartesianGTFOrder(DataFrame):
-#    """
-#    Stores cartesian basis function order with respect to basis function label.
-#
-#    +-------------------+----------+-------------------------------------------+
-#    | Column            | Type     | Description                               |
-#    +===================+==========+===========================================+
-#    | frame             | int/cat  | non-unique integer                        |
-#    +-------------------+----------+-------------------------------------------+
-#    | x                 | int      | power of x                                |
-#    +-------------------+----------+-------------------------------------------+
-#    | y                 | int      | power of y                                |
-#    +-------------------+----------+-------------------------------------------+
-#    | z                 | int      | power of z                                |
-#    +-------------------+----------+-------------------------------------------+
-#    | l                 | int      | x + y + z                                 |
-#    +-------------------+----------+-------------------------------------------+
-#    """
-#    _columns = ['l', 'x', 'y', 'z', 'frame']
-#    _index = 'cart_order'
-#    _traits = ['l']
-#    _categories = {'l': np.int64, 'x': np.int64, 'y': np.int64, 'z': np.int64}
-#
-#
-#    @classmethod
-#    def from_lmax_order(cls, lmax, ordering_function):
-#        """
-#        Generate the dataframe of cartesian basis function ordering with
-#        respect to spin angular momentum.
-#
-#        Args:
-#            lmax (int): Maximum value of orbital angular momentum
-#            ordering_function: Cartesian ordering function (code specific)
-#        """
-#        df = pd.DataFrame(np.concatenate([ordering_function(l) for l in range(lmax + 1)]),
-#                          columns=['l', 'x', 'y', 'z'])
-#        df['frame'] = 0
-#        return cls(df)
-#
-#    def symbolic_keys(self):
-#        """
-#        Generate the enumerated symbolic keys (e.g. 'x', 'xx', 'xxyy', etc.)
-#        associated with each row for ordering purposes.
-#        """
-#        x = self['x'].apply(lambda i: 'x' * i).astype(str)
-#        y = self['y'].apply(lambda i: 'y' * i).astype(str)
-#        z = self['z'].apply(lambda i: 'z' * i).astype(str)
-#        return x + y + z
-#
-#
-#################################################################################
-#import sympy as sy
-#from exa.symbolic import SymbolicFunction
-#
-#
-#class SlaterTypeBasisFunction(SymbolicFunction):
-#    """
-#    Args:
-#        xa (float): Basis center in x
-#        ya (float): Basis center in y
-#        za (float): Basis center in z
-#        kx (int): Spherical harmonic coefficient in x
-#        ky (int): Spherical harmonic coefficient in y
-#        kz (int): Spherical harmonic coefficient in z
-#        kr (int): Spherical harmonic coefficient in r
-#        zeta (float): Positive exponential coefficient
-#
-#    .. math:
-#
-#        \Chi_{A}\left(x, y, z\right) = r_{A}^{k_r}x_{A}^{k_x}y_{A}^{k_y}z_{A}^{k_z}e^{-\zeta r_{A}}
-#    """
-#    kr, kx, ky, kz = sy.symbols("k_r k_x k_y k_z", imaginary=False, positive=True, integer=True)
-#    x, y, z, xa, ya, za = sy.symbols("x y z x_A y_A z_A", imaginary=False)
-#    zeta = sy.Symbol("zeta", imaginary=False, positive=True)
-#    xx = x - xa
-#    yy = y - ya
-#    zz = z - za
-#    r = sy.sqrt(xx**2 + yy**2 + zz**2)
-#    expr = r**kr * x**kx * y**ky * z**kz * sy.exp(-zeta*r)
-#
-#    @classmethod
-#    def eval(cls, xa=None, ya=None, za=None, kx=None, ky=None, kz=None,
-#             kr=None, zeta=None):
-#        """
-#        """
-#        subs = {}
-#        if xa is not None:
-#            subs[cls.xa] = xa
-#        if ya is not None:
-#            subs[cls.ya] = ya
-#        if za is not None:
-#            subs[cls.za] = za
-#        if kr is not None:
-#            subs[cls.kr] = kr
-#        if kx is not None:
-#            subs[cls.kx] = kx
-#        if ky is not None:
-#            subs[cls.ky] = ky
-#        if kz is not None:
-#            subs[cls.kz] = kz
-#        if zeta is not None:
-#            subs[cls.zeta] = zeta
-#        print(subs)
-#        expr = cls.expr.subs(subs)
-#        return super().new_expression(expr, "vectorize")
->>>>>>> tjd_master
-=======
-=======
->>>>>>> 27d553b3
-
-# NPrim dimensions
-# Additionally, from_universe returns additional matrices with
-# (NCartPrim, NSphrPrim) dimensions and (NPrim, NBas) dimensions
-class Primitive(DataFrame):
-    """
-    Notice: Primitive is just a join of basis set and atom, re-work needed.
-    Contains the required information to perform molecular integrals. Some
-    repetition of data with GaussianBasisSet but for convenience also produced
-    here. This is an intermediary DataFrame which won't exist in a production
-    implementation
-
-    +-------------------+----------+-------------------------------------------+
-    | Column            | Type     | Description                               |
-    +===================+==========+===========================================+
-    | xa                | float    | center in x direction of primitive        |
-    +-------------------+----------+-------------------------------------------+
-    | ya                | float    | center in y direction of primitive        |
-    +-------------------+----------+-------------------------------------------+
-    | za                | float    | center in z direction of primitive        |
-    +-------------------+----------+-------------------------------------------+
-    | alpha             | float    | value of :math:`\\alpha`, the exponent     |
-    +-------------------+----------+-------------------------------------------+
-    | N                 | float    | value of the normalization constant       |
-    +-------------------+----------+-------------------------------------------+
-    | l                 | int      | pre-exponential power of x                |
-    +-------------------+----------+-------------------------------------------+
-    | m                 | int      | pre-exponential power of y                |
-    +-------------------+----------+-------------------------------------------+
-    | n                 | int      | pre-exponential power of z                |
-    +-------------------+----------+-------------------------------------------+
-    | L                 | int/cat  | sum of l + m + n                          |
-    +-------------------+----------+-------------------------------------------+
-    | set               | int/cat  | unique basis set identifier               |
-    +-------------------+----------+-------------------------------------------+
-    """
-    _columns = ['xa', 'ya', 'za', 'alpha', 'N', 'l', 'm', 'n', 'L', 'set']
-    _index = 'primitive'
-    _categories = {'l': np.int64, 'm': np.int64, 'n': np.int64, 'L': np.int64}
-
-    def primitive_overlap(self):
-        """Compute the complete primitive cartesian overlap matrix."""
-        cols = ['xa', 'ya', 'za', 'l', 'm', 'n', 'N', 'alpha']
-        self._revert_categories()
-        chi0, chi1, ovl = _wrap_overlap(*(self[col].values for col in cols))
-        self._set_categories()
-        return Overlap.from_dict({'chi0': chi0, 'chi1': chi1,
-                                  'coef': ovl, 'frame': 0})
-
-    @classmethod
-    def from_universe(cls, uni, grpby='L', frame=None, debug=True):
-        """
-        Generate the DF and associated contraction matrices. Currently
-        spits out the Primitive dataframe along with cartesian to spherical
-        and contraction matrices, as this class will disappear in an appropriate
-        implementation.
-
-        Args
-            uni (exatomic.container.Universe): a universe with basis set
-            grpby (str): one of 'L' or 'shell' for different basis sets
-            frame (int): always blue?
-        """
-        frame = uni.atom.nframes - 1 if frame is None else frame
-        uni.basis_set._set_categories()
-        sh = solid_harmonics(uni.basis_set.lmax)
-        uni.basis_set._revert_categories()
-        sets = uni.basis_set.cardinal_groupby().get_group(frame).groupby('set')
-        funcs = uni.basis_set_order.cardinal_groupby().get_group(frame).groupby('center')
-        atom = uni.atom.cardinal_groupby().get_group(frame)
-        cart = gaussian_cartesian if uni.meta['program'] == 'gaussian' else enum_cartesian
-        conv = car2sph(sh, cart)
-
-        cprim = uni.atom.set.map(uni.basis_set.primitives(cart_lml_count)).sum()
-        sprim = uni.atom.set.map(uni.basis_set.primitives(spher_lml_count)).sum()
-        ncont = len(uni.basis_set_order.index)
-        if uni.basis_set.spherical:
-            contdim = sprim
-            lml_count = spher_lml_count
-        else:
-            contdim = cprim
-            lml_count = cart_lml_count
-
-        cols = ['xa', 'ya', 'za', 'alpha', 'N', 'l', 'm', 'n', 'L', 'set']
-        typs = ['f8', 'f8', 'f8', 'f8', 'f8', 'i8', 'i8', 'i8', 'i8', 'i8']
-        primdf = np.empty((cprim,), dtype=[(i, j) for i, j in zip(cols, typs)])
-        sphrdf = np.zeros((cprim, sprim), dtype=np.float64)
-        contdf = np.zeros((contdim, ncont), dtype=np.float64)
-
-        if debug:
-            print('Overlap grouping by', grpby)
-            print('{} cprims, {} sprims, {} ncont'.format(cprim, sprim, ncont))
-
-        pcnt, ridx, cidx, pidx, sidx = 0, 0, 0, 0, 0
-        for i, (seht, x, y, z) in enumerate(zip(atom['set'], atom['x'],
-                                                atom['y'], atom['z'])):
-            setdf = sets.get_group(seht).groupby(grpby)
-            aobas = funcs.get_group(i).groupby(grpby)
-            for idx, contsh in aobas:
-                if not len(contsh.index): continue
-                try: sh = setdf.get_group(idx)
-                except: continue
-                L = idx if grpby == 'L' else sh['L'].values[0]
-                chnk = sh.pivot('alpha', 'shell', 'd').loc[sh.alpha.unique()].fillna(0.0)
-                sh = sh.drop_duplicates('alpha')
-                pdim, cdim = chnk.shape
-                # Minimum primitive information
-                for l, m, n in cart[L]:
-                    for alpha, N in zip(sh.alpha, sh.N):
-                        primdf[pcnt] = (x, y, z, alpha, N, l, m, n, L, seht)
-                        pcnt += 1
-                # Cartesian to spherical prim
-                c2s = conv[L]
-                cplus, splus = c2s.shape
-                for j in range(pdim):
-                    sphrdf[pidx:pidx + cplus,sidx:sidx + splus] = c2s
-                    pidx += cplus
-                    sidx += splus
-                # Spherical primitive to contracted
-                for k in range(lml_count[L]):
-                    contdf[ridx:ridx + pdim,cidx:cidx + cdim] = chnk.values
-                    cidx += cdim
-                    ridx += pdim
-<<<<<<< HEAD
-        return cls(primdf, columns=cols), pd.DataFrame(sphrdf), pd.DataFrame(contdf)
->>>>>>> 811f6aaae1e1aef968c27a34842d5ad9e7267217
-=======
-        return cls(primdf, columns=cols), pd.DataFrame(sphrdf), pd.DataFrame(contdf)
->>>>>>> 27d553b3
+#            contdim = cprim
+#            lml_count = cart_lml_count
+#
+#        cols = ['xa', 'ya', 'za', 'alpha', 'N', 'l', 'm', 'n', 'L', 'set']
+#        typs = ['f8', 'f8', 'f8', 'f8', 'f8', 'i8', 'i8', 'i8', 'i8', 'i8']
+#        primdf = np.empty((cprim,), dtype=[(i, j) for i, j in zip(cols, typs)])
+#        sphrdf = np.zeros((cprim, sprim), dtype=np.float64)
+#        contdf = np.zeros((contdim, ncont), dtype=np.float64)
+#
+#        if debug:
+#            print('Overlap grouping by', grpby)
+#            print('{} cprims, {} sprims, {} ncont'.format(cprim, sprim, ncont))
+#
+#        pcnt, ridx, cidx, pidx, sidx = 0, 0, 0, 0, 0
+#        for i, (seht, x, y, z) in enumerate(zip(atom['set'], atom['x'],
+#                                                atom['y'], atom['z'])):
+#            setdf = sets.get_group(seht).groupby(grpby)
+#            aobas = funcs.get_group(i).groupby(grpby)
+#            for idx, contsh in aobas:
+#                if not len(contsh.index): continue
+#                try: sh = setdf.get_group(idx)
+#                except: continue
+#                L = idx if grpby == 'L' else sh['L'].values[0]
+#                chnk = sh.pivot('alpha', 'shell', 'd').loc[sh.alpha.unique()].fillna(0.0)
+#                sh = sh.drop_duplicates('alpha')
+#                pdim, cdim = chnk.shape
+#                # Minimum primitive information
+#                for l, m, n in cart[L]:
+#                    for alpha, N in zip(sh.alpha, sh.N):
+#                        primdf[pcnt] = (x, y, z, alpha, N, l, m, n, L, seht)
+#                        pcnt += 1
+#                # Cartesian to spherical prim
+#                c2s = conv[L]
+#                cplus, splus = c2s.shape
+#                for j in range(pdim):
+#                    sphrdf[pidx:pidx + cplus,sidx:sidx + splus] = c2s
+#                    pidx += cplus
+#                    sidx += splus
+#                # Spherical primitive to contracted
+#                for k in range(lml_count[L]):
+#                    contdf[ridx:ridx + pdim,cidx:cidx + cdim] = chnk.values
+#                    cidx += cdim
+#                    ridx += pdim
+#        return cls(primdf, columns=cols), pd.DataFrame(sphrdf), pd.DataFrame(contdf)
+#>>>>>>> 811f6aaae1e1aef968c27a34842d5ad9e7267217