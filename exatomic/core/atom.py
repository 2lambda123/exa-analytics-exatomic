--- conflicted
+++ resolved
@@ -408,10 +408,7 @@
         freq = self.loc[freqdx, 'frequency']
         freq = freq[freq.between(*xrange)]
         # grab the ir intensity data
-<<<<<<< HEAD
-=======
         # we use the frequency indexes instead of drop duplicates as we may have similar intensities
->>>>>>> 55fdbf7e
         inten = self.loc[freq.index, 'ir_int'].astype(np.float64).values
         # change to using the values instead as we no longer need the index data
         # we could also use jit for the lineshape functions as we only deal with numpy arrays
