--- conflicted
+++ resolved
@@ -378,12 +378,7 @@
         nframes = kwargs.pop('nframes', None)
         fields = kwargs.pop('fields', None)
         tensors = kwargs.pop('tensors', None)
-<<<<<<< HEAD
-#        freq = kwargs.pop('freq', None)
-        self.scenes, scenes = _scene_grid(objs, mh, mw, test,
-=======
         self.scenes, scenes = _scene_grid(objs, mh, mw,# test,
->>>>>>> 1e876b3a
                                           uni, typ, scenekwargs)
         self._controls = self._init_gui(nframes=nframes,
                                         fields=fields,
