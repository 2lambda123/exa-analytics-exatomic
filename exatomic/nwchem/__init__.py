# -*- coding: utf-8 -*-
# Copyright (c) 2015-2018, Exa Analytics Development Team
# Distributed under the terms of the Apache License 2.0
<<<<<<< HEAD
from .editor import Editor
from .inputs import Input, tuning_inputs
from .output import Output, parse_nwchem
=======
#from .editor import Editor
#from .inputs import Input, tuning_inputs
#from .output import Output, parse_nwchem
>>>>>>> 332522bb
<|MERGE_RESOLUTION|>--- conflicted
+++ resolved
@@ -1,12 +1,6 @@
 # -*- coding: utf-8 -*-
 # Copyright (c) 2015-2018, Exa Analytics Development Team
 # Distributed under the terms of the Apache License 2.0
-<<<<<<< HEAD
 from .editor import Editor
 from .inputs import Input, tuning_inputs
-from .output import Output, parse_nwchem
-=======
-#from .editor import Editor
-#from .inputs import Input, tuning_inputs
-#from .output import Output, parse_nwchem
->>>>>>> 332522bb
+from .output import Output, parse_nwchem