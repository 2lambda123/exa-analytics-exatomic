--- conflicted
+++ resolved
@@ -1,63 +1,44 @@
-# -*- coding: utf-8 -*-
-<<<<<<< HEAD
-## Copyright (c) 2015-2016, Exa Analytics Development Team
-## Distributed under the terms of the Apache License 2.0
-#'''
-#Tests for :mod:`~exatomic.xyz`
-#################################
-#
-#'''
-#from io import StringIO
-#from exa.testers import UnitTester
-=======
-# Copyright (c) 2015-2016, Exa Analytics Development Team
-# Distributed under the terms of the Apache License 2.0
-'''
-Tests for :mod:`~exatomic.xyz`
-################################
-
-'''
-#from io import StringIO
-#from exa.test import UnitTester
->>>>>>> 6764fb30
-#from exatomic.xyz import read_xyz
-#from exatomic import _np as np
-#
-#
-#xyzfl = '''3
-#1 comment
-#H 0.0  0.0 0.0
-#H 0.0  0.7 0.0
-#H 0.0 -0.7 0.0
-#2
-#comments 2
-#H 0.0  0.0 0.0
-#H 0.0 -0.7 0.0
-#'''
-#
-#
-#class TestXYZ(UnitTester):
-#    '''
-#    '''
-#    def test_read_xyz(self):
-#        '''
-#        '''
-#        pass
-#
-#
-#
-#    def setUp(self):
-#        self.raw = xyz._rawdf(StringIO(xyzfl))
-#        self.idx = xyz._index(self.raw)
-#
-#    def test_read_xyz(self):
-#        to = xyz._parse_xyz(self.raw, 'A', self.idx)
-#        self.assertTrue(np.all(np.array(to.index.levels[0]) == np.array([0, 1])))
-<<<<<<< HEAD
-#        self.assertTrue(np.all(np.array(to.index.levels[1]) == np.array([0, 1, 2])))
-#
-
-=======
-#        self.assertTrue(np.all(np.array(to.index.levels[1]) == np.array([0, 1, 2])))
-
->>>>>>> 6764fb30
+# -*- coding: utf-8 -*-
+# Copyright (c) 2015-2016, Exa Analytics Development Team
+# Distributed under the terms of the Apache License 2.0
+'''
+Tests for :mod:`~exatomic.xyz`
+################################
+
+'''
+#from io import StringIO
+#from exa.test import UnitTester
+#from exatomic.xyz import read_xyz
+#from exatomic import _np as np
+#
+#
+#xyzfl = '''3
+#1 comment
+#H 0.0  0.0 0.0
+#H 0.0  0.7 0.0
+#H 0.0 -0.7 0.0
+#2
+#comments 2
+#H 0.0  0.0 0.0
+#H 0.0 -0.7 0.0
+#'''
+#
+#
+#class TestXYZ(UnitTester):
+#    '''
+#    '''
+#    def test_read_xyz(self):
+#        '''
+#        '''
+#        pass
+#
+#
+#
+#    def setUp(self):
+#        self.raw = xyz._rawdf(StringIO(xyzfl))
+#        self.idx = xyz._index(self.raw)
+#
+#    def test_read_xyz(self):
+#        to = xyz._parse_xyz(self.raw, 'A', self.idx)
+#        self.assertTrue(np.all(np.array(to.index.levels[0]) == np.array([0, 1])))
+#        self.assertTrue(np.all(np.array(to.index.levels[1]) == np.array([0, 1, 2])))