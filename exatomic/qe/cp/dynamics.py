# -*- coding: utf-8 -*-
<<<<<<< HEAD
# Copyright (c) 2015-2017, Exa Analytics Development Team
=======
# Copyright (c) 2015-2018, Exa Analytics Development Team
>>>>>>> 332522bb
# Distributed under the terms of the Apache License 2.0
"""
QE cp.x Molecular Dynamics
###############################
Functionality related to parsing inputs and outputs generated when running QE's
cp.x module. Data files that come from dynamics include evp, for, pos, etc.
Since these files are CSV-like files, and typically large, CSV reading functions,
rather than :class:`~exa.core.editor.Editor` objects are used to parse in the
data.
"""
import bz2
import pandas as pd
import numpy as np
import numba as nb


@nb.jit(nopython=True, nogil=True, parallel=True)
def construct_fdx(fdxs, size):
    n = len(fdxs)*size
    frame = np.empty((n, ), dtype=np.int64)
    k = 0
    for fdx in fdxs:
        for _ in range(size):
            frame[k] = fdx
            k += 1
    return frame


def parse_symbols_from_input(path):
    """
    The only way to get the symbols, in the correct order, is
    by parsing them from an input file.
    """
    def reader(f):
        """Helper function that performs the parsing."""
        read = 0
        order = []
        symbols = []
        for line in f.readlines():
            if b"atomic_species" in line.lower():
                read = 1
                continue
            if b"atomic_positions" in line.lower():
                read = 2
                continue
            if read == 1:
                order.append(line.split()[0].decode("utf-8"))
            if read == 2:
                symbols.append(line.split()[0].decode("utf-8"))
        order = {v: k for k, v in dict(enumerate(order)).items()}
        symbols = pd.DataFrame.from_dict({'symbol': symbols})
        symbols['order'] = symbols['symbol'].map(order)
        symbols = symbols.sort_values("order").reset_index(drop=True)
        return symbols
    if path.endswith("bz2"):
        with bz2.open(path) as f:
            return reader(f)['symbol'].tolist()
    else:
        with open(path) as f:
            return reader(f)['symbol'].tolist()


def parse_evp(path, symbols, columns=None, **kwargs):
    """
    Parse in the EVP file using pandas.

    If the ``columns`` argument is None, this function attempts to
    determine if the column names are present otherwise uses defaults.
    """
    dw = kwargs.pop("delim_whitespace", True)
    skiprows = kwargs.pop("skiprows", [])
    def parser(columns, skiprows):
        df = pd.read_csv(path, names=columns, skiprows=skiprows,
                         delim_whitespace=dw, **kwargs)
        df.drop_duplicates(columns[0], keep="last", inplace=True)
        df.dropna(how="all", axis=1, inplace=True)
        return df

    if path.endswith("bz2"):
        opener = bz2.open
    else:
        opener = open
    if columns is None:
        with opener(path) as f:
            first = f.readline().decode("utf-8")
        if first.strip().startswith("#"):
            columns = first.split()[1:]
            skiprows = [0]
        else:
            columns = list(range(13))
            skiprows = []
    return parser(columns, skiprows)


def parse_xyz(path, symbols, columns=("x", "y", "z"), **kwargs):
    """
    Parse XYZ-like files, pos, vel, for, using pandas.

    Warning:
        In certain cases using ``pandas.read_fwf`` may work better.
    """
    # Parse in the data using pandas
    dw = kwargs.pop("delim_whitespace", True)
    df = pd.read_csv(path, delim_whitespace=dw, names=columns, **kwargs)
    # The first line contains the frame number, isolate it
    fdxs = df.loc[df[columns[-1]].isnull(), columns[0]]
    nat = int(fdxs.index[1] - fdxs.index[0] - 1)
    # And remove those lines from the xyz-like data
    df.dropna(how="any", inplace=True)
    # Construct the frame index
    df['frame'] = construct_fdx(fdxs.values.astype(int), nat)
    df['frame'] = df['frame'].astype("category")
    # and label so that we can deduplicate the data
    df['label'] = list(range(len(symbols)))*len(fdxs)
    df['label'] = df['label'].astype("category")
    # Drop duplicated data (typically due to simulation errors)
    df.drop_duplicates(["frame", "label"], keep="last", inplace=True)
    # Cleanup and add symbols
    del df['label']
    df['symbol'] = symbols*len(df['frame'].unique())
    df['symbol'] = df['symbol'].astype("category")
    df.reset_index(drop=True, inplace=True)
    return df









#import os
#from xml.etree import ElementTree
#import numpy as np
#import pandas as pd
#from linecache import getline
#from operator import itemgetter
#from exa.utility import mkp
#from exa.math.misc.indexing import starts_count
#from exa.relational.unit import Time
#from exatomic.atom import Atom
#from exatomic.frame import Frame
#from exatomic.container import Universe
#from exatomic.qe.cp.error import CPException
#
#
## Default columns
#evp_cols = ('step', 'electronic_kinetic_energy', 'cell_temperature', 'atom_temperature',
#            'energy', 'enthalpy', 'conserved_energy', 'constant_of_motion', 'cell_volume',
#            'cell_pressure', 'time')
#nos_cols = ('step', 'nose_e1', 'nose_e2', 'nose_n1', 'nose_n2', 'time')
#eig_cols = range(10)
#
#
#def parse_dynamics_dir(path):
#    """
#    Parse a molecular dynamics simulation given the "outdir".
#
#    Args:
#        path (str): Location of QE's output directory ("outdir")
#
#    Returns:
#        universe (:class:`~atomic.universe.Universe`): An atomic universe
#    """
#    save_dirs = get_save_dirs(path)
#    if len(save_dirs) == 0:
#        raise CPException('No .save directory in path {}.'.format(path))
#    prefix = save_dirs[0].split('_')[0]
#    data = parse_datafile(mkp(path, save_dirs[0]))
#    symbols = data['symbols']
#    nat = len(symbols)
#    atom = create_atom(path, prefix, symbols)
#    frame = create_frame(path, prefix, nat)
#    meta = {'path': path, 'prefix': prefix, 'program': 'qe'}
#    return Universe(name=prefix, description=path, atom=atom, frame=frame,
#                    meta=meta)
#
#
#def get_save_dirs(path):
#    """
#    Find the save directories in a given path.
#
#    Args:
#        path (str): Output directory path
#
#    Returns:
#        dirs (list): List of save directories
#    """
#    return [p for p in os.listdir(path) if os.path.isdir(mkp(path, p)) and 'save' in p]
#
#
#def parse_datafile(save_dir):
#    """
#    Parses the standand data-file.xml output file from cp.x calculations.
#
#    Args:
#        save_dir (str): Save directory path
#
#    Returns:
#        d (dict): Dictionary of parsed data key, value pairs
#    """
#    od = None
#    xmlpath = mkp(save_dir, "data-file.xml")
#    ions = ElementTree(xmlpath).getroot().getchildren()[4]
#    symbols = [atom.get("SPECIES") for atom in ions.getchildren() if 'ATOM.' in str(atom)]
#    order = dict(enumerate(set(symbols)))
#    #ntype = len(set(symbols))
#    #with open(mkp(save_dir, 'data-file.xml'), 'rb') as f:
#    #    od = xmltodict.parse(f)
#    #symbols = [od['Root']['IONS'][sym]['@SPECIES'].strip() for sym in od['Root']['IONS'].keys() if 'ATOM.' in sym ]
#    #ntype = int(od['Root']['IONS']['NUMBER_OF_SPECIES']['#text'])
#    #order = {}
#    #for i, j in enumerate(range(1, ntype + 1)):
#    #    order[od['Root']['IONS']['SPECIE.' + str(j)]['ATOM_TYPE']['#text']] = i
#    #symbols = [(sym, order[sym]) for sym in symbols]
#    #symbols = [sym[0] for sym in sorted(symbols, key=itemgetter(1))]
#    return {'symbols': symbols, 'order': order};
#
#
#def parse_ijk(path, columns, include_frame=False):
#    """
#    Generic parser for pos, for, and vel files.
#
#    Args:
#        path (str): File path
#        columns (list): Header
#        include_frame (bool): Include the frame index (default: false)
#
#    Returns:
#        df (:pandas:`~pandas.DataFrame`): Atom-like dataframe
#    """
#    fcol = columns[0]
#    lcol = columns[-1]
#    df = pd.read_csv(path, delim_whitespace=True, names=columns)
#    step = df[df[lcol].isnull()]
#    starts = step.drop_duplicates(fcol, keep='last').index.values + 1
#    nframes = len(step)
#    nat = np.min(starts[1:] - starts[:-1]) - 1
#    frame, label, indices = starts_count(starts, nat)
#    frame = pd.Series(frame, dtype='category')
#    df = df[df.index.isin(indices)].reset_index(drop=True)
#    if include_frame:
#        df['frame'] = frame
#    return df
#
#
#def parse_pos(*args, **kwargs):
#    """
#    Parse the positions output file into a dataframe
#    """
#    return parse_ijk(*args, columns=('x', 'y', 'z'), **kwargs)
#
#def parse_vel(*args, **kwargs):
#    """
#    Parse the positions output file into a dataframe
#    """
#    return parse_ijk(*args, columns=('vx', 'vy', 'vz'), **kwargs)
#
#
#def parse_evp(path, columns=evp_cols):
#    """
#    Parse in electronic, volume, and pressure data.
#
#    Args:
#        columns (array-list): Array of string column names
#
#    Returns:
#        evpdf (:class:`~pandas.DataFrame`): Pandas DataFrame containing evp file data
#    """
#    header = getline(path, 1)
#    skiprows = []
#    if '#' in header:
#        columns = header[1:].split()
#        skiprows = [0]
#    df = pd.read_csv(path, delim_whitespace=True, names=columns, skiprows=skiprows)
#    df.drop_duplicates(df.columns[0], keep='last', inplace=True)
#    df.dropna(how='all', axis=1, inplace=True)
#    df.reset_index(drop=True, inplace=True)
#    return df
#
#
#def parse_nos(path, columns=nos_cols):
#    """
#    Read in thermostat information.
#    """
#    df = pd.read_csv(path, delim_whitespace=True, names=columns)
#    df.drop_duplicates(df.columns[0], inplace=True, keep='last')
#    df.reset_index(drop=True, inplace=True)
#    return df
#
#
#def parse_cel(path):
#    """
#    Parse cell dimensions.
#    """
#    df = pd.read_csv(path, delim_whitespace=True, names=('i', 'j', 'k'))
#    starts = df[::4].drop_duplicates(df.columns[0], keep='last').index.values + 1
#    frame, label, indices = starts_count(starts, 3)
#    df = df[df.index.isin(indices)].reset_index(drop=True)
#    df['frame'] = pd.Series(frame, dtype='category')
#    df['label'] = pd.Series(label, dtype='category')
#    df = df.pivot('frame', 'label')
#    df.columns = ['xi', 'xj', 'xk', 'yi', 'yj', 'yk', 'zi', 'zj', 'zk']
#    df['ox'] = 0.0
#    df['oy'] = 0.0
#    df['oz'] = 0.0
#    df.index.names = [None]
#    return df
#
#
#def create_atom(path, prefix, symbols):
#    """
#    Create a :class:`~atomic.atom.Atom`.
#    """
#    df1 = parse_pos(mkp(path, prefix + '.pos'), include_frame=True)
#    df2 = parse_vel(mkp(path, prefix + '.vel'), include_frame=False)
#    n = len(df1) // len(symbols)
#    df1['symbol'] = pd.Series(symbols * n, dtype='category')
#    df1['vx'] = df2['vx']
#    df1['vy'] = df2['vy']
#    df1['vz'] = df2['vz']
#    df1.dropna(axis=0, how='any', inplace=True)
#    return Atom(df1)
#
#
#def create_frame(path, prefix, nat, evp_cols=evp_cols, nos_cols=nos_cols):
#    """
#    Create a :class:`~atomic.frame.Frame` from dynamics data.
#
#    Args:
#        path (str): Directory path
#        prefix (str): Output file prefix
#        nat (int): Number of atoms per frame
#        evp_cols (list): Header for the evp file
#        nos_cols (list): Header for the nos file
#    """
#    df = parse_evp(mkp(path, prefix + '.evp'))
#    df1 = parse_cel(mkp(path, prefix + '.cel'))
#    for col in df1.columns:
#        df[col] = df1[col]
#    df1 = parse_nos(mkp(path, prefix + '.nos'))
#    for col in df1.columns:
#        df[col] = df1[col]
#    df['atom_count'] = nat
#    df['periodic'] = True
#    df.dropna(axis=0, how='any', inplace=True)
#    factor = Time['ps', 'au']
#    df['time'] *= factor
#    return Frame(df)
###=======
#### -*- coding: utf-8 -*-
<<<<<<< HEAD
#### Copyright (c) 2015-2017, Exa Analytics Development Team
=======
#### Copyright (c) 2015-2018, Exa Analytics Development Team
>>>>>>> 332522bb
#### Distributed under the terms of the Apache License 2.0
###"""
###QE cp.x Molecular Dynamics
###################################
###Functionality related to parsing inputs and outputs generated when running QE's
###cp.x module.
###"""
###import os
###from xml.etree import ElementTree
###import numpy as np
###import pandas as pd
###from linecache import getline
###from operator import itemgetter
###from exa.util.utility import mkp
###from exa.util.units import Time
###from exa.math.misc.indexing import starts_count
###from exatomic import Atom
###from exatomic import Frame
###from exatomic import Universe
###from exatomic.qe.cp.error import CPException
###
###
#### Default columns
###evp_cols = ('step', 'electronic_kinetic_energy', 'cell_temperature', 'atom_temperature',
###            'energy', 'enthalpy', 'conserved_energy', 'constant_of_motion', 'cell_volume',
###            'cell_pressure', 'time')
###nos_cols = ('step', 'nose_e1', 'nose_e2', 'nose_n1', 'nose_n2', 'time')
###eig_cols = range(10)
###
###
###def parse_dynamics_dir(path):
###    """
###    Parse a molecular dynamics simulation given the "outdir".
###
###    Args:
###        path (str): Location of QE's output directory ("outdir")
###
###    Returns:
###        universe (:class:`~atomic.universe.Universe`): An atomic universe
###    """
###    save_dirs = get_save_dirs(path)
###    if len(save_dirs) == 0:
###        raise CPException('No .save directory in path {}.'.format(path))
###    prefix = save_dirs[0].split('_')[0]
###    data = parse_datafile(mkp(path, save_dirs[0]))
###    symbols = data['symbols']
###    nat = len(symbols)
###    atom = create_atom(path, prefix, symbols)
###    frame = create_frame(path, prefix, nat)
###    meta = {'path': path, 'prefix': prefix, 'program': 'qe'}
###    return Universe(name=prefix, description=path, atom=atom, frame=frame,
###                    meta=meta)
###
###
###def get_save_dirs(path):
###    """
###    Find the save directories in a given path.
###
###    Args:
###        path (str): Output directory path
###
###    Returns:
###        dirs (list): List of save directories
###    """
###    return [p for p in os.listdir(path) if os.path.isdir(mkp(path, p)) and 'save' in p]
###
###
###def parse_datafile(save_dir):
###    """
###    Parses the standand data-file.xml output file from cp.x calculations.
###
###    Args:
###        save_dir (str): Save directory path
###
###    Returns:
###        d (dict): Dictionary of parsed data key, value pairs
###    """
###    od = None
###    xmlpath = mkp(save_dir, "data-file.xml")
###    ions = ElementTree(xmlpath).getroot().getchildren()[4]
###    symbols = [atom.get("SPECIES") for atom in ions.getchildren() if 'ATOM.' in str(atom)]
###    order = dict(enumerate(set(symbols)))
###    #ntype = len(set(symbols))
###    #with open(mkp(save_dir, 'data-file.xml'), 'rb') as f:
###    #    od = xmltodict.parse(f)
###    #symbols = [od['Root']['IONS'][sym]['@SPECIES'].strip() for sym in od['Root']['IONS'].keys() if 'ATOM.' in sym ]
###    #ntype = int(od['Root']['IONS']['NUMBER_OF_SPECIES']['#text'])
###    #order = {}
###    #for i, j in enumerate(range(1, ntype + 1)):
###    #    order[od['Root']['IONS']['SPECIE.' + str(j)]['ATOM_TYPE']['#text']] = i
###    #symbols = [(sym, order[sym]) for sym in symbols]
###    #symbols = [sym[0] for sym in sorted(symbols, key=itemgetter(1))]
###    return {'symbols': symbols, 'order': order};
###
###
###def parse_ijk(path, columns, include_frame=False):
###    """
###    Generic parser for pos, for, and vel files.
###
###    Args:
###        path (str): File path
###        columns (list): Header
###        include_frame (bool): Include the frame index (default: false)
###
###    Returns:
###        df (:pandas:`~pandas.DataFrame`): Atom-like dataframe
###    """
###    fcol = columns[0]
###    lcol = columns[-1]
###    df = pd.read_csv(path, delim_whitespace=True, names=columns)
###    step = df[df[lcol].isnull()]
###    starts = step.drop_duplicates(fcol, keep='last').index.values + 1
###    nframes = len(step)
###    nat = np.min(starts[1:] - starts[:-1]) - 1
###    frame, label, indices = starts_count(starts, nat)
###    frame = pd.Series(frame, dtype='category')
###    df = df[df.index.isin(indices)].reset_index(drop=True)
###    if include_frame:
###        df['frame'] = frame
###    return df
###
###
###def parse_pos(*args, **kwargs):
###    """
###    Parse the positions output file into a dataframe
###    """
###    return parse_ijk(*args, columns=('x', 'y', 'z'), **kwargs)
###
###def parse_vel(*args, **kwargs):
###    """
###    Parse the positions output file into a dataframe
###    """
###    return parse_ijk(*args, columns=('vx', 'vy', 'vz'), **kwargs)
###
###
###def parse_evp(path, columns=evp_cols):
###    """
###    Parse in electronic, volume, and pressure data.
###
###    Args:
###        columns (array-list): Array of string column names
###
###    Returns:
###        evpdf (:class:`~pandas.DataFrame`): Pandas DataFrame containing evp file data
###    """
###    header = getline(path, 1)
###    skiprows = []
###    if '#' in header:
###        columns = header[1:].split()
###        skiprows = [0]
###    df = pd.read_csv(path, delim_whitespace=True, names=columns, skiprows=skiprows)
###    df.drop_duplicates(df.columns[0], keep='last', inplace=True)
###    df.dropna(how='all', axis=1, inplace=True)
###    df.reset_index(drop=True, inplace=True)
###    return df
###
###
###def parse_nos(path, columns=nos_cols):
###    """
###    Read in thermostat information.
###    """
###    df = pd.read_csv(path, delim_whitespace=True, names=columns)
###    df.drop_duplicates(df.columns[0], inplace=True, keep='last')
###    df.reset_index(drop=True, inplace=True)
###    return df
###
###
###def parse_cel(path):
###    """
###    Parse cell dimensions.
###    """
###    df = pd.read_csv(path, delim_whitespace=True, names=('i', 'j', 'k'))
###    starts = df[::4].drop_duplicates(df.columns[0], keep='last').index.values + 1
###    frame, label, indices = starts_count(starts, 3)
###    df = df[df.index.isin(indices)].reset_index(drop=True)
###    df['frame'] = pd.Series(frame, dtype='category')
###    df['label'] = pd.Series(label, dtype='category')
###    df = df.pivot('frame', 'label')
###    df.columns = ['xi', 'xj', 'xk', 'yi', 'yj', 'yk', 'zi', 'zj', 'zk']
###    df['ox'] = 0.0
###    df['oy'] = 0.0
###    df['oz'] = 0.0
###    df.index.names = [None]
###    return df
###
###
###def create_atom(path, prefix, symbols):
###    """
###    Create a :class:`~atomic.atom.Atom`.
###    """
###    df1 = parse_pos(mkp(path, prefix + '.pos'), include_frame=True)
###    df2 = parse_vel(mkp(path, prefix + '.vel'), include_frame=False)
###    n = len(df1) // len(symbols)
###    df1['symbol'] = pd.Series(symbols * n, dtype='category')
###    df1['vx'] = df2['vx']
###    df1['vy'] = df2['vy']
###    df1['vz'] = df2['vz']
###    df1.dropna(axis=0, how='any', inplace=True)
###    return Atom(df1)
###
###
###def create_frame(path, prefix, nat, evp_cols=evp_cols, nos_cols=nos_cols):
###    """
###    Create a :class:`~atomic.frame.Frame` from dynamics data.
###
###    Args:
###        path (str): Directory path
###        prefix (str): Output file prefix
###        nat (int): Number of atoms per frame
###        evp_cols (list): Header for the evp file
###        nos_cols (list): Header for the nos file
###    """
###    df = parse_evp(mkp(path, prefix + '.evp'))
###    df1 = parse_cel(mkp(path, prefix + '.cel'))
###    for col in df1.columns:
###        df[col] = df1[col]
###    df1 = parse_nos(mkp(path, prefix + '.nos'))
###    for col in df1.columns:
###        df[col] = df1[col]
###    df['atom_count'] = nat
###    df['periodic'] = True
###    df.dropna(axis=0, how='any', inplace=True)
###    factor = Time['ps', 'au']
###    df['time'] *= factor
###    return Frame(df)
###>>>>>>> 1c37655b6be3dca60b2adbeee8ca3767e5477943<|MERGE_RESOLUTION|>--- conflicted
+++ resolved
@@ -1,10 +1,5 @@
 # -*- coding: utf-8 -*-
-<<<<<<< HEAD
-# Copyright (c) 2015-2017, Exa Analytics Development Team
-=======
 # Copyright (c) 2015-2018, Exa Analytics Development Team
->>>>>>> 332522bb
-# Distributed under the terms of the Apache License 2.0
 """
 QE cp.x Molecular Dynamics
 ###############################
@@ -356,11 +351,7 @@
 #    return Frame(df)
 ###=======
 #### -*- coding: utf-8 -*-
-<<<<<<< HEAD
-#### Copyright (c) 2015-2017, Exa Analytics Development Team
-=======
 #### Copyright (c) 2015-2018, Exa Analytics Development Team
->>>>>>> 332522bb
 #### Distributed under the terms of the Apache License 2.0
 ###"""
 ###QE cp.x Molecular Dynamics
@@ -585,5 +576,4 @@
 ###    df.dropna(axis=0, how='any', inplace=True)
 ###    factor = Time['ps', 'au']
 ###    df['time'] *= factor
-###    return Frame(df)
-###>>>>>>> 1c37655b6be3dca60b2adbeee8ca3767e5477943+###    return Frame(df)