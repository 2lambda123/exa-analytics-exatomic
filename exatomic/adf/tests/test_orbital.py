--- conflicted
+++ resolved
@@ -18,11 +18,7 @@
     """Tests that orbitals are generated correctly for ADF."""
     def setUp(self):
         cd = os.path.abspath(__file__).split(os.sep)[:-1]
-<<<<<<< HEAD
-        self.uni = Output(os.sep.join(cd + ['kr.log'])).to_universe()
-=======
         self.uni = Output(os.sep.join(cd + ['kr.out']).to_universe()
->>>>>>> 43fe90d6
         cubs = sorted(glob(os.sep.join(cd + ["*cube"])))
         self.cub = Cube(cubs[0]).to_universe()
         for fl in cubs[1:]: self.cub.add_field(Cube(fl).field)
