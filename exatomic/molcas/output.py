--- conflicted
+++ resolved
@@ -40,7 +40,7 @@
     def to_universe(self):
         raise NotImplementedError("This editor has no parse_atom method.")
 
-<<<<<<< HEAD
+
     def _read_one(self, found, keys, start, stop, osh, old, ret, key):
         if not old:
             # In order for this not to break if someone decides
@@ -134,52 +134,6 @@
         self.momatrix = pd.DataFrame.from_dict(mo)
         self.orbital = pd.DataFrame.from_dict(orb)
 
-=======
-    def parse_momatrix(self):
-        """Wrapper for :func:`~exatomic.molcas.output.Orb.parse`."""
-        self.parse()
-    
-    def parse_orbital(self):
-        """Wrapper for :func:`~exatomic.molcas.output.Orb.parse`."""
-        self.parse()
-
-    def parse(self):
-        """Parse all information contained in the orbital/coefficient matrix dump."""
-        nmo = int(self[5])
-        mo_coef_segments = self.find(" ORBITAL ", " OCCUPATION NUMBERS", 
-                                     " ONE ELECTRON ENERGIES", "#INDEX", keys_only=True)
-        start = mo_coef_segments[' ORBITAL '][0]
-        stop = mo_coef_segments[' OCCUPATION NUMBERS'][0]
-        start1 = mo_coef_segments[" ONE ELECTRON ENERGIES"][0]
-        stop1 = mo_coef_segments["#INDEX"][0]
-        try:
-            end = mo_coef_segments[' OCCUPATION NUMBERS'][1]
-        except IndexError:
-            end = start1
-        df = pd.read_fwf(StringIO("\n".join(self[start:stop])), widths=[22]*5, names=range(5))
-        starting_points = df[df[0].str.contains(" ORBITAL")].index.values + 1
-        didx = starting_points[1] - 2
-        coef = []
-        for i in starting_points:
-            coef.append(df.iloc[i:i+didx].values.ravel()[:nmo])
-        coef = np.concatenate(coef).astype(float)
-        orb = [i for i in range(nmo) for _ in range(nmo)]
-        chi = [j for _ in range(nmo) for j in range(nmo)]
-        momatrix = pd.DataFrame.from_dict({'coef': coef, 'chi': chi, 'orbital': orb, 'chi': chi})
-        momatrix['frame'] = 0
-        occ = pd.read_fwf(StringIO("\n".join(self[stop+1:end-1])), widths=[22]*5, names=range(5)).values.ravel().astype(float)
-        occ = occ[~np.isnan(occ)]
-        nrg = pd.read_fwf(StringIO("\n".join(self[start1+1:stop1])), widths=[12]*10, names=range(10)).values.ravel().astype(float)
-        nrg = nrg[~np.isnan(nrg)]
-        orbital = pd.DataFrame.from_dict({'occupation': occ, 'energy': nrg})
-        orbital['frame'] = 0
-        orbital['spin'] = 0
-        orbital['group'] = 0
-        orbital['vector'] = range(nmo)
-        self.momatrix = momatrix
-        self.orbital = orbital
-        self.occupation_vector = occ
->>>>>>> 85a8231c
 
     def __init__(self, *args, **kwargs):
         super(Orb, self).__init__(*args, **kwargs)
