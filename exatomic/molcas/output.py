# -*- coding: utf-8 -*-
# Copyright (c) 2015-2017, Exa Analytics Development Team
# Distributed under the terms of the Apache License 2.0
'''
Molcas Output Parser
#####################
Multiple frames are not currently supported
'''
<<<<<<< HEAD
<<<<<<< HEAD
#import re
=======
>>>>>>> 811f6aaae1e1aef968c27a34842d5ad9e7267217
=======
>>>>>>> 27d553b3
import os
import pandas as pd
import numpy as np
from io import StringIO

from .editor import Editor

<<<<<<< HEAD
<<<<<<< HEAD
from exatomic.atom import Atom
from exatomic.basis import Overlap
from exatomic.orbital import DensityMatrix
from exatomic.algorithms.basis import (lmap, lorder,
                                       spher_lml_count)
#from exatomic import Isotope
from exa.relational.isotope import symbol_to_z, z_to_symbol
=======
from exatomic.basis import Overlap, lmap, rlmap, spher_lml_count
from exatomic.orbital import DensityMatrix
from exa.relational.isotope import symbol_to_z
>>>>>>> 811f6aaae1e1aef968c27a34842d5ad9e7267217
=======
from exatomic.basis import Overlap, lmap, rlmap, spher_lml_count
from exatomic.orbital import DensityMatrix
from exa.relational.isotope import symbol_to_z
>>>>>>> 27d553b3

symbol_to_z = symbol_to_z()

class Orb(Editor):

<<<<<<< HEAD
<<<<<<< HEAD
    def _parse_momatrix(self):
        print("molcas.output.Base._parse_momatrix")
        dim = int(self[5])
        found = self.find(_orb_orb, _orb_occ, keys_only=True)
        ndim = dim * dim
        orbstarts = np.array(found[_orb_orb]) + 1
        occstart = found[_orb_occ][0] + 1
        nrcol = len(self[orbstarts[0]].split())
        nrcolocc = len(self[occstart].split())
        coefs = np.empty(ndim, dtype=np.float64)
        occvec = np.empty(dim, dtype=np.float64)
        if nrcol == 1:
            orbstops = np.ceil(orbstarts + dim / 4).astype(int)
            occstop = np.ceil(occstart + dim / 4).astype(int)
            for i, (start, stop) in enumerate(zip(orbstarts, orbstops)):
                tmp = [[ln[chnk] for chnk in _orb_slice if ln[chnk]] for ln in self[start:stop]]
                coefs[i*dim:i*dim + dim] = pd.DataFrame(tmp).stack().values
            tmp = [[ln[chnk] for chnk in _orb_slice if ln[chnk]] for ln in self[occstart:occstop]]
            occvec[:] = pd.DataFrame(tmp).stack().values
        else:
            orbstops = np.ceil(orbstarts + dim / nrcol).astype(int)
            occstop = np.ceil(occstart + dim / nrcolocc).astype(int)
            for i, (start, stop) in enumerate(zip(orbstarts, orbstops)):
                coefs[i*dim:i*dim + dim] = self.pandas_dataframe(start, stop, nrcol).stack().values
            occvec[:] = self.pandas_dataframe(occstart, occstop, nrcolocc).stack().values
        momatrix = pd.DataFrame.from_dict({'coef': coefs,
                                           'orbital': np.repeat(range(dim), dim),
                                           'chi': np.tile(range(dim), dim),
                                           'frame': 0})
        self.momatrix = momatrix
        self.occupation_vector = occvec

class Grid(Base):

    def parse_atom(self):
        print("molcas.output.Grid.parse_atom")
        fidx, nat = self.find(_re_grid_nat, keys_only=True)[0]
        nat = int(nat.split()[-1])
        atom = self.pandas_dataframe(fidx, fidx + nat, 4)
        atom['frame'] = 0
        atom.columns = ['symbol', 'x', 'y', 'z', 'frame']
        self._atom = Atom(atom)

    def parse_orbital(self):
        print("molcas.output.Grid.parse_momatrix")
        self.orbital = None

    def parse_momatrix(self):
        print("molcas.output.Grid.parse_momatrix")
        self._parse_momatrix()

    def __init__(self, *args, **kwargs):
        print("molcas.output.Grid")
        super().__init__(*args, **kwargs)
        self.parse()
=======
    def to_universe(self):
        raise NotImplementedError("No atom information given. " \
                                  "Attach these attributes to a universe.")

    def _one_el(self, starts, step, ncol):
        func = pd.read_csv
        kwargs = {'header': None}
        if ncol == 1:
            func = pd.read_fwf
            kwargs['widths'] = [18] * 4
        else:
            kwargs['delim_whitespace'] = True
        return [func(StringIO('\n'.join(self[start:start + step])),
                     **kwargs).stack().values for start in starts]

    def parse_momatrix(self):
        dim = int(self[5])
        ndim = dim * dim
        found = self.find(_re_orb, _re_occ,
                          _re_ens, keys_only=True)
        skips = found[_re_orb]
        start = skips[0]
        occs = [i + 1 for i in found[_re_occ]]
        ens = [i + 1 for i in found[_re_ens]]
        if not found[_re_ens]: ens = False
        ncol = len(self[start + 1].split())
        cols = 4 if ncol == 1 else ncol
        chnk = np.ceil(dim / cols).astype(np.int64)
        orbdx = np.repeat(range(dim), chnk)
        if len(occs) == 2:
            skips.insert(dim, skips[dim] - 1)
            orbdx = np.concatenate([orbdx, orbdx])
        skips = [i - skips[0] for i in skips]
        if ncol == 1:
            coefs = pd.read_fwf(StringIO('\n'.join(self[start:occs[0]-2])),
                                skiprows=skips, header=None, widths=[18]*4)
            if ens: ens = self._one_el(ens, chnk, ncol)
        else:
            coefs = self.pandas_dataframe(start, occs[0]-2, ncol,
                                          **{'skiprows': skips})
            if ens:
                echnk = np.ceil(dim / len(self[ens[0] + 1].split())).astype(np.int64)
                ens = self._one_el(ens, echnk, ncol)
        occs = self._one_el(occs, chnk, ncol)
        coefs['idx'] = orbdx
        coefs = coefs.groupby('idx').apply(pd.DataFrame.stack).drop(
                                           'idx', level=2).values
        mo = {'orbital': np.repeat(range(dim), dim), 'frame': 0,
              'chi': np.tile(range(dim), dim)}
        if ens:
            orb = {'frame': 0, 'group': 0}
        if len(occs) == 2:
            mo['coef'] = coefs[:len(coefs)//2]
            mo['coef1'] = coefs[len(coefs)//2:]
            self.occupation_vector = {'coef': occs[0], 'coef1': occs[1]}
            if ens:
                orb['occupation'] = np.concatenate(occs)
                orb['energy'] = np.concatenate(ens)
                orb['vector'] = np.concatenate([range(dim), range(dim)])
                orb['spin'] = np.concatenate([np.zeros(dim), np.ones(dim)])
        else:
            mo['coef'] = coefs
            self.occupation_vector = occs[0]
            if ens:
                orb['occupation'] = occs[0]
                orb['energy'] = ens[0]
                orb['vector'] = range(dim)
                orb['spin'] = np.zeros(dim)
        self.momatrix = pd.DataFrame.from_dict(mo)
        if ens:
            self.orbital = pd.DataFrame.from_dict(orb)

    def __init__(self, *args, **kwargs):
        super(Orb, self).__init__(*args, **kwargs)
>>>>>>> 811f6aaae1e1aef968c27a34842d5ad9e7267217


<<<<<<< HEAD
# Works for both
_orb_orb = 'ORBITAL'
_orb_occ = 'OCCUPATION NUMBERS'

class Orb(Base):

    def parse_momatrix(self):
        print("molcas.output.Orb.parse_momatrix")
        self._parse_momatrix()

    def __init__(self, *args, **kwargs):
        print("molcas.output.Orb")
        super().__init__(*args, **kwargs)
=======
_re_orb = 'ORBITAL'
_re_occ = 'OCCUPATION NUMBERS'
_re_ens = 'ONE ELECTRON ENERGIES'
>>>>>>> 811f6aaae1e1aef968c27a34842d5ad9e7267217
=======
    def to_universe(self):
        raise NotImplementedError("No atom information given. " \
                                  "Attach these attributes to a universe.")

    def _one_el(self, starts, step, ncol):
        func = pd.read_csv
        kwargs = {'header': None}
        if ncol == 1:
            func = pd.read_fwf
            kwargs['widths'] = [18] * 4
        else:
            kwargs['delim_whitespace'] = True
        return [func(StringIO('\n'.join(self[start:start + step])),
                     **kwargs).stack().values for start in starts]

    def parse_momatrix(self):
        dim = int(self[5])
        ndim = dim * dim
        found = self.find(_re_orb, _re_occ,
                          _re_ens, keys_only=True)
        skips = found[_re_orb]
        start = skips[0]
        occs = [i + 1 for i in found[_re_occ]]
        ens = [i + 1 for i in found[_re_ens]]
        if not found[_re_ens]: ens = False
        ncol = len(self[start + 1].split())
        cols = 4 if ncol == 1 else ncol
        chnk = np.ceil(dim / cols).astype(np.int64)
        orbdx = np.repeat(range(dim), chnk)
        if len(occs) == 2:
            skips.insert(dim, skips[dim] - 1)
            orbdx = np.concatenate([orbdx, orbdx])
        skips = [i - skips[0] for i in skips]
        if ncol == 1:
            coefs = pd.read_fwf(StringIO('\n'.join(self[start:occs[0]-2])),
                                skiprows=skips, header=None, widths=[18]*4)
            if ens: ens = self._one_el(ens, chnk, ncol)
        else:
            coefs = self.pandas_dataframe(start, occs[0]-2, ncol,
                                          **{'skiprows': skips})
            if ens:
                echnk = np.ceil(dim / len(self[ens[0] + 1].split())).astype(np.int64)
                ens = self._one_el(ens, echnk, ncol)
        occs = self._one_el(occs, chnk, ncol)
        coefs['idx'] = orbdx
        coefs = coefs.groupby('idx').apply(pd.DataFrame.stack).drop(
                                           'idx', level=2).values
        mo = {'orbital': np.repeat(range(dim), dim), 'frame': 0,
              'chi': np.tile(range(dim), dim)}
        if ens:
            orb = {'frame': 0, 'group': 0}
        if len(occs) == 2:
            mo['coef'] = coefs[:len(coefs)//2]
            mo['coef1'] = coefs[len(coefs)//2:]
            self.occupation_vector = {'coef': occs[0], 'coef1': occs[1]}
            if ens:
                orb['occupation'] = np.concatenate(occs)
                orb['energy'] = np.concatenate(ens)
                orb['vector'] = np.concatenate([range(dim), range(dim)])
                orb['spin'] = np.concatenate([np.zeros(dim), np.ones(dim)])
        else:
            mo['coef'] = coefs
            self.occupation_vector = occs[0]
            if ens:
                orb['occupation'] = occs[0]
                orb['energy'] = ens[0]
                orb['vector'] = range(dim)
                orb['spin'] = np.zeros(dim)
        self.momatrix = pd.DataFrame.from_dict(mo)
        if ens:
            self.orbital = pd.DataFrame.from_dict(orb)

    def __init__(self, *args, **kwargs):
        super(Orb, self).__init__(*args, **kwargs)


_re_orb = 'ORBITAL'
_re_occ = 'OCCUPATION NUMBERS'
_re_ens = 'ONE ELECTRON ENERGIES'
>>>>>>> 27d553b3


class Output(Editor):

    def parse_atom(self):
        '''Parses the atom list generated in SEWARD.'''
<<<<<<< HEAD
<<<<<<< HEAD
        print("molcas.output.Output.parse_atom")
        start = self.find(_re_atom, keys_only=True)[0] + 8
        stop = self._find_break(start, finds=['****', '--'])
        atom = self.pandas_dataframe(start, stop, 8)
        atom.drop([5, 6, 7], axis=1, inplace=True)
        atom.columns = ['label', 'tag', 'x', 'y', 'z']
=======
        start = stop = self.find(_re_atom, keys_only=True)[0] + 8
        while self[stop].split(): stop += 1
        columns = ['label', 'tag', 'x', 'y', 'z', 5, 6, 7]
        atom = self.pandas_dataframe(start, stop, columns).drop([5, 6, 7], axis=1)
>>>>>>> 811f6aaae1e1aef968c27a34842d5ad9e7267217
=======
        start = stop = self.find(_re_atom, keys_only=True)[0] + 8
        while self[stop].split(): stop += 1
        # Sometimes prints an '--' after the atoms..
        if self[stop - 1].strip() == '--': stop -= 1
        columns = ['label', 'tag', 'x', 'y', 'z', 5, 6, 7]
        atom = self.pandas_dataframe(start, stop, columns).drop([5, 6, 7], axis=1)
>>>>>>> 27d553b3
        atom['symbol'] = atom['tag'].str.extract('([A-z]{1,})([0-9]*)',
                                                 expand=False)[0].str.lower().str.title()
        atom['Z'] = atom['symbol'].map(symbol_to_z).astype(np.int64)
        atom['label'] -= 1
        atom['frame'] = 0
        self.atom = atom

    def parse_basis_set_order(self):
        '''
        Parses the shell ordering scheme if BSSHOW specified in SEWARD.
        '''
<<<<<<< HEAD
<<<<<<< HEAD
        print("molcas.output.Output.parse_basis_set_order")
        start = self.find(_re_bas_order, keys_only=True)[0] + 1
        stop = self._find_break(start)
        basis_set_order = self.pandas_dataframe(start, stop, 4)
        basis_set_order.drop(0, 1, inplace=True)
        basis_set_order.columns = ['tag', 'type', 'center']
        shls = self.basis_set.nshells
        sets = self.atom['set']
        funcs = self.basis_set.functions_by_shell()
        self.basis_set_order = _fix_basis_set_order(basis_set_order, shls, sets, funcs)

    def _basis_set_map(self):
        '''
        Breaks if there is anything in Contaminant column regarding basis sets.
        May only work for ANO-RCC basis sets.
        '''
        print("molcas.output.Output._basis_set_map")
        regex = self.regex(_re_bas_names01, _re_bas_dims, _re_bas_names02)
        names = []
        for i, (key, val) in enumerate(regex[_re_bas_names01]):
            try:
                _, val2 = regex[_re_bas_names02][i]
            except IndexError: # In case second regex is not found
                #key2 = key
                val2 = val
            try:
                tmp = val.split(':')[1].split('.')
                names.append([tmp[0].strip(), tmp[1].strip(), tmp[-2].strip()])
            except IndexError: # In case first regex is not as expected
                tmp = val2.split(':')[1].split('.')
                names.append([tmp[0].strip(), tmp[1].strip(), tmp[-2].strip()])
        summary = pd.DataFrame(names, columns=('tag', 'name', 'scheme'))
        sets = []
        tags = list(summary['tag'].values)
        for sym, tag in zip(self.atom['symbol'], self.atom['tag']):
            if sym.upper() in tags:
                sets.append(tags.index(sym.upper()))
            elif tag in tags:
                sets.append(tags.index(tag))
        self.atom['set'] = sets
        dim_starts = [i[0] + 1 for i in regex[_re_bas_dims]]
        dim_stops = [self._find_break(start) for start in dim_starts]
        basis_map = pd.concat([self._basis_map(start, stop, seht)
                               for start, stop, seht
                               in zip(dim_starts, dim_stops, summary.index)])
        basis_map.columns = ['shell', 'nprim', 'nbasis', 'set', 'spherical']
        return basis_map
=======
        start = stop = self.find(_re_bas_order, keys_only=True)[0] + 1
        while self[stop].strip(): stop += 1
        df = self.pandas_dataframe(start, stop, ['idx', 'tag', 'type', 'center'])
        df.drop(['idx', 'tag'], inplace=True, axis=1)
        if 'set' not in self.atom.columns: self.parse_basis_set()
        mldict = {'': 0, 'x': 1, 'y': -1, 'z': 0}
        df['center'] -= 1
        df['n'] = df['type'].str[0]
        df['n'].update(df['n'].map({'*': 0}))
        df['n'] = df['n'].astype(np.int64)
        fill = df['n'] + 1
        fill.index += 1
        df.loc[df[df['n'] == 0].index, 'n'] = fill
        df['L'] = df['type'].str[1].map(lmap)
        df['ml'] = df['type'].str[2:]
        df['ml'].update(df['ml'].map(mldict))
        df['ml'].update(df['ml'].str[::-1])
        df['ml'] = df['ml'].astype(np.int64)
        funcs = self.basis_set.functions_by_shell()
=======
        start = stop = self.find(_re_bas_order, keys_only=True)[0] + 1
        while self[stop].strip(): stop += 1
        df = self.pandas_dataframe(start, stop, ['idx', 'tag', 'type', 'center'])
        df.drop(['idx', 'tag'], inplace=True, axis=1)
        if 'set' not in self.atom.columns: self.parse_basis_set()
        mldict = {'': 0, 'x': 1, 'y': -1, 'z': 0}
        df['center'] -= 1
        df['n'] = df['type'].str[0]
        df['n'].update(df['n'].map({'*': 0}))
        df['n'] = df['n'].astype(np.int64)
        fill = df['n'] + 1
        fill.index += 1
        df.loc[df[df['n'] == 0].index, 'n'] = fill
        df['L'] = df['type'].str[1].map(lmap)
        df['ml'] = df['type'].str[2:]
        df['ml'].update(df['ml'].map(mldict))
        df['ml'].update(df['ml'].str[::-1])
        df['ml'] = df['ml'].astype(np.int64)
        funcs = self.basis_set.functions_by_shell()
>>>>>>> 27d553b3
        shells = []
        for seht in self.atom['set']:
            tot = 0
            lml_count = spher_lml_count
            for l, n in funcs[seht].items():
                for i in range(lml_count[l]):
                    shells += list(range(tot, n + tot))
                tot += n
        df['shell'] = shells
        df['frame'] = 0
        self.basis_set_order = df
<<<<<<< HEAD
>>>>>>> 811f6aaae1e1aef968c27a34842d5ad9e7267217
=======
>>>>>>> 27d553b3


    def parse_basis_set(self):
        '''
        Parses the primitive exponents, coefficients and shell if BSSHOW specified in SEWARD.
        '''
<<<<<<< HEAD
<<<<<<< HEAD
        print("molcas.output.Output.parse_basis_set")
        basis_map = self._basis_set_map()
        linenos = [i[0] + 1 for i in self.regex(_re_prims)]
        lisdx = 0
        lfsdx = 0
        basis_set = pd.DataFrame()
        blocks = []
        sets = basis_map.groupby('set')
        for sdx, seht in sets:
            shfunc = 0
            lfsdx += len(seht)
            starts = linenos[lisdx:lfsdx]
            lisdx = lfsdx
            prims = []
            for i, start in enumerate(starts):
                prim = seht['nprim'].values[i]
                bas = seht['nbasis'].values[i]
                chk1 = len(self[start].split())
                chk2 = len(self[start + 1].split())
                if chk1 == chk2:
                    block = self.pandas_dataframe(start, start + prim, bas + 2)
                else:
                    block = self[start:start + 2 * prim]
                    most = block[::2]
                    extr = block[1::2]
                    ncols = len(most[0].split()) + len(extr[0].split())
                    block = pd.read_csv(StringIO('\n'.join([i + j for i, j in zip(most, extr)])),
                                        delim_whitespace=True, names=range(ncols))
                alphas = pd.concat([block[1]] * bas).reset_index(drop=True).str.replace('D', 'E').astype(np.float64)
                coeffs = block[list(range(2, bas + 2))].unstack().reset_index(drop=True)
                primdf = pd.concat([alphas, coeffs], axis=1)
                primdf.columns = ['alpha', 'd']
                primdf['L'] = lorder.index(seht['shell'].values[i])
                primdf['shell'] = np.repeat(range(shfunc, shfunc + bas), prim)
                shfunc += bas
                prims.append(primdf)
            block = pd.concat(prims)
            block['set'] = sdx
            blocks.append(block)
        basis_set = pd.concat(blocks).reset_index(drop=True)
        basis_set['frame'] = 0
        self.basis_set = basis_set

    def __init__(self, *args, **kwargs):
        print("molcas.output.Output")
        super().__init__(*args, **kwargs)
=======
        found = self.find(_re_bas_0, _re_bas_1, _re_bas_2, keys_only=True)
        bmaps = [i + 1 for i in found[_re_bas_0]]
        atoms = [i + 2 for i in found[_re_bas_1]]
        alphs = [i + 1 for i in found[_re_bas_2]]
        widths = [11, 7, 8, 11, 10, 12]
        names = _re_bas_0.split()
        setmap, basmap = {}, []
        for seht, (start, atst) in enumerate(zip(bmaps, atoms)):
            stop = start
            while self[stop].strip(): stop += 1
            while self[atst].strip():
                setmap[self[atst].split()[0]] = seht
                atst += 1
            basmap.append(pd.read_fwf(StringIO('\n'.join(self[start:stop])),
                                      widths=widths, header=None, names=names))
            basmap[-1]['set'] = seht
        self.atom['set'] = self.atom['tag'].map(setmap)
        basmap = pd.concat(basmap).reset_index(drop=True)
        basmap['Shell'] = basmap['Shell'].map(lmap)
        prims, pset, shell = [], 0, 0
        for start, seht, L, nprim, nbas in zip(alphs, basmap['set'], basmap['Shell'],
                                               basmap['nPrim'], basmap['nBasis']):
            if pset != seht: shell = 0
            # In case contraction coefficients overflow to next line
            neat = len(self[start].split()) == len(self[start + 1].split())
            if neat: block = self.pandas_dataframe(start, start + nprim, nbas + 2)
            else:
                stop = start + 2 * nprim
                most = self[start:stop:2]
                extr = self[start + 1:stop:2]
                ncols = len(most[0].split()) + len(extr[0].split())
                block = pd.read_csv(StringIO('\n'.join([i + j for i, j in zip(most, extr)])),
                                    delim_whitespace=True, names=range(ncols))
            alps = (pd.concat([block[1]] * nbas).reset_index(drop=True)
                    .str.replace('D', 'E').astype(np.float64))
            ds = block[list(range(2, nbas + 2))].unstack().reset_index(drop=True)
            pdf = pd.concat([alps, ds], axis=1)
            pdf.columns = ['alpha', 'd']
            pdf['L'] = L
            pdf['shell'] = np.repeat(range(shell, shell + nbas), nprim)
            pdf['set'] = seht
            prims.append(pdf)
            shell += nbas
            pset = seht
        prims = pd.concat(prims).reset_index(drop=True)
        prims['frame'] = 0
        self.basis_set = prims

    def __init__(self, *args, **kwargs):
        super(Output, self).__init__(*args, **kwargs)
>>>>>>> 811f6aaae1e1aef968c27a34842d5ad9e7267217


_re_atom = 'Molecular structure info'
<<<<<<< HEAD
_re_prims = 'No.      Exponent    Contraction Coefficients'
_orb_slice = [slice(18*i, 18*i + 18) for i in range(4)]

def _fix_basis_set_order(df, shls, sets, funcs):
    print("molcas.output._fix_basis_set_order")
    mldict = {'': 0, 'x': 1, 'y': -1, 'z': 0}
    df['center'] -= 1
    try:
        df['n'] = df['type'].str[0].astype(np.int64)
    except ValueError:
        ns = list(df['type'].str[0].values)
        newns = [int(ns[0])]
        for i, j in zip(ns, ns[1:]):
            if j == '*':
                try:
                    cache = int(i) + 1
                    newns.append(cache)
                except ValueError:
                    newns.append(cache)
            else:
                try:
                    newns.append(int(j))
                except ValueError:
                    newns.append(cache)
        df['n'] = newns
    df['L'] = df['type'].str[1].map(lmap)
    df['ml'] = df['type'].str[2:]
    df['ml'].update(df['ml'].map(mldict))
    df['ml'].update(df['ml'].str[::-1])
    df['ml'] = df['ml'].astype(np.int64)
    shfuncs = []
    for seht in sets:
        tot = 0
        #lml_count = cart_lml_count
        lml_count = spher_lml_count
        for l, n in funcs[seht].items():
            for i in range(lml_count[l]):
                shfuncs += list(range(tot, n + tot))
            tot += n
    df['shell'] = shfuncs
    df['frame'] = 0
    return df
=======
=======
        found = self.find(_re_bas_0, _re_bas_1, _re_bas_2, keys_only=True)
        bmaps = [i + 1 for i in found[_re_bas_0]]
        atoms = [i + 2 for i in found[_re_bas_1]]
        alphs = [i + 1 for i in found[_re_bas_2]]
        widths = [11, 7, 8, 11, 10, 12]
        names = _re_bas_0.split()
        setmap, basmap = {}, []
        for seht, (start, atst) in enumerate(zip(bmaps, atoms)):
            stop = start
            while self[stop].strip(): stop += 1
            while self[atst].strip():
                setmap[self[atst].split()[0]] = seht
                atst += 1
            basmap.append(pd.read_fwf(StringIO('\n'.join(self[start:stop])),
                                      widths=widths, header=None, names=names))
            basmap[-1]['set'] = seht
        self.atom['set'] = self.atom['tag'].map(setmap)
        basmap = pd.concat(basmap).reset_index(drop=True)
        basmap['Shell'] = basmap['Shell'].map(lmap)
        prims, pset, shell = [], 0, 0
        for start, seht, L, nprim, nbas in zip(alphs, basmap['set'], basmap['Shell'],
                                               basmap['nPrim'], basmap['nBasis']):
            if pset != seht: shell = 0
            # In case contraction coefficients overflow to next line
            neat = len(self[start].split()) == len(self[start + 1].split())
            if neat: block = self.pandas_dataframe(start, start + nprim, nbas + 2)
            else:
                stop = start + 2 * nprim
                most = self[start:stop:2]
                extr = self[start + 1:stop:2]
                ncols = len(most[0].split()) + len(extr[0].split())
                block = pd.read_csv(StringIO('\n'.join([i + j for i, j in zip(most, extr)])),
                                    delim_whitespace=True, names=range(ncols))
            alps = (pd.concat([block[1]] * nbas).reset_index(drop=True)
                    .str.replace('D', 'E').astype(np.float64))
            ds = block[list(range(2, nbas + 2))].unstack().reset_index(drop=True)
            pdf = pd.concat([alps, ds], axis=1)
            pdf.columns = ['alpha', 'd']
            pdf['L'] = L
            pdf['shell'] = np.repeat(range(shell, shell + nbas), nprim)
            pdf['set'] = seht
            prims.append(pdf)
            shell += nbas
            pset = seht
        prims = pd.concat(prims).reset_index(drop=True)
        prims['frame'] = 0
        self.basis_set = prims

    def __init__(self, *args, **kwargs):
        super(Output, self).__init__(*args, **kwargs)


_re_atom = 'Molecular structure info'
>>>>>>> 27d553b3
_re_bas_order = 'Basis Label        Type   Center'
_re_bas_0 = 'Shell  nPrim  nBasis  Cartesian Spherical Contaminant'
_re_bas_1 = 'Label   Cartesian Coordinates / Bohr'
_re_bas_2 = 'No.      Exponent    Contraction Coefficients'
<<<<<<< HEAD
>>>>>>> 811f6aaae1e1aef968c27a34842d5ad9e7267217
=======
>>>>>>> 27d553b3


def parse_molcas(fp, momatrix=None, overlap=None, occvec=None, **kwargs):
    """
    Will parse a Molcas output file. Optionally it will attempt
    to parse additional information obtained from the same directory
    from specified Orb files or the AO overlap matrix and density matrix.
    If density keyword is specified, the momatrix keyword is ignored.

    Args
        fp (str): Path to output file
        momatrix (str): file name of the C matrix of interest
        overlap (str): file name of the overlap matrix
        occvec (str): an occupation vector

    Returns
        parsed (Editor): contains many attributes similar to the
            exatomic universe
    """
    print("molcas.output.parse_molcas")
    uni = Output(fp, **kwargs)
    adir = os.sep.join(fp.split(os.sep)[:-1])
    if momatrix is not None:
        fp = os.sep.join([adir, momatrix])
        if os.path.isfile(fp):
            orb = Orb(fp)
            uni.momatrix = orb.momatrix
            uni.occupation_vector = orb.occupation_vector
            occvec = occvec if occvec is not None else orb.occupation_vector
            d = DensityMatrix.from_momatrix(orb.momatrix, occvec)
            uni.density = d
        else:
            print('Is {} in the same directory as {}?'.format(momatrix, fp))
    if overlap is not None:
        fp = os.sep.join([adir, overlap])
        if os.path.isfile(fp): uni.overlap = Overlap.from_file(fp)
        else: print('Is {} in the same directory as {}?'.format(overlap, fp))
    return uni<|MERGE_RESOLUTION|>--- conflicted
+++ resolved
@@ -1,679 +1,470 @@
 # -*- coding: utf-8 -*-
 # Copyright (c) 2015-2017, Exa Analytics Development Team
 # Distributed under the terms of the Apache License 2.0
-'''
-Molcas Output Parser
-#####################
-Multiple frames are not currently supported
-'''
-<<<<<<< HEAD
-<<<<<<< HEAD
-#import re
-=======
->>>>>>> 811f6aaae1e1aef968c27a34842d5ad9e7267217
-=======
->>>>>>> 27d553b3
-import os
-import pandas as pd
-import numpy as np
-from io import StringIO
-
-from .editor import Editor
-
-<<<<<<< HEAD
-<<<<<<< HEAD
-from exatomic.atom import Atom
-from exatomic.basis import Overlap
-from exatomic.orbital import DensityMatrix
-from exatomic.algorithms.basis import (lmap, lorder,
-                                       spher_lml_count)
-#from exatomic import Isotope
-from exa.relational.isotope import symbol_to_z, z_to_symbol
-=======
-from exatomic.basis import Overlap, lmap, rlmap, spher_lml_count
-from exatomic.orbital import DensityMatrix
-from exa.relational.isotope import symbol_to_z
->>>>>>> 811f6aaae1e1aef968c27a34842d5ad9e7267217
-=======
-from exatomic.basis import Overlap, lmap, rlmap, spher_lml_count
-from exatomic.orbital import DensityMatrix
-from exa.relational.isotope import symbol_to_z
->>>>>>> 27d553b3
-
-symbol_to_z = symbol_to_z()
-
-class Orb(Editor):
-
-<<<<<<< HEAD
-<<<<<<< HEAD
-    def _parse_momatrix(self):
-        print("molcas.output.Base._parse_momatrix")
-        dim = int(self[5])
-        found = self.find(_orb_orb, _orb_occ, keys_only=True)
-        ndim = dim * dim
-        orbstarts = np.array(found[_orb_orb]) + 1
-        occstart = found[_orb_occ][0] + 1
-        nrcol = len(self[orbstarts[0]].split())
-        nrcolocc = len(self[occstart].split())
-        coefs = np.empty(ndim, dtype=np.float64)
-        occvec = np.empty(dim, dtype=np.float64)
-        if nrcol == 1:
-            orbstops = np.ceil(orbstarts + dim / 4).astype(int)
-            occstop = np.ceil(occstart + dim / 4).astype(int)
-            for i, (start, stop) in enumerate(zip(orbstarts, orbstops)):
-                tmp = [[ln[chnk] for chnk in _orb_slice if ln[chnk]] for ln in self[start:stop]]
-                coefs[i*dim:i*dim + dim] = pd.DataFrame(tmp).stack().values
-            tmp = [[ln[chnk] for chnk in _orb_slice if ln[chnk]] for ln in self[occstart:occstop]]
-            occvec[:] = pd.DataFrame(tmp).stack().values
-        else:
-            orbstops = np.ceil(orbstarts + dim / nrcol).astype(int)
-            occstop = np.ceil(occstart + dim / nrcolocc).astype(int)
-            for i, (start, stop) in enumerate(zip(orbstarts, orbstops)):
-                coefs[i*dim:i*dim + dim] = self.pandas_dataframe(start, stop, nrcol).stack().values
-            occvec[:] = self.pandas_dataframe(occstart, occstop, nrcolocc).stack().values
-        momatrix = pd.DataFrame.from_dict({'coef': coefs,
-                                           'orbital': np.repeat(range(dim), dim),
-                                           'chi': np.tile(range(dim), dim),
-                                           'frame': 0})
-        self.momatrix = momatrix
-        self.occupation_vector = occvec
-
-class Grid(Base):
-
-    def parse_atom(self):
-        print("molcas.output.Grid.parse_atom")
-        fidx, nat = self.find(_re_grid_nat, keys_only=True)[0]
-        nat = int(nat.split()[-1])
-        atom = self.pandas_dataframe(fidx, fidx + nat, 4)
-        atom['frame'] = 0
-        atom.columns = ['symbol', 'x', 'y', 'z', 'frame']
-        self._atom = Atom(atom)
-
-    def parse_orbital(self):
-        print("molcas.output.Grid.parse_momatrix")
-        self.orbital = None
-
-    def parse_momatrix(self):
-        print("molcas.output.Grid.parse_momatrix")
-        self._parse_momatrix()
-
-    def __init__(self, *args, **kwargs):
-        print("molcas.output.Grid")
-        super().__init__(*args, **kwargs)
-        self.parse()
-=======
-    def to_universe(self):
-        raise NotImplementedError("No atom information given. " \
-                                  "Attach these attributes to a universe.")
-
-    def _one_el(self, starts, step, ncol):
-        func = pd.read_csv
-        kwargs = {'header': None}
-        if ncol == 1:
-            func = pd.read_fwf
-            kwargs['widths'] = [18] * 4
-        else:
-            kwargs['delim_whitespace'] = True
-        return [func(StringIO('\n'.join(self[start:start + step])),
-                     **kwargs).stack().values for start in starts]
-
-    def parse_momatrix(self):
-        dim = int(self[5])
-        ndim = dim * dim
-        found = self.find(_re_orb, _re_occ,
-                          _re_ens, keys_only=True)
-        skips = found[_re_orb]
-        start = skips[0]
-        occs = [i + 1 for i in found[_re_occ]]
-        ens = [i + 1 for i in found[_re_ens]]
-        if not found[_re_ens]: ens = False
-        ncol = len(self[start + 1].split())
-        cols = 4 if ncol == 1 else ncol
-        chnk = np.ceil(dim / cols).astype(np.int64)
-        orbdx = np.repeat(range(dim), chnk)
-        if len(occs) == 2:
-            skips.insert(dim, skips[dim] - 1)
-            orbdx = np.concatenate([orbdx, orbdx])
-        skips = [i - skips[0] for i in skips]
-        if ncol == 1:
-            coefs = pd.read_fwf(StringIO('\n'.join(self[start:occs[0]-2])),
-                                skiprows=skips, header=None, widths=[18]*4)
-            if ens: ens = self._one_el(ens, chnk, ncol)
-        else:
-            coefs = self.pandas_dataframe(start, occs[0]-2, ncol,
-                                          **{'skiprows': skips})
-            if ens:
-                echnk = np.ceil(dim / len(self[ens[0] + 1].split())).astype(np.int64)
-                ens = self._one_el(ens, echnk, ncol)
-        occs = self._one_el(occs, chnk, ncol)
-        coefs['idx'] = orbdx
-        coefs = coefs.groupby('idx').apply(pd.DataFrame.stack).drop(
-                                           'idx', level=2).values
-        mo = {'orbital': np.repeat(range(dim), dim), 'frame': 0,
-              'chi': np.tile(range(dim), dim)}
-        if ens:
-            orb = {'frame': 0, 'group': 0}
-        if len(occs) == 2:
-            mo['coef'] = coefs[:len(coefs)//2]
-            mo['coef1'] = coefs[len(coefs)//2:]
-            self.occupation_vector = {'coef': occs[0], 'coef1': occs[1]}
-            if ens:
-                orb['occupation'] = np.concatenate(occs)
-                orb['energy'] = np.concatenate(ens)
-                orb['vector'] = np.concatenate([range(dim), range(dim)])
-                orb['spin'] = np.concatenate([np.zeros(dim), np.ones(dim)])
-        else:
-            mo['coef'] = coefs
-            self.occupation_vector = occs[0]
-            if ens:
-                orb['occupation'] = occs[0]
-                orb['energy'] = ens[0]
-                orb['vector'] = range(dim)
-                orb['spin'] = np.zeros(dim)
-        self.momatrix = pd.DataFrame.from_dict(mo)
-        if ens:
-            self.orbital = pd.DataFrame.from_dict(orb)
-
-    def __init__(self, *args, **kwargs):
-        super(Orb, self).__init__(*args, **kwargs)
->>>>>>> 811f6aaae1e1aef968c27a34842d5ad9e7267217
-
-
-<<<<<<< HEAD
-# Works for both
-_orb_orb = 'ORBITAL'
-_orb_occ = 'OCCUPATION NUMBERS'
-
-class Orb(Base):
-
-    def parse_momatrix(self):
-        print("molcas.output.Orb.parse_momatrix")
-        self._parse_momatrix()
-
-    def __init__(self, *args, **kwargs):
-        print("molcas.output.Orb")
-        super().__init__(*args, **kwargs)
-=======
-_re_orb = 'ORBITAL'
-_re_occ = 'OCCUPATION NUMBERS'
-_re_ens = 'ONE ELECTRON ENERGIES'
->>>>>>> 811f6aaae1e1aef968c27a34842d5ad9e7267217
-=======
-    def to_universe(self):
-        raise NotImplementedError("No atom information given. " \
-                                  "Attach these attributes to a universe.")
-
-    def _one_el(self, starts, step, ncol):
-        func = pd.read_csv
-        kwargs = {'header': None}
-        if ncol == 1:
-            func = pd.read_fwf
-            kwargs['widths'] = [18] * 4
-        else:
-            kwargs['delim_whitespace'] = True
-        return [func(StringIO('\n'.join(self[start:start + step])),
-                     **kwargs).stack().values for start in starts]
-
-    def parse_momatrix(self):
-        dim = int(self[5])
-        ndim = dim * dim
-        found = self.find(_re_orb, _re_occ,
-                          _re_ens, keys_only=True)
-        skips = found[_re_orb]
-        start = skips[0]
-        occs = [i + 1 for i in found[_re_occ]]
-        ens = [i + 1 for i in found[_re_ens]]
-        if not found[_re_ens]: ens = False
-        ncol = len(self[start + 1].split())
-        cols = 4 if ncol == 1 else ncol
-        chnk = np.ceil(dim / cols).astype(np.int64)
-        orbdx = np.repeat(range(dim), chnk)
-        if len(occs) == 2:
-            skips.insert(dim, skips[dim] - 1)
-            orbdx = np.concatenate([orbdx, orbdx])
-        skips = [i - skips[0] for i in skips]
-        if ncol == 1:
-            coefs = pd.read_fwf(StringIO('\n'.join(self[start:occs[0]-2])),
-                                skiprows=skips, header=None, widths=[18]*4)
-            if ens: ens = self._one_el(ens, chnk, ncol)
-        else:
-            coefs = self.pandas_dataframe(start, occs[0]-2, ncol,
-                                          **{'skiprows': skips})
-            if ens:
-                echnk = np.ceil(dim / len(self[ens[0] + 1].split())).astype(np.int64)
-                ens = self._one_el(ens, echnk, ncol)
-        occs = self._one_el(occs, chnk, ncol)
-        coefs['idx'] = orbdx
-        coefs = coefs.groupby('idx').apply(pd.DataFrame.stack).drop(
-                                           'idx', level=2).values
-        mo = {'orbital': np.repeat(range(dim), dim), 'frame': 0,
-              'chi': np.tile(range(dim), dim)}
-        if ens:
-            orb = {'frame': 0, 'group': 0}
-        if len(occs) == 2:
-            mo['coef'] = coefs[:len(coefs)//2]
-            mo['coef1'] = coefs[len(coefs)//2:]
-            self.occupation_vector = {'coef': occs[0], 'coef1': occs[1]}
-            if ens:
-                orb['occupation'] = np.concatenate(occs)
-                orb['energy'] = np.concatenate(ens)
-                orb['vector'] = np.concatenate([range(dim), range(dim)])
-                orb['spin'] = np.concatenate([np.zeros(dim), np.ones(dim)])
-        else:
-            mo['coef'] = coefs
-            self.occupation_vector = occs[0]
-            if ens:
-                orb['occupation'] = occs[0]
-                orb['energy'] = ens[0]
-                orb['vector'] = range(dim)
-                orb['spin'] = np.zeros(dim)
-        self.momatrix = pd.DataFrame.from_dict(mo)
-        if ens:
-            self.orbital = pd.DataFrame.from_dict(orb)
-
-    def __init__(self, *args, **kwargs):
-        super(Orb, self).__init__(*args, **kwargs)
-
-
-_re_orb = 'ORBITAL'
-_re_occ = 'OCCUPATION NUMBERS'
-_re_ens = 'ONE ELECTRON ENERGIES'
->>>>>>> 27d553b3
-
-
-class Output(Editor):
-
-    def parse_atom(self):
-        '''Parses the atom list generated in SEWARD.'''
-<<<<<<< HEAD
-<<<<<<< HEAD
-        print("molcas.output.Output.parse_atom")
-        start = self.find(_re_atom, keys_only=True)[0] + 8
-        stop = self._find_break(start, finds=['****', '--'])
-        atom = self.pandas_dataframe(start, stop, 8)
-        atom.drop([5, 6, 7], axis=1, inplace=True)
-        atom.columns = ['label', 'tag', 'x', 'y', 'z']
-=======
-        start = stop = self.find(_re_atom, keys_only=True)[0] + 8
-        while self[stop].split(): stop += 1
-        columns = ['label', 'tag', 'x', 'y', 'z', 5, 6, 7]
-        atom = self.pandas_dataframe(start, stop, columns).drop([5, 6, 7], axis=1)
->>>>>>> 811f6aaae1e1aef968c27a34842d5ad9e7267217
-=======
-        start = stop = self.find(_re_atom, keys_only=True)[0] + 8
-        while self[stop].split(): stop += 1
-        # Sometimes prints an '--' after the atoms..
-        if self[stop - 1].strip() == '--': stop -= 1
-        columns = ['label', 'tag', 'x', 'y', 'z', 5, 6, 7]
-        atom = self.pandas_dataframe(start, stop, columns).drop([5, 6, 7], axis=1)
->>>>>>> 27d553b3
-        atom['symbol'] = atom['tag'].str.extract('([A-z]{1,})([0-9]*)',
-                                                 expand=False)[0].str.lower().str.title()
-        atom['Z'] = atom['symbol'].map(symbol_to_z).astype(np.int64)
-        atom['label'] -= 1
-        atom['frame'] = 0
-        self.atom = atom
-
-    def parse_basis_set_order(self):
-        '''
-        Parses the shell ordering scheme if BSSHOW specified in SEWARD.
-        '''
-<<<<<<< HEAD
-<<<<<<< HEAD
-        print("molcas.output.Output.parse_basis_set_order")
-        start = self.find(_re_bas_order, keys_only=True)[0] + 1
-        stop = self._find_break(start)
-        basis_set_order = self.pandas_dataframe(start, stop, 4)
-        basis_set_order.drop(0, 1, inplace=True)
-        basis_set_order.columns = ['tag', 'type', 'center']
-        shls = self.basis_set.nshells
-        sets = self.atom['set']
-        funcs = self.basis_set.functions_by_shell()
-        self.basis_set_order = _fix_basis_set_order(basis_set_order, shls, sets, funcs)
-
-    def _basis_set_map(self):
-        '''
-        Breaks if there is anything in Contaminant column regarding basis sets.
-        May only work for ANO-RCC basis sets.
-        '''
-        print("molcas.output.Output._basis_set_map")
-        regex = self.regex(_re_bas_names01, _re_bas_dims, _re_bas_names02)
-        names = []
-        for i, (key, val) in enumerate(regex[_re_bas_names01]):
-            try:
-                _, val2 = regex[_re_bas_names02][i]
-            except IndexError: # In case second regex is not found
-                #key2 = key
-                val2 = val
-            try:
-                tmp = val.split(':')[1].split('.')
-                names.append([tmp[0].strip(), tmp[1].strip(), tmp[-2].strip()])
-            except IndexError: # In case first regex is not as expected
-                tmp = val2.split(':')[1].split('.')
-                names.append([tmp[0].strip(), tmp[1].strip(), tmp[-2].strip()])
-        summary = pd.DataFrame(names, columns=('tag', 'name', 'scheme'))
-        sets = []
-        tags = list(summary['tag'].values)
-        for sym, tag in zip(self.atom['symbol'], self.atom['tag']):
-            if sym.upper() in tags:
-                sets.append(tags.index(sym.upper()))
-            elif tag in tags:
-                sets.append(tags.index(tag))
-        self.atom['set'] = sets
-        dim_starts = [i[0] + 1 for i in regex[_re_bas_dims]]
-        dim_stops = [self._find_break(start) for start in dim_starts]
-        basis_map = pd.concat([self._basis_map(start, stop, seht)
-                               for start, stop, seht
-                               in zip(dim_starts, dim_stops, summary.index)])
-        basis_map.columns = ['shell', 'nprim', 'nbasis', 'set', 'spherical']
-        return basis_map
-=======
-        start = stop = self.find(_re_bas_order, keys_only=True)[0] + 1
-        while self[stop].strip(): stop += 1
-        df = self.pandas_dataframe(start, stop, ['idx', 'tag', 'type', 'center'])
-        df.drop(['idx', 'tag'], inplace=True, axis=1)
-        if 'set' not in self.atom.columns: self.parse_basis_set()
-        mldict = {'': 0, 'x': 1, 'y': -1, 'z': 0}
-        df['center'] -= 1
-        df['n'] = df['type'].str[0]
-        df['n'].update(df['n'].map({'*': 0}))
-        df['n'] = df['n'].astype(np.int64)
-        fill = df['n'] + 1
-        fill.index += 1
-        df.loc[df[df['n'] == 0].index, 'n'] = fill
-        df['L'] = df['type'].str[1].map(lmap)
-        df['ml'] = df['type'].str[2:]
-        df['ml'].update(df['ml'].map(mldict))
-        df['ml'].update(df['ml'].str[::-1])
-        df['ml'] = df['ml'].astype(np.int64)
-        funcs = self.basis_set.functions_by_shell()
-=======
-        start = stop = self.find(_re_bas_order, keys_only=True)[0] + 1
-        while self[stop].strip(): stop += 1
-        df = self.pandas_dataframe(start, stop, ['idx', 'tag', 'type', 'center'])
-        df.drop(['idx', 'tag'], inplace=True, axis=1)
-        if 'set' not in self.atom.columns: self.parse_basis_set()
-        mldict = {'': 0, 'x': 1, 'y': -1, 'z': 0}
-        df['center'] -= 1
-        df['n'] = df['type'].str[0]
-        df['n'].update(df['n'].map({'*': 0}))
-        df['n'] = df['n'].astype(np.int64)
-        fill = df['n'] + 1
-        fill.index += 1
-        df.loc[df[df['n'] == 0].index, 'n'] = fill
-        df['L'] = df['type'].str[1].map(lmap)
-        df['ml'] = df['type'].str[2:]
-        df['ml'].update(df['ml'].map(mldict))
-        df['ml'].update(df['ml'].str[::-1])
-        df['ml'] = df['ml'].astype(np.int64)
-        funcs = self.basis_set.functions_by_shell()
->>>>>>> 27d553b3
-        shells = []
-        for seht in self.atom['set']:
-            tot = 0
-            lml_count = spher_lml_count
-            for l, n in funcs[seht].items():
-                for i in range(lml_count[l]):
-                    shells += list(range(tot, n + tot))
-                tot += n
-        df['shell'] = shells
-        df['frame'] = 0
-        self.basis_set_order = df
-<<<<<<< HEAD
->>>>>>> 811f6aaae1e1aef968c27a34842d5ad9e7267217
-=======
->>>>>>> 27d553b3
-
-
-    def parse_basis_set(self):
-        '''
-        Parses the primitive exponents, coefficients and shell if BSSHOW specified in SEWARD.
-        '''
-<<<<<<< HEAD
-<<<<<<< HEAD
-        print("molcas.output.Output.parse_basis_set")
-        basis_map = self._basis_set_map()
-        linenos = [i[0] + 1 for i in self.regex(_re_prims)]
-        lisdx = 0
-        lfsdx = 0
-        basis_set = pd.DataFrame()
-        blocks = []
-        sets = basis_map.groupby('set')
-        for sdx, seht in sets:
-            shfunc = 0
-            lfsdx += len(seht)
-            starts = linenos[lisdx:lfsdx]
-            lisdx = lfsdx
-            prims = []
-            for i, start in enumerate(starts):
-                prim = seht['nprim'].values[i]
-                bas = seht['nbasis'].values[i]
-                chk1 = len(self[start].split())
-                chk2 = len(self[start + 1].split())
-                if chk1 == chk2:
-                    block = self.pandas_dataframe(start, start + prim, bas + 2)
-                else:
-                    block = self[start:start + 2 * prim]
-                    most = block[::2]
-                    extr = block[1::2]
-                    ncols = len(most[0].split()) + len(extr[0].split())
-                    block = pd.read_csv(StringIO('\n'.join([i + j for i, j in zip(most, extr)])),
-                                        delim_whitespace=True, names=range(ncols))
-                alphas = pd.concat([block[1]] * bas).reset_index(drop=True).str.replace('D', 'E').astype(np.float64)
-                coeffs = block[list(range(2, bas + 2))].unstack().reset_index(drop=True)
-                primdf = pd.concat([alphas, coeffs], axis=1)
-                primdf.columns = ['alpha', 'd']
-                primdf['L'] = lorder.index(seht['shell'].values[i])
-                primdf['shell'] = np.repeat(range(shfunc, shfunc + bas), prim)
-                shfunc += bas
-                prims.append(primdf)
-            block = pd.concat(prims)
-            block['set'] = sdx
-            blocks.append(block)
-        basis_set = pd.concat(blocks).reset_index(drop=True)
-        basis_set['frame'] = 0
-        self.basis_set = basis_set
-
-    def __init__(self, *args, **kwargs):
-        print("molcas.output.Output")
-        super().__init__(*args, **kwargs)
-=======
-        found = self.find(_re_bas_0, _re_bas_1, _re_bas_2, keys_only=True)
-        bmaps = [i + 1 for i in found[_re_bas_0]]
-        atoms = [i + 2 for i in found[_re_bas_1]]
-        alphs = [i + 1 for i in found[_re_bas_2]]
-        widths = [11, 7, 8, 11, 10, 12]
-        names = _re_bas_0.split()
-        setmap, basmap = {}, []
-        for seht, (start, atst) in enumerate(zip(bmaps, atoms)):
-            stop = start
-            while self[stop].strip(): stop += 1
-            while self[atst].strip():
-                setmap[self[atst].split()[0]] = seht
-                atst += 1
-            basmap.append(pd.read_fwf(StringIO('\n'.join(self[start:stop])),
-                                      widths=widths, header=None, names=names))
-            basmap[-1]['set'] = seht
-        self.atom['set'] = self.atom['tag'].map(setmap)
-        basmap = pd.concat(basmap).reset_index(drop=True)
-        basmap['Shell'] = basmap['Shell'].map(lmap)
-        prims, pset, shell = [], 0, 0
-        for start, seht, L, nprim, nbas in zip(alphs, basmap['set'], basmap['Shell'],
-                                               basmap['nPrim'], basmap['nBasis']):
-            if pset != seht: shell = 0
-            # In case contraction coefficients overflow to next line
-            neat = len(self[start].split()) == len(self[start + 1].split())
-            if neat: block = self.pandas_dataframe(start, start + nprim, nbas + 2)
-            else:
-                stop = start + 2 * nprim
-                most = self[start:stop:2]
-                extr = self[start + 1:stop:2]
-                ncols = len(most[0].split()) + len(extr[0].split())
-                block = pd.read_csv(StringIO('\n'.join([i + j for i, j in zip(most, extr)])),
-                                    delim_whitespace=True, names=range(ncols))
-            alps = (pd.concat([block[1]] * nbas).reset_index(drop=True)
-                    .str.replace('D', 'E').astype(np.float64))
-            ds = block[list(range(2, nbas + 2))].unstack().reset_index(drop=True)
-            pdf = pd.concat([alps, ds], axis=1)
-            pdf.columns = ['alpha', 'd']
-            pdf['L'] = L
-            pdf['shell'] = np.repeat(range(shell, shell + nbas), nprim)
-            pdf['set'] = seht
-            prims.append(pdf)
-            shell += nbas
-            pset = seht
-        prims = pd.concat(prims).reset_index(drop=True)
-        prims['frame'] = 0
-        self.basis_set = prims
-
-    def __init__(self, *args, **kwargs):
-        super(Output, self).__init__(*args, **kwargs)
->>>>>>> 811f6aaae1e1aef968c27a34842d5ad9e7267217
-
-
-_re_atom = 'Molecular structure info'
-<<<<<<< HEAD
-_re_prims = 'No.      Exponent    Contraction Coefficients'
-_orb_slice = [slice(18*i, 18*i + 18) for i in range(4)]
-
-def _fix_basis_set_order(df, shls, sets, funcs):
-    print("molcas.output._fix_basis_set_order")
-    mldict = {'': 0, 'x': 1, 'y': -1, 'z': 0}
-    df['center'] -= 1
-    try:
-        df['n'] = df['type'].str[0].astype(np.int64)
-    except ValueError:
-        ns = list(df['type'].str[0].values)
-        newns = [int(ns[0])]
-        for i, j in zip(ns, ns[1:]):
-            if j == '*':
-                try:
-                    cache = int(i) + 1
-                    newns.append(cache)
-                except ValueError:
-                    newns.append(cache)
-            else:
-                try:
-                    newns.append(int(j))
-                except ValueError:
-                    newns.append(cache)
-        df['n'] = newns
-    df['L'] = df['type'].str[1].map(lmap)
-    df['ml'] = df['type'].str[2:]
-    df['ml'].update(df['ml'].map(mldict))
-    df['ml'].update(df['ml'].str[::-1])
-    df['ml'] = df['ml'].astype(np.int64)
-    shfuncs = []
-    for seht in sets:
-        tot = 0
-        #lml_count = cart_lml_count
-        lml_count = spher_lml_count
-        for l, n in funcs[seht].items():
-            for i in range(lml_count[l]):
-                shfuncs += list(range(tot, n + tot))
-            tot += n
-    df['shell'] = shfuncs
-    df['frame'] = 0
-    return df
-=======
-=======
-        found = self.find(_re_bas_0, _re_bas_1, _re_bas_2, keys_only=True)
-        bmaps = [i + 1 for i in found[_re_bas_0]]
-        atoms = [i + 2 for i in found[_re_bas_1]]
-        alphs = [i + 1 for i in found[_re_bas_2]]
-        widths = [11, 7, 8, 11, 10, 12]
-        names = _re_bas_0.split()
-        setmap, basmap = {}, []
-        for seht, (start, atst) in enumerate(zip(bmaps, atoms)):
-            stop = start
-            while self[stop].strip(): stop += 1
-            while self[atst].strip():
-                setmap[self[atst].split()[0]] = seht
-                atst += 1
-            basmap.append(pd.read_fwf(StringIO('\n'.join(self[start:stop])),
-                                      widths=widths, header=None, names=names))
-            basmap[-1]['set'] = seht
-        self.atom['set'] = self.atom['tag'].map(setmap)
-        basmap = pd.concat(basmap).reset_index(drop=True)
-        basmap['Shell'] = basmap['Shell'].map(lmap)
-        prims, pset, shell = [], 0, 0
-        for start, seht, L, nprim, nbas in zip(alphs, basmap['set'], basmap['Shell'],
-                                               basmap['nPrim'], basmap['nBasis']):
-            if pset != seht: shell = 0
-            # In case contraction coefficients overflow to next line
-            neat = len(self[start].split()) == len(self[start + 1].split())
-            if neat: block = self.pandas_dataframe(start, start + nprim, nbas + 2)
-            else:
-                stop = start + 2 * nprim
-                most = self[start:stop:2]
-                extr = self[start + 1:stop:2]
-                ncols = len(most[0].split()) + len(extr[0].split())
-                block = pd.read_csv(StringIO('\n'.join([i + j for i, j in zip(most, extr)])),
-                                    delim_whitespace=True, names=range(ncols))
-            alps = (pd.concat([block[1]] * nbas).reset_index(drop=True)
-                    .str.replace('D', 'E').astype(np.float64))
-            ds = block[list(range(2, nbas + 2))].unstack().reset_index(drop=True)
-            pdf = pd.concat([alps, ds], axis=1)
-            pdf.columns = ['alpha', 'd']
-            pdf['L'] = L
-            pdf['shell'] = np.repeat(range(shell, shell + nbas), nprim)
-            pdf['set'] = seht
-            prims.append(pdf)
-            shell += nbas
-            pset = seht
-        prims = pd.concat(prims).reset_index(drop=True)
-        prims['frame'] = 0
-        self.basis_set = prims
-
-    def __init__(self, *args, **kwargs):
-        super(Output, self).__init__(*args, **kwargs)
-
-
-_re_atom = 'Molecular structure info'
->>>>>>> 27d553b3
-_re_bas_order = 'Basis Label        Type   Center'
-_re_bas_0 = 'Shell  nPrim  nBasis  Cartesian Spherical Contaminant'
-_re_bas_1 = 'Label   Cartesian Coordinates / Bohr'
-_re_bas_2 = 'No.      Exponent    Contraction Coefficients'
-<<<<<<< HEAD
->>>>>>> 811f6aaae1e1aef968c27a34842d5ad9e7267217
-=======
->>>>>>> 27d553b3
-
-
-def parse_molcas(fp, momatrix=None, overlap=None, occvec=None, **kwargs):
-    """
-    Will parse a Molcas output file. Optionally it will attempt
-    to parse additional information obtained from the same directory
-    from specified Orb files or the AO overlap matrix and density matrix.
-    If density keyword is specified, the momatrix keyword is ignored.
-
-    Args
-        fp (str): Path to output file
-        momatrix (str): file name of the C matrix of interest
-        overlap (str): file name of the overlap matrix
-        occvec (str): an occupation vector
-
-    Returns
-        parsed (Editor): contains many attributes similar to the
-            exatomic universe
-    """
-    print("molcas.output.parse_molcas")
-    uni = Output(fp, **kwargs)
-    adir = os.sep.join(fp.split(os.sep)[:-1])
-    if momatrix is not None:
-        fp = os.sep.join([adir, momatrix])
-        if os.path.isfile(fp):
-            orb = Orb(fp)
-            uni.momatrix = orb.momatrix
-            uni.occupation_vector = orb.occupation_vector
-            occvec = occvec if occvec is not None else orb.occupation_vector
-            d = DensityMatrix.from_momatrix(orb.momatrix, occvec)
-            uni.density = d
-        else:
-            print('Is {} in the same directory as {}?'.format(momatrix, fp))
-    if overlap is not None:
-        fp = os.sep.join([adir, overlap])
-        if os.path.isfile(fp): uni.overlap = Overlap.from_file(fp)
-        else: print('Is {} in the same directory as {}?'.format(overlap, fp))
-    return uni+#'''
+#Molcas Output Parser
+######################
+#Multiple frames are not currently supported
+#'''
+#import os
+#import pandas as pd
+#import numpy as np
+#from io import StringIO
+#
+#from .editor import Editor
+#
+#from exatomic.atom import Atom
+#from exatomic.basis import Overlap
+#from exatomic.orbital import DensityMatrix
+#from exatomic.algorithms.basis import (lmap, lorder,
+#                                       spher_lml_count)
+##from exatomic import Isotope
+#from exa.relational.isotope import symbol_to_z, z_to_symbol
+#from exatomic.basis import Overlap, lmap, rlmap, spher_lml_count
+#from exatomic.orbital import DensityMatrix
+#from exa.relational.isotope import symbol_to_z
+#
+#symbol_to_z = symbol_to_z()
+#
+#class Orb(Editor):
+#
+#    def _parse_momatrix(self):
+#        print("molcas.output.Base._parse_momatrix")
+#        dim = int(self[5])
+#        found = self.find(_orb_orb, _orb_occ, keys_only=True)
+#        ndim = dim * dim
+#        orbstarts = np.array(found[_orb_orb]) + 1
+#        occstart = found[_orb_occ][0] + 1
+#        nrcol = len(self[orbstarts[0]].split())
+#        nrcolocc = len(self[occstart].split())
+#        coefs = np.empty(ndim, dtype=np.float64)
+#        occvec = np.empty(dim, dtype=np.float64)
+#        if nrcol == 1:
+#            orbstops = np.ceil(orbstarts + dim / 4).astype(int)
+#            occstop = np.ceil(occstart + dim / 4).astype(int)
+#            for i, (start, stop) in enumerate(zip(orbstarts, orbstops)):
+#                tmp = [[ln[chnk] for chnk in _orb_slice if ln[chnk]] for ln in self[start:stop]]
+#                coefs[i*dim:i*dim + dim] = pd.DataFrame(tmp).stack().values
+#            tmp = [[ln[chnk] for chnk in _orb_slice if ln[chnk]] for ln in self[occstart:occstop]]
+#            occvec[:] = pd.DataFrame(tmp).stack().values
+#        else:
+#            orbstops = np.ceil(orbstarts + dim / nrcol).astype(int)
+#            occstop = np.ceil(occstart + dim / nrcolocc).astype(int)
+#            for i, (start, stop) in enumerate(zip(orbstarts, orbstops)):
+#                coefs[i*dim:i*dim + dim] = self.pandas_dataframe(start, stop, nrcol).stack().values
+#            occvec[:] = self.pandas_dataframe(occstart, occstop, nrcolocc).stack().values
+#        momatrix = pd.DataFrame.from_dict({'coef': coefs,
+#                                           'orbital': np.repeat(range(dim), dim),
+#                                           'chi': np.tile(range(dim), dim),
+#                                           'frame': 0})
+#        self.momatrix = momatrix
+#        self.occupation_vector = occvec
+#
+#class Grid(Base):
+#
+#    def parse_atom(self):
+#        print("molcas.output.Grid.parse_atom")
+#        fidx, nat = self.find(_re_grid_nat, keys_only=True)[0]
+#        nat = int(nat.split()[-1])
+#        atom = self.pandas_dataframe(fidx, fidx + nat, 4)
+#        atom['frame'] = 0
+#        atom.columns = ['symbol', 'x', 'y', 'z', 'frame']
+#        self._atom = Atom(atom)
+#
+#    def parse_orbital(self):
+#        print("molcas.output.Grid.parse_momatrix")
+#        self.orbital = None
+#
+#    def parse_momatrix(self):
+#        print("molcas.output.Grid.parse_momatrix")
+#        self._parse_momatrix()
+#
+#    def __init__(self, *args, **kwargs):
+#        print("molcas.output.Grid")
+#        super().__init__(*args, **kwargs)
+#        self.parse()
+#    def to_universe(self):
+#        raise NotImplementedError("No atom information given. " \
+#                                  "Attach these attributes to a universe.")
+#
+#    def _one_el(self, starts, step, ncol):
+#        func = pd.read_csv
+#        kwargs = {'header': None}
+#        if ncol == 1:
+#            func = pd.read_fwf
+#            kwargs['widths'] = [18] * 4
+#        else:
+#            kwargs['delim_whitespace'] = True
+#        return [func(StringIO('\n'.join(self[start:start + step])),
+#                     **kwargs).stack().values for start in starts]
+#
+#    def parse_momatrix(self):
+#        dim = int(self[5])
+#        ndim = dim * dim
+#        found = self.find(_re_orb, _re_occ,
+#                          _re_ens, keys_only=True)
+#        skips = found[_re_orb]
+#        start = skips[0]
+#        occs = [i + 1 for i in found[_re_occ]]
+#        ens = [i + 1 for i in found[_re_ens]]
+#        if not found[_re_ens]: ens = False
+#        ncol = len(self[start + 1].split())
+#        cols = 4 if ncol == 1 else ncol
+#        chnk = np.ceil(dim / cols).astype(np.int64)
+#        orbdx = np.repeat(range(dim), chnk)
+#        if len(occs) == 2:
+#            skips.insert(dim, skips[dim] - 1)
+#            orbdx = np.concatenate([orbdx, orbdx])
+#        skips = [i - skips[0] for i in skips]
+#        if ncol == 1:
+#            coefs = pd.read_fwf(StringIO('\n'.join(self[start:occs[0]-2])),
+#                                skiprows=skips, header=None, widths=[18]*4)
+#            if ens: ens = self._one_el(ens, chnk, ncol)
+#        else:
+#            coefs = self.pandas_dataframe(start, occs[0]-2, ncol,
+#                                          **{'skiprows': skips})
+#            if ens:
+#                echnk = np.ceil(dim / len(self[ens[0] + 1].split())).astype(np.int64)
+#                ens = self._one_el(ens, echnk, ncol)
+#        occs = self._one_el(occs, chnk, ncol)
+#        coefs['idx'] = orbdx
+#        coefs = coefs.groupby('idx').apply(pd.DataFrame.stack).drop(
+#                                           'idx', level=2).values
+#        mo = {'orbital': np.repeat(range(dim), dim), 'frame': 0,
+#              'chi': np.tile(range(dim), dim)}
+#        if ens:
+#            orb = {'frame': 0, 'group': 0}
+#        if len(occs) == 2:
+#            mo['coef'] = coefs[:len(coefs)//2]
+#            mo['coef1'] = coefs[len(coefs)//2:]
+#            self.occupation_vector = {'coef': occs[0], 'coef1': occs[1]}
+#            if ens:
+#                orb['occupation'] = np.concatenate(occs)
+#                orb['energy'] = np.concatenate(ens)
+#                orb['vector'] = np.concatenate([range(dim), range(dim)])
+#                orb['spin'] = np.concatenate([np.zeros(dim), np.ones(dim)])
+#        else:
+#            mo['coef'] = coefs
+#            self.occupation_vector = occs[0]
+#            if ens:
+#                orb['occupation'] = occs[0]
+#                orb['energy'] = ens[0]
+#                orb['vector'] = range(dim)
+#                orb['spin'] = np.zeros(dim)
+#        self.momatrix = pd.DataFrame.from_dict(mo)
+#        if ens:
+#            self.orbital = pd.DataFrame.from_dict(orb)
+#
+#    def __init__(self, *args, **kwargs):
+#        super(Orb, self).__init__(*args, **kwargs)
+## Works for both
+#_orb_orb = 'ORBITAL'
+#_orb_occ = 'OCCUPATION NUMBERS'
+#
+#class Orb(Base):
+#
+#    def parse_momatrix(self):
+#        print("molcas.output.Orb.parse_momatrix")
+#        self._parse_momatrix()
+#
+#    def __init__(self, *args, **kwargs):
+#        print("molcas.output.Orb")
+#        super().__init__(*args, **kwargs)
+#_re_orb = 'ORBITAL'
+#_re_occ = 'OCCUPATION NUMBERS'
+#_re_ens = 'ONE ELECTRON ENERGIES'
+#
+#
+#class Output(Editor):
+#
+#    def parse_atom(self):
+#        '''Parses the atom list generated in SEWARD.'''
+#        print("molcas.output.Output.parse_atom")
+#        start = self.find(_re_atom, keys_only=True)[0] + 8
+#        stop = self._find_break(start, finds=['****', '--'])
+#        atom = self.pandas_dataframe(start, stop, 8)
+#        atom.drop([5, 6, 7], axis=1, inplace=True)
+#        atom.columns = ['label', 'tag', 'x', 'y', 'z']
+#        start = stop = self.find(_re_atom, keys_only=True)[0] + 8
+#        while self[stop].split(): stop += 1
+#        # Sometimes prints an '--' after the atoms..
+#        if self[stop - 1].strip() == '--': stop -= 1
+#        columns = ['label', 'tag', 'x', 'y', 'z', 5, 6, 7]
+#        atom = self.pandas_dataframe(start, stop, columns).drop([5, 6, 7], axis=1)
+#        atom['symbol'] = atom['tag'].str.extract('([A-z]{1,})([0-9]*)',
+#                                                 expand=False)[0].str.lower().str.title()
+#        atom['Z'] = atom['symbol'].map(symbol_to_z).astype(np.int64)
+#        atom['label'] -= 1
+#        atom['frame'] = 0
+#        self.atom = atom
+#
+#    def parse_basis_set_order(self):
+#        '''
+#        Parses the shell ordering scheme if BSSHOW specified in SEWARD.
+#        '''
+#        print("molcas.output.Output.parse_basis_set_order")
+#        start = self.find(_re_bas_order, keys_only=True)[0] + 1
+#        stop = self._find_break(start)
+#        basis_set_order = self.pandas_dataframe(start, stop, 4)
+#        basis_set_order.drop(0, 1, inplace=True)
+#        basis_set_order.columns = ['tag', 'type', 'center']
+#        shls = self.basis_set.nshells
+#        sets = self.atom['set']
+#        funcs = self.basis_set.functions_by_shell()
+#        self.basis_set_order = _fix_basis_set_order(basis_set_order, shls, sets, funcs)
+#
+#    def _basis_set_map(self):
+#        '''
+#        Breaks if there is anything in Contaminant column regarding basis sets.
+#        May only work for ANO-RCC basis sets.
+#        '''
+#        print("molcas.output.Output._basis_set_map")
+#        regex = self.regex(_re_bas_names01, _re_bas_dims, _re_bas_names02)
+#        names = []
+#        for i, (key, val) in enumerate(regex[_re_bas_names01]):
+#            try:
+#                _, val2 = regex[_re_bas_names02][i]
+#            except IndexError: # In case second regex is not found
+#                #key2 = key
+#                val2 = val
+#            try:
+#                tmp = val.split(':')[1].split('.')
+#                names.append([tmp[0].strip(), tmp[1].strip(), tmp[-2].strip()])
+#            except IndexError: # In case first regex is not as expected
+#                tmp = val2.split(':')[1].split('.')
+#                names.append([tmp[0].strip(), tmp[1].strip(), tmp[-2].strip()])
+#        summary = pd.DataFrame(names, columns=('tag', 'name', 'scheme'))
+#        sets = []
+#        tags = list(summary['tag'].values)
+#        for sym, tag in zip(self.atom['symbol'], self.atom['tag']):
+#            if sym.upper() in tags:
+#                sets.append(tags.index(sym.upper()))
+#            elif tag in tags:
+#                sets.append(tags.index(tag))
+#        self.atom['set'] = sets
+#        dim_starts = [i[0] + 1 for i in regex[_re_bas_dims]]
+#        dim_stops = [self._find_break(start) for start in dim_starts]
+#        basis_map = pd.concat([self._basis_map(start, stop, seht)
+#                               for start, stop, seht
+#                               in zip(dim_starts, dim_stops, summary.index)])
+#        basis_map.columns = ['shell', 'nprim', 'nbasis', 'set', 'spherical']
+#        return basis_map
+#        start = stop = self.find(_re_bas_order, keys_only=True)[0] + 1
+#        while self[stop].strip(): stop += 1
+#        df = self.pandas_dataframe(start, stop, ['idx', 'tag', 'type', 'center'])
+#        df.drop(['idx', 'tag'], inplace=True, axis=1)
+#        if 'set' not in self.atom.columns: self.parse_basis_set()
+#        mldict = {'': 0, 'x': 1, 'y': -1, 'z': 0}
+#        df['center'] -= 1
+#        df['n'] = df['type'].str[0]
+#        df['n'].update(df['n'].map({'*': 0}))
+#        df['n'] = df['n'].astype(np.int64)
+#        fill = df['n'] + 1
+#        fill.index += 1
+#        df.loc[df[df['n'] == 0].index, 'n'] = fill
+#        df['L'] = df['type'].str[1].map(lmap)
+#        df['ml'] = df['type'].str[2:]
+#        df['ml'].update(df['ml'].map(mldict))
+#        df['ml'].update(df['ml'].str[::-1])
+#        df['ml'] = df['ml'].astype(np.int64)
+#        funcs = self.basis_set.functions_by_shell()
+#        shells = []
+#        for seht in self.atom['set']:
+#            tot = 0
+#            lml_count = spher_lml_count
+#            for l, n in funcs[seht].items():
+#                for i in range(lml_count[l]):
+#                    shells += list(range(tot, n + tot))
+#                tot += n
+#        df['shell'] = shells
+#        df['frame'] = 0
+#        self.basis_set_order = df
+#
+#
+#    def parse_basis_set(self):
+#        '''
+#        Parses the primitive exponents, coefficients and shell if BSSHOW specified in SEWARD.
+#        '''
+#        print("molcas.output.Output.parse_basis_set")
+#        basis_map = self._basis_set_map()
+#        linenos = [i[0] + 1 for i in self.regex(_re_prims)]
+#        lisdx = 0
+#        lfsdx = 0
+#        basis_set = pd.DataFrame()
+#        blocks = []
+#        sets = basis_map.groupby('set')
+#        for sdx, seht in sets:
+#            shfunc = 0
+#            lfsdx += len(seht)
+#            starts = linenos[lisdx:lfsdx]
+#            lisdx = lfsdx
+#            prims = []
+#            for i, start in enumerate(starts):
+#                prim = seht['nprim'].values[i]
+#                bas = seht['nbasis'].values[i]
+#                chk1 = len(self[start].split())
+#                chk2 = len(self[start + 1].split())
+#                if chk1 == chk2:
+#                    block = self.pandas_dataframe(start, start + prim, bas + 2)
+#                else:
+#                    block = self[start:start + 2 * prim]
+#                    most = block[::2]
+#                    extr = block[1::2]
+#                    ncols = len(most[0].split()) + len(extr[0].split())
+#                    block = pd.read_csv(StringIO('\n'.join([i + j for i, j in zip(most, extr)])),
+#                                        delim_whitespace=True, names=range(ncols))
+#                alphas = pd.concat([block[1]] * bas).reset_index(drop=True).str.replace('D', 'E').astype(np.float64)
+#                coeffs = block[list(range(2, bas + 2))].unstack().reset_index(drop=True)
+#                primdf = pd.concat([alphas, coeffs], axis=1)
+#                primdf.columns = ['alpha', 'd']
+#                primdf['L'] = lorder.index(seht['shell'].values[i])
+#                primdf['shell'] = np.repeat(range(shfunc, shfunc + bas), prim)
+#                shfunc += bas
+#                prims.append(primdf)
+#            block = pd.concat(prims)
+#            block['set'] = sdx
+#            blocks.append(block)
+#        basis_set = pd.concat(blocks).reset_index(drop=True)
+#        basis_set['frame'] = 0
+#        self.basis_set = basis_set
+#
+#    def __init__(self, *args, **kwargs):
+#        print("molcas.output.Output")
+#        super().__init__(*args, **kwargs)
+#        found = self.find(_re_bas_0, _re_bas_1, _re_bas_2, keys_only=True)
+#        bmaps = [i + 1 for i in found[_re_bas_0]]
+#        atoms = [i + 2 for i in found[_re_bas_1]]
+#        alphs = [i + 1 for i in found[_re_bas_2]]
+#        widths = [11, 7, 8, 11, 10, 12]
+#        names = _re_bas_0.split()
+#        setmap, basmap = {}, []
+#        for seht, (start, atst) in enumerate(zip(bmaps, atoms)):
+#            stop = start
+#            while self[stop].strip(): stop += 1
+#            while self[atst].strip():
+#                setmap[self[atst].split()[0]] = seht
+#                atst += 1
+#            basmap.append(pd.read_fwf(StringIO('\n'.join(self[start:stop])),
+#                                      widths=widths, header=None, names=names))
+#            basmap[-1]['set'] = seht
+#        self.atom['set'] = self.atom['tag'].map(setmap)
+#        basmap = pd.concat(basmap).reset_index(drop=True)
+#        basmap['Shell'] = basmap['Shell'].map(lmap)
+#        prims, pset, shell = [], 0, 0
+#        for start, seht, L, nprim, nbas in zip(alphs, basmap['set'], basmap['Shell'],
+#                                               basmap['nPrim'], basmap['nBasis']):
+#            if pset != seht: shell = 0
+#            # In case contraction coefficients overflow to next line
+#            neat = len(self[start].split()) == len(self[start + 1].split())
+#            if neat: block = self.pandas_dataframe(start, start + nprim, nbas + 2)
+#            else:
+#                stop = start + 2 * nprim
+#                most = self[start:stop:2]
+#                extr = self[start + 1:stop:2]
+#                ncols = len(most[0].split()) + len(extr[0].split())
+#                block = pd.read_csv(StringIO('\n'.join([i + j for i, j in zip(most, extr)])),
+#                                    delim_whitespace=True, names=range(ncols))
+#            alps = (pd.concat([block[1]] * nbas).reset_index(drop=True)
+#                    .str.replace('D', 'E').astype(np.float64))
+#            ds = block[list(range(2, nbas + 2))].unstack().reset_index(drop=True)
+#            pdf = pd.concat([alps, ds], axis=1)
+#            pdf.columns = ['alpha', 'd']
+#            pdf['L'] = L
+#            pdf['shell'] = np.repeat(range(shell, shell + nbas), nprim)
+#            pdf['set'] = seht
+#            prims.append(pdf)
+#            shell += nbas
+#            pset = seht
+#        prims = pd.concat(prims).reset_index(drop=True)
+#        prims['frame'] = 0
+#        self.basis_set = prims
+#
+#    def __init__(self, *args, **kwargs):
+#        super(Output, self).__init__(*args, **kwargs)
+#
+#
+#_re_atom = 'Molecular structure info'
+#_re_prims = 'No.      Exponent    Contraction Coefficients'
+#_orb_slice = [slice(18*i, 18*i + 18) for i in range(4)]
+#
+#def _fix_basis_set_order(df, shls, sets, funcs):
+#    print("molcas.output._fix_basis_set_order")
+#    mldict = {'': 0, 'x': 1, 'y': -1, 'z': 0}
+#    df['center'] -= 1
+#    try:
+#        df['n'] = df['type'].str[0].astype(np.int64)
+#    except ValueError:
+#        ns = list(df['type'].str[0].values)
+#        newns = [int(ns[0])]
+#        for i, j in zip(ns, ns[1:]):
+#            if j == '*':
+#                try:
+#                    cache = int(i) + 1
+#                    newns.append(cache)
+#                except ValueError:
+#                    newns.append(cache)
+#            else:
+#                try:
+#                    newns.append(int(j))
+#                except ValueError:
+#                    newns.append(cache)
+#        df['n'] = newns
+#    df['L'] = df['type'].str[1].map(lmap)
+#    df['ml'] = df['type'].str[2:]
+#    df['ml'].update(df['ml'].map(mldict))
+#    df['ml'].update(df['ml'].str[::-1])
+#    df['ml'] = df['ml'].astype(np.int64)
+#    shfuncs = []
+#    for seht in sets:
+#        tot = 0
+#        #lml_count = cart_lml_count
+#        lml_count = spher_lml_count
+#        for l, n in funcs[seht].items():
+#            for i in range(lml_count[l]):
+#                shfuncs += list(range(tot, n + tot))
+#            tot += n
+#    df['shell'] = shfuncs
+#    df['frame'] = 0
+#    return df
+#_re_bas_order = 'Basis Label        Type   Center'
+#_re_bas_0 = 'Shell  nPrim  nBasis  Cartesian Spherical Contaminant'
+#_re_bas_1 = 'Label   Cartesian Coordinates / Bohr'
+#_re_bas_2 = 'No.      Exponent    Contraction Coefficients'
+#
+#
+#def parse_molcas(fp, momatrix=None, overlap=None, occvec=None, **kwargs):
+#    """
+#    Will parse a Molcas output file. Optionally it will attempt
+#    to parse additional information obtained from the same directory
+#    from specified Orb files or the AO overlap matrix and density matrix.
+#    If density keyword is specified, the momatrix keyword is ignored.
+#
+#    Args
+#        fp (str): Path to output file
+#        momatrix (str): file name of the C matrix of interest
+#        overlap (str): file name of the overlap matrix
+#        occvec (str): an occupation vector
+#
+#    Returns
+#        parsed (Editor): contains many attributes similar to the
+#            exatomic universe
+#    """
+#    print("molcas.output.parse_molcas")
+#    uni = Output(fp, **kwargs)
+#    adir = os.sep.join(fp.split(os.sep)[:-1])
+#    if momatrix is not None:
+#        fp = os.sep.join([adir, momatrix])
+#        if os.path.isfile(fp):
+#            orb = Orb(fp)
+#            uni.momatrix = orb.momatrix
+#            uni.occupation_vector = orb.occupation_vector
+#            occvec = occvec if occvec is not None else orb.occupation_vector
+#            d = DensityMatrix.from_momatrix(orb.momatrix, occvec)
+#            uni.density = d
+#        else:
+#            print('Is {} in the same directory as {}?'.format(momatrix, fp))
+#    if overlap is not None:
+#        fp = os.sep.join([adir, overlap])
+#        if os.path.isfile(fp): uni.overlap = Overlap.from_file(fp)
+#        else: print('Is {} in the same directory as {}?'.format(overlap, fp))
+#    return uni