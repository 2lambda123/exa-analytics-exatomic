# -*- coding: utf-8 -*-
# Copyright (c) 2015-2018, Exa Analytics Development Team
# Distributed under the terms of the Apache License 2.0
"""
Gaussian Output Editor
#########################
Editor classes for various types of Gaussian output files
"""
from __future__ import absolute_import
from __future__ import print_function
from __future__ import division
import re
import six
import numpy as np
import pandas as pd
from collections import defaultdict
from exa import TypedMeta
from exa.util.units import Length, Energy, Mass
from .editor import Editor
from exatomic.base import z2sym
from exatomic.core.frame import compute_frame_from_atom
from exatomic.core.frame import Frame
from exatomic.core.atom import Atom, Frequency
from exatomic.core.gradient import Gradient
from exatomic.core.tensor import Tensor
from exatomic.core.basis import (BasisSet, BasisSetOrder, Overlap,
                                 deduplicate_basis_sets)
from exatomic.core.orbital import Orbital, MOMatrix, Excitation
from exatomic.algorithms.basis import lmap, lorder
from numba import jit


@jit(nopython=True, nogil=True, cache=True)
def _triangular_indices(ncol, nbas):
    dim = nbas * (nbas + 1) // 2
    idx = np.empty((dim, 3), dtype=np.int64)
    cnt = 0
    for i in range(ncol):
        for j in range(i, nbas, ncol):
            for k in range(j, nbas):
                idx[cnt,0] = j
                idx[cnt,1] = k
                idx[cnt,2] = 0
                cnt += 1
    return idx

class GauMeta(TypedMeta):
    atom = Atom
    basis_set = BasisSet
    orbital = Orbital
    momatrix = MOMatrix
    basis_set_order = BasisSetOrder
    frame = Frame
    excitation = Excitation
    frequency = Frequency
    overlap = Overlap
    multipole = pd.DataFrame
    gradient = Gradient
    shielding_tensor = Tensor
    frequency_ext = Frequency

class Output(six.with_metaclass(GauMeta, Editor)):
    def _parse_triangular_matrix(self, regex, column='coef', values_only=False):
        _rebas01 = r'basis functions,'
        found = self.find_next(_rebas01, keys_only=True)
        nbas = int(self[found].split()[0])
        found = self.find_next(regex, keys_only=True)
        if not found: return
        ncol = len(self[found + 1].split())
        start = found + 2
        rmdr = nbas % ncol
        skips = np.array(list(reversed(range(rmdr, nbas + max(1, rmdr), ncol))))
        skips = np.cumsum(skips) + np.arange(len(skips))
        stop = start + skips[-1]
        matrix = self.pandas_dataframe(start, stop, ncol + 1,
                                       index_col=0, skiprows=skips,
                                       ).unstack().dropna().apply(
                                       lambda x: x.replace('D', 'E')
                                       ).astype(np.float64).values
        if values_only: return matrix
        idxs = _triangular_indices(ncol, nbas)
        return pd.DataFrame.from_dict({'chi0': idxs[:,0],
                                       'chi1': idxs[:,1],
                                      'frame': idxs[:,2],
                                       column: matrix})

    def parse_atom(self):
        # Atom flags
        _regeom01 = 'Input orientation'
        _regeom02 = 'Standard orientation'
        # Find our data
        found = self.find(_regeom01, _regeom02, keys_only=True)
        # Check if nosymm was specified
        key = _regeom02 if found[_regeom02] else _regeom01
        starts = np.array(found[key]) + 5
        # Prints converged geometry twice but only need it once
        starts = starts[:-1] if len(starts) > 1 else starts
        stop = starts[0]
        # Find where the data stops
        while '-------' not in self[stop]: stop += 1
        # But it should be same sized array each time
        stops = starts + (stop - starts[0])
        dfs = []
        # Iterate over frames
        for i, (start, stop) in enumerate(zip(starts, stops)):
            atom = self.pandas_dataframe(start, stop, 6)
            atom['frame'] = i
            dfs.append(atom)
        atom = pd.concat(dfs).reset_index(drop=True)
        # Drop the column of atomic type (whatever that is)
        atom.drop([2], axis=1, inplace=True)
        # Name the data
        atom.columns = ['set', 'Z', 'x', 'y', 'z', 'frame']
        # Zero-based indexing
        atom['set'] -= 1
        # Convert to atomic units
        atom['x'] *= Length['Angstrom', 'au']
        atom['y'] *= Length['Angstrom', 'au']
        atom['z'] *= Length['Angstrom', 'au']
        # Map atomic symbols onto Z numbers
        atom['symbol'] = atom['Z'].map(z2sym)
        self.atom = atom

    def parse_basis_set(self):
        # Basis flags
        _rebas02 = 'AO basis set in the form of general basis input'
        _rebas03 = ' (Standard|General) basis'
        _basrep = {'D 0': 'D0 ', 'F 0': 'F0 ',
                   'G 0': 'G0 ', 'H 0': 'H0 ', 'I 0': 'I0 '}
        _rebaspat = re.compile('|'.join(_basrep.keys()))
        # Find the basis set
        found = self.regex(_rebas02, _rebas03, keys_only=True)
        if not found[_rebas02]: return
        start = stop = found[_rebas02][0] + 1
        while self[stop].strip(): stop += 1
        # Raw data
        df = self.pandas_dataframe(start, stop, 4)
        def _padx(srs): return [0] + srs.tolist() + [df.shape[0]]
        # Get some indices for appropriate columns
        setdx = _padx(df[0][df[0] == '****'].index)
        shldx = _padx(df[3][~np.isnan(df[3])].index)
        lindx = df[0][df[0].str.lower().isin(lorder + ['sp'])]
        # Populate the df
        df['L'] = lindx.str.lower().map(lmap)
        df['L'] = df['L'].fillna(method='ffill').fillna(
                                 method='bfill').astype(np.int64)
        df['center'] = np.concatenate([np.repeat(i, stop - start)
                       for i, (start, stop) in enumerate(zip(setdx, setdx[1:]))])
        df['shell'] = np.concatenate([np.repeat(i-1, stop - start)
                      for i, (start, stop) in enumerate(zip(shldx, shldx[1:]))])
        # Complicated way to get shells but it is flat
        maxshl = df.groupby('center').apply(lambda x: x.shell.max() + 1)
        maxshl.index += 1
        maxshl[0] = 0
        df['shell'] = df['shell'] - df['center'].map(maxshl)
        # Drop all the garbage
        todrop = setdx[:-1] + [i+1 for i in setdx[:-2]] + lindx.index.tolist()
        df.drop(todrop, inplace=True)
        # Keep cleaning
        if df[0].dtype == 'object':
            df[0] = df[0].str.replace('D', 'E').astype(np.float64)
        if df[1].dtype == 'object':
            df[1] = df[1].str.replace('D', 'E').astype(np.float64)
        try: sp = np.isnan(df[2]).sum() == df.shape[0]
        except TypeError:
            df[2] = df[2].str.replace('D', 'E').astype(np.float64)
            sp = True
        df.rename(columns={0: 'alpha', 1: 'd'}, inplace=True)
        # Deduplicate basis sets and expand 'SP' shells if present
        df, setmap = deduplicate_basis_sets(df, sp=sp)
        spherical = '5D' in self[found[_rebas03][0]]
        if df['L'].max() < 2:
            spherical = True
        self.basis_set = BasisSet(df)
        self.meta['spherical'] = spherical
        self.atom['set'] = self.atom['set'].map(setmap)


    def parse_orbital(self):
        _repop = 'Population analysis using the SCF density'
        start_orb = self.find(_repop, keys_only=True)
        start_orb = start_orb[-1]
        _rebas01 = r'basis functions,'
        # Orbital flags
        _realphaelec = 'alpha electrons'
        _reorb01 = '(?=Alpha|Beta).*(?=occ|virt)'
        _reorb02 = 'Orbital symmetries'
        _orbslice = [slice(10 * i, 10 * i + 9) for i in range(5)]
        _symrep = {'Occupied': '', 'Virtual': '', 'Alpha Orbitals:': '',
                   'Beta  Orbitals:': '', '\(': '', '\)': ''}
        _resympat = re.compile('|'.join(_symrep.keys()))
        _symrep['('] = ''
        _symrep[')'] = ''
        # Find where our data is
        found = self.regex(_reorb01, _reorb02, _rebas01, _realphaelec, start=start_orb)
        # If no orbital energies, quit
        if not found[_reorb01]: return
        # Check if open shell
        os = any(('Beta' in ln for lno, ln in found[_reorb01]))
        #UNUSED?
        #occ = 1 if os else 2
        # Find number of electrons
        ae, x, x, be, x, x = self.regex(_realphaelec)[0][1].split()
        ae, be = int(ae), int(be)
        # Get orbital energies
        ens = '\n'.join([ln.split('-- ')[1] for i, ln in found[_reorb01]])
        ens = pd.read_fwf(six.StringIO(ens), header=None,
                          widths=np.repeat(10, 5)).stack().values
        # Other arrays
        orbital = Orbital.from_energies(ens, ae, be, os=os)
        # Symmetry labels
        if found[_reorb02]:
            # Gaussian seems to print out a lot of these blocks
            # maybe a better way to deal with this
            allsyms = []
            match = ['(', 'Orbitals']
            for i, (start, ln) in enumerate(found[_reorb02]):
                start += start_orb
                # Find the start, stop indices for each block
                while match[0] not in self[start]: start += 1
                stop = start + 1
                while any((i in self[stop] for i in match)): stop += 1
                # Clean up the text block so it is just symmetries
                syms = _resympat.sub(lambda m: _symrep[m.group(0)],
                                     ' '.join([i.strip() for i in
                                     self[start:stop]])).split()
                # cat the syms for each block together
                allsyms += syms
            # Add it to our dataframe
            orbital['symmetry'] = allsyms[-orbital.shape[0]:]
        self.orbital = orbital

#    # this only parses the first instance of the orbital energies
#    # does not grab final orbital energies from geometry optimization
#    def parse_orbital(self):
#        _rebas01 = r'basis functions,'
#        # Orbital flags
#        _realphaelec = 'alpha electrons'
#        _reorb01 = '(?=Alpha|Beta).*(?=occ|virt)'
#        _reorb02 = 'Orbital symmetries'
#        _orbslice = [slice(10 * i, 10 * i + 9) for i in range(5)]
#        _symrep = {'Occupied': '', 'Virtual': '', 'Alpha Orbitals:': '',
#                   'Beta  Orbitals:': '', '\(': '', '\)': ''}
#        _resympat = re.compile('|'.join(_symrep.keys()))
#        _symrep['('] = ''
#        _symrep[')'] = ''
#        # Find where our data is
#        found = self.regex(_reorb01, _reorb02, _rebas01, _realphaelec)
#        # If no orbital energies, quit
#        if not found[_reorb01]: return
#        # Check if open shell
#        os = any(('Beta' in ln for lno, ln in found[_reorb01]))
#        #UNUSED?
#        #occ = 1 if os else 2
#        # Find number of electrons
#        ae, x, x, be, x, x = found[_realphaelec][0][1].split()
#        ae, be = int(ae), int(be)
#        # Get orbital energies
#        ens = '\n'.join([ln.split('-- ')[1] for i, ln in found[_reorb01]])
#        ens = pd.read_fwf(six.StringIO(ens), header=None,
#                          widths=np.repeat(10, 5)).stack().values
#        # Other arrays
#        orbital = Orbital.from_energies(ens, ae, be, os=os)
#        # Symmetry labels
#        if found[_reorb02]:
#            # Gaussian seems to print out a lot of these blocks
#            # maybe a better way to deal with this
#            allsyms = []
#            match = ['(', 'Orbitals']
#            for i, (start, ln) in enumerate(found[_reorb02]):
#                # Find the start, stop indices for each block
#                while match[0] not in self[start]: start += 1
#                stop = start + 1
#                while any((i in self[stop] for i in match)): stop += 1
#                # Clean up the text block so it is just symmetries
#                syms = _resympat.sub(lambda m: _symrep[m.group(0)],
#                                     ' '.join([i.strip() for i in
#                                     self[start:stop]])).split()
#                # cat the syms for each block together
#                allsyms += syms
#            # Add it to our dataframe
#            orbital['symmetry'] = allsyms[-orbital.shape[0]:]
#        self.orbital = orbital


    def parse_momatrix(self):
        """
        Parses the MO matrix if asked for in the input.

        Note:
            Requires specification of pop(full) or pop(no) or the like.
        """
        if hasattr(self, '_momatrix'): return
        _rebas01 = r'basis functions,'
        # MOMatrix flags
        _remomat01 = r'pop.*(?=full|no)'
        _remomat02 = 'Orbital Coefficients'
        _basrep = {'D 0': 'D0 ', 'F 0': 'F0 ',
                   'G 0': 'G0 ', 'H 0': 'H0 ', 'I 0': 'I0 '}
        _rebaspat = re.compile('|'.join(_basrep.keys()))
        # Check if a full MO matrix was specified in the input
        check = self.regex(_remomat01, stop=1000, flags=re.IGNORECASE)
        if not check: return
        # Find approximately where our data is
        found = self.find(_remomat02, _rebas01)
        # Get some dimensions
        ndim = len(found[_remomat02])
        # If something goes wrong
        if not ndim: return
        nbas = int(found[_rebas01][0][1].split()[0])
        nblocks = np.int64(np.ceil(nbas / 5))
        # Allocate a big ol' array
        coefs = np.empty((nbas ** 2, ndim), dtype=np.float64)
        # Dynamic column generation hasn't been worked out yet
        colnames = ['coef'] + ['coef' + str(i) for i in range(1, ndim)]
        # Iterate over where the data was found
        # c counts the column in the resulting momatrix table
        _csv_args = {'delim_whitespace': True, 'header': None}
        for c, (lno, ln) in enumerate(found[_remomat02]):
            gap = 0
            while not 'eigenvalues' in self[lno + gap].lower(): gap += 1
            start = lno + gap + 1
            stop = start + nbas
            # The basis set order is printed with every chunk of eigenvectors
            if not c:
                mapr = self.basis_set.groupby(['set', 'L']).apply(
                        lambda x: x['shell'].unique()).to_dict()
                self.basis_set_order = _basis_set_order(self[start:stop], mapr,
                                                        self.atom['set'])
            # Some fudge factors due to extra lines being printed
            space = start - lno - 1
            fnbas = nbas + space
            span = start + fnbas * nblocks
            # Finally get where our chunks are
            starts = np.arange(start, span, fnbas)
            stops = np.arange(stop, span, fnbas)
            stride = 0
            # b counts the blocks of eigenvectors per column in momatrix
            for b, (start, stop) in enumerate(zip(starts, stops)):
                # Number of eigenvectors in this block
                ncol = len(self[start][21:].split())
                step = nbas * ncol
                _csv_args['names'] = range(ncol)
                # Massage the text so that we can read csv
                block = '\n'.join([ln[21:] for ln in self[start:stop]])
                block = _rebaspat.sub(lambda m: _basrep[m.group(0)], block)
                # Enplacen the resultant unstacked values
                coefs[stride:stride + nbas * ncol, c] = pd.read_fwf(
                        six.StringIO(block), header=None,
                        widths=np.repeat(10, 5)).unstack().dropna().values
                stride += step
        # Index chi, phi
        chis = np.tile(range(nbas), nbas)
        orbs = np.repeat(range(nbas), nbas)
        momatrix = pd.DataFrame(coefs, columns=colnames)
        momatrix['chi'] = chis
        momatrix['orbital'] = orbs
        # Frame not really implemented for momatrix
        momatrix['frame'] = 0
        self.momatrix = momatrix

    def parse_basis_set_order(self):
        if hasattr(self, '_basis_set_order'): return
        self.parse_momatrix()


    def parse_frame(self):
        # Frame flags
        _retoten = 'SCF Done:'
        _realphaelec = 'alpha electrons'
        _reelecstate = 'The electronic state'
        # Get the default frame from the atom table
        self.frame = compute_frame_from_atom(self.atom)
        # Find our data
        found = self.find(_retoten, _realphaelec, _reelecstate)
        # Extract just the total SCF energies
        ens = [float(ln.split()[4]) for lno, ln in found[_retoten]]
        # If 'SCF Done' prints out more times than frames
        try:
            ens = ens if len(self.frame) == len(ens) else ens[-len(self.frame):]
            self.frame['E_tot'] = ens
        except ValueError:
            pass
        # We will assume number of electrons doesn't change per frame
        ae, x, x, be, x, x = found[_realphaelec][0][1].split()
        self.frame['N_e'] = int(ae) + int(be)
        self.frame['N_a'] = int(ae)
        self.frame['N_b'] = int(be)
        # Try to get the electronic state but don't try too hard
        try:
            states = []
            #for lno, ln in found[_reelecstate]:
            for _, ln in found[_reelecstate]:
                if 'initial' in ln: continue
                states.append(ln.split()[4].replace('.', ''))
            self.frame['state'] = states
        except (IndexError, ValueError):
            pass


    def parse_excitation(self):
        # TDDFT flags
        _retddft = 'TD'
        _reexcst = 'Excited State'
        # removing stop condition for similar reasons as in parse_frequency
        #chk = self.find(_retddft, stop=1000, keys_only=True)
        chk = self.find(_retddft, keys_only=True)
        if not chk: return
        # Find the data
        found = self.find(_reexcst)
        keeps, maps, summ = [], [] ,[]
        for i, (lno, ln) in enumerate(found):
            summ.append(ln)
            lno += 1
            while '->' in self[lno]:
                keeps.append(lno)
                maps.append(i)
                lno += 1
        cols = [0, 1, 2, 'kind', 'eV', 3, 'nm', 4, 'osc', 's2']
        summ = pd.read_csv(six.StringIO('\n'.join([ln for lno, ln in found])),
                           delim_whitespace=True, header=None, names=cols,
                           usecols=[c for c in cols if type(c) == str])
        summ['s2'] = summ['s2'].str[7:].astype(np.float64)
        summ['osc'] = summ['osc'].str[2:].astype(np.float64)
        cols = ['occ', 0, 'virt', 'cont']
        conts = pd.read_csv(six.StringIO('\n'.join([self[i] for i in keeps])),
                            delim_whitespace=True, header=None, names=cols,
                            usecols=[c for c in cols if type(c) == str])
        conts['map'] = maps
        for col in summ.columns:
            conts[col] = conts['map'].map(summ[col])
        conts['energy'] = conts['eV'] * Energy['eV', 'Ha']
        conts['frame'] = conts['group'] = 0
        self.excitation = conts

    # refactoring this parser code
    # wanted to change the _refreq flag to be the exact parsing line
    # it was parsing the wrong number of lines
<<<<<<< HEAD
    def parse_frequency(self):
        # TODO: generalize code to be able to read frequencies when performing
        #       both a geometry optimization and frequency calculation
        #       possible fix is to look for Link1 flags as the frequency calculation
        #       is always after the geometry optimization
=======
    # this takes care of being able to have both a geometry optimization and
    # vibrational frequency analysis
    def parse_frequency(self):
        # check to see if HPModes is being used in the input
        _rehpmodes = 'HPModes'
        _reharm = 'Harmonic frequencies'
        found_hp = self.regex(_rehpmodes, ignore_case=True)
        # TODO: look into effect of the next huge assumption
        #       test with an ROA calculation
        found_ha = self.regex(_reharm, keys_only=True)
        start_read = found_ha[0]
        if found_hp:
            print("Parsing frequency normal modes from HPModes output")
            hpmodes = True
            stop_read = found_ha[1]
        else:
            stop_read=None
            hpmodes = False

>>>>>>> d061c091
        # Frequency flags
        _refreq = 'Frequencies'
        # remove stop condition
        # this will be troublesome for larger molecules
        #found = self.regex(_refreq, stop=1000, flags=re.IGNORECASE)
<<<<<<< HEAD
        found = self.regex(_refreq)
=======
        found = self.regex(_refreq, start=start_read, stop=stop_read, keys_only=True)
>>>>>>> d061c091
        if not found: return
        starts = np.array(found) + start_read
        #print(starts)
        #print(self[starts[0]])
        #print(self[starts[-1]])
        found_atom = np.array(self.regex('Atom', start=start_read, stop=stop_read, keys_only=True)) + start_read
        # Total lines per block minus the unnecessary ones
        span = starts[1] - found_atom[0] - 3
        span_freq_vals = found_atom[0] - starts[0] + 1
        #print(self.regex('Atom', start=starts[0], stop=starts[1])[0][0]+starts[0])
        #print(span)
        #print(self[found_atom[0]+1])
        #print(self[found_atom[0]+span])
        dfs, fdx = [], 0
        freq_start = 24 if hpmodes else 15
        norm_mode = 1 if hpmodes else 3
        extra_col = 3 if hpmodes else 2
        # Iterate over what we found
        for lno in starts:
            ln = self[lno]
            #print(ln)
            # Get the frequencies first
            freqs = ln[freq_start:].split()
            #print(freqs)
            nfreqs = len(freqs)
            # Get just the atom displacement vectors
            start = lno + span_freq_vals
            stop = start + span
            #print(self[stop])
            cols = range(extra_col + norm_mode * nfreqs)
            df = self.pandas_dataframe(start, stop, ncol=cols)
            if hpmodes:
                dx, dy, dz = df.groupby(0).apply(lambda x: x[range(3,nfreqs+3)].unstack().values).values
                # Generate the appropriate dimensions of other columns
                labels = np.tile(df[1].drop_duplicates().values, nfreqs)
                zs = np.tile(df.groupby(0).get_group(1)[2].values, nfreqs)
                freqdxs = np.repeat(range(fdx, fdx + nfreqs), int(df.shape[0]/3))
                freqs = np.repeat(freqs, int(df.shape[0]/3))
                print(len(labels), len(zs), len(freqdxs), len(freqs), len(dx), len(dy), len(dz))
            else:
                # Split up the df and unstack it
                slices = [list(range(2 + i, 2 + 3 * nfreqs, 3)) for i in range(nfreqs)]
                print(slices)
                dx, dy, dz = [df[i].unstack().values for i in slices]
                # Generate the appropriate dimensions of other columns
                labels = np.tile(df[0].values, nfreqs)
                zs = np.tile(df[1].values, nfreqs)
                freqdxs = np.repeat(range(fdx, fdx + nfreqs), df.shape[0])
                freqs = np.repeat(freqs, df.shape[0])
            fdx += nfreqs
            # Put it all together
            stacked = pd.DataFrame.from_dict({'Z': zs, 'label': labels,
                                    'dx': dx, 'dy': dy, 'dz': dz,
                                    'frequency': freqs, 'freqdx': freqdxs})
            stacked['symbol'] = stacked['Z'].map(z2sym)
            dfs.append(stacked)
        # Now put all our frequencies together
        frequency = pd.concat(dfs).reset_index(drop=True)
        # Pretty sure displacements are in cartesian angstroms
        # TODO: Make absolutely sure what units gaussian reports the displacements as
        # TODO: verify with an external program that vibrational
        #       modes look the same as the ones generated with
        #       this methodology.
        #frequency['dx'] *= Length['Angstrom', 'au']
        #frequency['dy'] *= Length['Angstrom', 'au']
        #frequency['dz'] *= Length['Angstrom', 'au']
        # Frame not really implemented here either
        frequency['frame'] = 0
        self.frequency = frequency

#    def parse_frequency(self):
#        # TODO: generalize code to be able to read frequencies when performing
#        #       both a geometry optimization and frequency calculation
#        #       possible fix is to look for Link1 flags as the frequency calculation
#        #       is always after the geometry optimization
#        # Frequency flags
#        _refreq = 'Freq'
#        #found = self.regex(_refreq, stop=1000, flags=re.IGNORECASE)
#        # remove stop condition
#        # this will be troublesome for larger molecules
#        found = self.regex(_refreq, flags=re.IGNORECASE)
#        print(found)
#        # Don't need the input deck or 2 from the summary at the end
#        found = self.find(_refreq)[1:-2]
#        print(found)
#        if not found: return
#        # Total lines per block minus the unnecessary ones
#        span = found[1][0] - found[0][0] - 7
#        dfs, fdx = [], 0
#        # Iterate over what we found
#        for lno, ln in found:
#            # Get the frequencies first
#            freqs = ln[15:].split()
#            nfreqs = len(freqs)
#            # Get just the atom displacement vectors
#            start = lno + 5
#            stop = start + span
#            cols = range(2 + 3 * nfreqs)
#            df = self.pandas_dataframe(start, stop, ncol=cols)
#            # Split up the df and unstack it
#            slices = [list(range(2 + i, 2 + 3 * nfreqs, 3)) for i in range(nfreqs)]
#            dx, dy, dz = [df[i].unstack().values for i in slices]
#            # Generate the appropriate dimensions of other columns
#            labels = np.tile(df[0].values, nfreqs)
#            zs = np.tile(df[1].values, nfreqs)
#            freqdxs = np.repeat(range(fdx, fdx + nfreqs), df.shape[0])
#            freqs = np.repeat(freqs, df.shape[0])
#            fdx += nfreqs
#            # Put it all together
#            stacked = pd.DataFrame.from_dict({'Z': zs, 'label': labels,
#                                    'dx': dx, 'dy': dy, 'dz': dz,
#                                    'frequency': freqs, 'freqdx': freqdxs})
#            stacked['symbol'] = stacked['Z'].map(z2sym)
#            dfs.append(stacked)
#        # Now put all our frequencies together
#        frequency = pd.concat(dfs).reset_index(drop=True)
#        # Pretty sure displacements are in cartesian angstroms
#        # TODO: Make absolutely sure what units gaussian reports the displacements as
#        # TODO: verify with an external program that vibrational
#        #       modes look the same as the ones generated with
#        #       this methodology.
#        #frequency['dx'] *= Length['Angstrom', 'au']
#        #frequency['dy'] *= Length['Angstrom', 'au']
#        #frequency['dz'] *= Length['Angstrom', 'au']
#        # Frame not really implemented here either
#        frequency['frame'] = 0
#        self.frequency = frequency
    def parse_shielding_tensor(self):
        # nmr shielding regex
        # this might lead to wrong behavior so it may need to change
        _renmr = "SCF GIAO Magnetic shielding tensor (ppm):"
        _reiso = "Isotropic"
        found = self.find(_renmr)
        if not found:
            return
        else:
            found = self.find(_reiso)
        # base properties
        atom = self.atom['set'].drop_duplicates().values
        nat = len(atom)
        symbols = self.atom.groupby('frame').get_group(0)['symbol']
        #print(found)
        df = []
        for f in found:
            # get line value +1 for the tensors
            start = f[0]+1
            # set end value
            end = start + 3
            split_str = f[1].strip().split()
            # get the isotropic value
            iso = float(split_str[4])
            # get the anisotropic value
            aniso = float(split_str[-1])
            #print(iso, aniso)
            tensor_elem = []
            for idx in range(start, end):
                full_str = self[idx]
                split_str = full_str.strip().split()
                # get the tensor elements
                tensor_elem.append(float(split_str[1]))
                tensor_elem.append(float(split_str[3]))
                tensor_elem.append(float(split_str[-1]))
            # create a temporary dataframe
            tmp = pd.DataFrame(np.array(tensor_elem).reshape(1,9),
                               columns=['xx','xy','xz','yx','yy','yz','zx','zy','zz'])
            tmp['isotropic'] = iso
            tmp['anisotropic'] = aniso
            # append to array of df's
            df.append(tmp)
        # create dataframe
        shielding = pd.concat(df, ignore_index=True)
        shielding['atom'] = atom
        shielding['symbol'] = symbols
        shielding['label'] = 'nmr shielding'
        shielding['frame'] = np.tile(0, nat)
        # write to class attribute
        self.shielding_tensor = shielding

<<<<<<< HEAD
    def parse_gradient(self):
        # gradient regex flags
        _regradient = "Forces (Hartrees/Bohr)"
        # find data
        found = self.find(_regradient, keys_only=True)
        if not found:
            return
        # set start point
        starts = np.array(found) + 3
        stop = starts[0]
        while '-------' not in self[stop]: stop += 1
        stops = starts + (stop - starts[0])
        dfs = []
        for i, (start, stop) in enumerate(zip(starts, stops)):
            grad = self.pandas_dataframe(start, stop, 5)
            grad['frame'] = i
            dfs.append(grad)
        grad = pd.concat(dfs, ignore_index=True)
        grad.columns = ['atom', 'Z', 'fx', 'fy', 'fz', 'frame']
        grad['atom'] -= 1
        grad['symbol'] = grad['Z'].map(z2sym)
        self.gradient = grad

=======
>>>>>>> d061c091
    # Below are triangular matrices -- One electron integrals

    def parse_overlap(self):
        _reovl01 = '*** Overlap ***'
        overlap = self._parse_triangular_matrix(_reovl01, 'coef')
        if overlap is not None: self.overlap = overlap

    def parse_multipole(self):
        _reixn = 'IX=    {}'
        mltpl = self._parse_triangular_matrix(_reixn.format(1), 'ix1')
        if mltpl is not None:
            mltpl['ix2'] = self._parse_triangular_matrix(_reixn.format(2), 'ix2', True)
            mltpl['ix3'] = self._parse_triangular_matrix(_reixn.format(3), 'ix3', True)
            self.multipole = mltpl

    def __init__(self, *args, **kwargs):
        super(Output, self).__init__(*args, **kwargs)


class Fchk(six.with_metaclass(GauMeta, Editor)):
    # set a minimum tolerance for displayed values
    _tol = 1e-8
    def _intme(self, fitem, idx=0):
        """Helper gets an integer of interest."""
        return int(self[fitem[idx]].split()[-1])

    def _dfme(self, fitem, dim, idx=0):
        """Helper gets an array of interest."""
        start = fitem[idx] + 1
        col = min(len(self[start].split()), dim)
        stop = np.ceil(start + dim / col).astype(np.int64)
        return self.pandas_dataframe(start, stop, col).stack().values

    def parse_atom(self):
        # Atom regex
        _renat = 'Number of atoms'
        _reznum = 'Atomic numbers'
        _rezeff = 'Nuclear charges'
        _reposition = 'Current cartesian coordinates'
        # Find line numbers of interest
        found = self.find(_renat, _reznum, _rezeff, _reposition,
                          stop=100, keys_only=True)
        # Number of atoms in current geometry
        nat = self._intme(found[_renat])
        # Atom identifiers
        znums = self._dfme(found[_reznum], nat)
        # Atomic symbols
        symbols = list(map(lambda x: z2sym[x], znums))
        # Z effective if ECPs are used
        zeffs = self._dfme(found[_rezeff], nat).astype(np.int64)
        # Atomic positions
        pos = self._dfme(found[_reposition], nat * 3).reshape(nat, 3)
        frame = np.zeros(len(symbols), dtype=np.int64)
        self.atom = pd.DataFrame.from_dict({'symbol': symbols, 'Zeff': zeffs,
                                            'frame': frame, 'x': pos[:,0],
                                            'y': pos[:,1], 'z': pos[:,2],
                                            'set': range(1, len(symbols) + 1)})

    def parse_basis_set(self):
        # Basis set regex
        _rebasdim = 'Number of basis functions'
        _recontdim = 'Number of contracted shells'
        _reprimdim = 'Number of primitive shells'
        _reshelltype = 'Shell types'
        _reprimpershell = 'Number of primitives per shell'
        _reshelltoatom = 'Shell to atom map'
        _reprimexp = 'Primitive exponents'
        _recontcoef = 'Contraction coefficients'
        _repcontcoef = 'P(S=P) Contraction coefficients'
        found = self.find(_rebasdim, _reshelltype, _reprimpershell,
                          _reshelltoatom, _reprimexp, _recontcoef,
                          _repcontcoef, keys_only=True)
        # Number of basis functions - UNUSED
        #nbas = self._intme(found[_rebasdim])
        # Number of 'shell to atom' mappings
        dim1 = self._intme(found[_reshelltype])
        # Number of primitive exponents
        dim2 = self._intme(found[_reprimexp])
        # Handle cartesian vs. spherical here
        # only spherical for now
        shelltypes = self._dfme(found[_reshelltype], dim1).astype(np.int64)
        primpershell = self._dfme(found[_reprimpershell], dim1).astype(np.int64)
        shelltoatom = self._dfme(found[_reshelltoatom], dim1).astype(np.int64)
        primexps = self._dfme(found[_reprimexp], dim2)
        contcoefs = self._dfme(found[_recontcoef], dim2)
        if found[_repcontcoef]: pcontcoefs = self._dfme(found[_repcontcoef], dim2)
        # Keep track of some things
        ptr, prevatom, shell, sp = 0, 0, 0, False
        # Temporary storage of basis set data
        shldx = defaultdict(int)
        ddict = defaultdict(list)
        for atom, nprim, shelltype in zip(shelltoatom, primpershell, shelltypes):
            if atom != prevatom:
                prevatom, shldx = atom, defaultdict(int)
            # Collect the data for this basis set
            if shelltype == -1:
                shelltype, sp = 0, True
            L = np.abs(shelltype)
            step = ptr + nprim
            ddict[1].extend(contcoefs[ptr:step].tolist())
            ddict[0].extend(primexps[ptr:step].tolist())
            ddict['center'].extend([atom] * nprim)
            ddict['shell'].extend([shldx[L]] * nprim)
            ddict['L'].extend([L] * nprim)
            shldx[L] += 1
            if sp:
                shldx[1] = shldx[0] + 1
                ddict[1].extend(pcontcoefs[ptr:step].tolist())
                ddict[0].extend(primexps[ptr:step].tolist())
                ddict['center'].extend([atom] * nprim)
                ddict['shell'].extend([shldx[1]] * nprim)
                ddict['L'].extend([1] * nprim)
                shldx[1] += 1
            ptr += nprim
            sp = False
        df = pd.DataFrame.from_dict(ddict)
        df.rename(columns={0: 'alpha', 1: 'd'}, inplace=True)
        sets, setmap = deduplicate_basis_sets(df)
        self.basis_set = sets
        self.meta['spherical'] = True
        self.atom['set'] = self.atom['set'].map(setmap)

    # cnts = {key: -1 for key in range(10)}
    # pcen, pl, pn, shfns = 0, 0, 1, []
    # for cen, n, l, seht in zip(df['center'], df['N'], df['L'],
    #                            df['center'].map(sets)):
    #     if not pcen == cen: cnts = {key: -1 for key in range(10)}
    #     if (pl != l) or (pn != n) or (pcen != cen): cnts[l] += 1
    #     shfns.append(mapr[(seht, l)][cnts[l]])
    #     pcen, pl, pn = cen, l, n
    # df['shell'] = shfns
    def parse_basis_set_order(self):
        # Unique basis sets
        sets = self.basis_set.groupby('set')
        data = []
        # Gaussian orders basis functions strangely
        # Will likely need an additional mapping for cartesian
        lamp = {0: [0], 1: [1, -1, 0],
                2: [0, 1, -1, 2, -2],
                3: [0, 1, -1, 2, -2, 3, -3],
                4: [0, 1, -1, 2, -2, 3, -3, 4, -4],
                5: [0, 1, -1, 2, -2, 3, -3, 4, -4, 5, -5]}
        # What was tag column for in basis set order?
        key = 'tag' if 'tag' in self.atom.columns else 'symbol'
        # Iterate over atoms
        for cent, bset, tag in zip(self.atom.index.values,
                                   self.atom['set'],
                                   self.atom[key]):
            seht = sets.get_group(bset)
            # Iterate over basis set
            pL, psh = -1, -1
            for L, sh in zip(seht['L'], seht['shell']):
                if (pL == L) and (psh == sh): continue
                for ml in lamp[L]:
                    data.append((tag, cent, L, ml, sh, 0))
                pL = L
                psh = sh
        columns = ('tag', 'center', 'L', 'ml', 'shell', 'frame')
        self.basis_set_order = pd.DataFrame(data, columns=columns)

    def parse_momatrix(self):
        # MOMatrix regex
        _rebasdim = 'Number of basis functions'
        _reindepdim = 'Number of independant functions'
        _realphaen = 'Alpha Orbital Energies'
        _reamomatrix = 'Alpha MO coefficients'
        _rebmomatrix = 'Beta MO coefficients'
        found = self.find(_rebasdim, _reindepdim, _reamomatrix, _rebmomatrix,
                          keys_only=True)
        # Again number of basis functions
        nbas = self._intme(found[_rebasdim])
        try:
            ninp = self._intme(found[_reindepdim])
        except IndexError:
            ninp = nbas
        ncoef = self._intme(found[_reamomatrix])
        # Alpha or closed shell MO coefficients
        coefs = self._dfme(found[_reamomatrix], ncoef)
        # Beta MO coefficients if they exist
        bcoefs = self._dfme(found[_rebmomatrix], ncoef) \
                 if found[_rebmomatrix] else None
        # Indexing
        chis = np.tile(range(nbas), ninp)
        orbitals = np.repeat(range(ninp), nbas)
        frame = np.zeros(ncoef, dtype=np.int64)
        self.momatrix = pd.DataFrame.from_dict({'chi': chis, 'orbital': orbitals,
                                                'coef': coefs, 'frame': frame})
        if bcoefs is not None:
            self.momatrix['coef1'] = bcoefs

    def parse_frequency_ext(self):
        '''
        Parses extended frequency data present in FChk file

        Note:
            Requires Freq(SaveNormalModes) in input
        '''
        # Frequency regex
        _renmode = 'Number of Normal Modes'
        _redisp = 'Vib-Modes'
        _refinfo = 'Vib-E2'
        _remass = 'Vib-AtMass'
        # TODO: find out what these two values are useful for
        _rendim = 'Vib-NDim'
        _rendim0 = 'Vib-NDim0'

        found = self.find(_renmode)
        if not found:
            return
        else:
            found = self.find(_renmode, _redisp, _refinfo, _remass, keys_only=True)
        # find number of vibrational modes
        nmode = self._intme(found[_renmode])
        # get extended data (given by mapper array)
        all_info = self._dfme(found[_refinfo], nmode * 14)
        all_info[abs(all_info) < self._tol] = 0
        freqdx = [i for i in range(nmode)]
        # mapper array to filter through all of the values printed on the fchk file
        # TODO: have to find labels of unknown columns
        mapper = ["freq", "r_mass", "f_const", "ir_int", "raman_activity", "depol_plane", "depol_unpol",
                  "dipole_s", "rot_s", "unk4", "unk5", "unk6", "unk7", "em_angle"]
        # build extended frequency table
        self.frequency_ext = pd.DataFrame.from_dict({mapper[int(i/nmode)]: all_info[i:i+nmode]
                                                     for i in range(0, nmode*14-1, nmode)})
        self.frequency_ext['freqdx'] = freqdx
        # convert from atomic mass units to atomic units
        #self.frequency_ext['r_mass'] *= Mass['u', 'au_mass']
        ## convert from cm^{-1} to Ha
        #self.frequency_ext['freq'] *= Energy['cm^-1', 'Ha']

    def parse_frequency(self):
        '''
        Parses frequency data from FChk file

        Note:
            Requires Freq(SaveNormalModes) in input
        '''
        # Frequency regex
        _renmode = 'Number of Normal Modes'
        _redisp = 'Vib-Modes'
        _refinfo = 'Vib-E2'

        found = self.find(_renmode)
        if not found:
            return
        else:
            found = self.find(_renmode, _refinfo, _redisp, keys_only=True)
        # get atomic numbers
        znums = self.atom['Zeff'].values
        # get number of atoms
        nat = len(znums)
        # TODO: will the order of the atoms and their frequencies always be the same?
        # find number of vibrational modes
        nmode = self._intme(found[_renmode])
        # get extended data (given by mapper array)
        all_info = self._dfme(found[_refinfo], nmode * 14)
        freq = all_info[:nmode]
        # get frequency mode displacements
        disp = self._dfme(found[_redisp], nat * nmode * 3)
        disp[abs(disp) < self._tol] = 0
        # unstack column vector to displacement along each cartesian direction
        dx = disp[::3]
        dy = disp[1::3]
        dz = disp[2::3]
        # extend each property to have the same size
        freqdx = [i for i in range(len(freq))]
        label = [i for i in range(len(znums))]
        freq = np.repeat(freq, nat)
        freqdx = np.repeat(freqdx, nat)
        znums = np.tile(znums, nmode)
        label = np.tile(label, nmode)
        symbols = list(map(lambda x: z2sym[x], znums))
        # just to have the same table as the one generated for normal output parser
        frame = np.zeros(len(znums)).astype(np.int)
        # build frequency table
        self.frequency = pd.DataFrame.from_dict({"Z": znums, "label": label, "dx": dx,
                                                 "dy": dy, "dz": dz, "frequency": freq,
                                                 "freqdx": freqdx, "symbol": symbols,
                                                 "frame": frame})
        self.frequency.reset_index(drop=True, inplace=True)
        # convert atomic displacements to atomic units
        # TODO: Make absolutely sure what units gaussian reports the displacements in
        #       bohr instead of angstroms
        #self.frequency['dx'] *= Length['Angstrom', 'au']
        #self.frequency['dy'] *= Length['Angstrom', 'au']
        #self.frequency['dz'] *= Length['Angstrom', 'au']

    def parse_gradient(self):
        # gradient regex
        _regrad = 'Cartesian Gradient'
        _reznums = 'Atomic numbers'
        _renat = 'Number of atoms'

        found = self.find(_regrad)
        if not found:
            return
        else:
            found = self.find(_regrad, _reznums, _renat, keys_only=True)
        # get number of atoms
        nat = self._intme(found[_renat])
        # get atomic numbers
        znums = self._dfme(found[_reznums], nat)
        # generate symbols
        symbols = list(map(lambda x: z2sym[x], znums))
        # generate labels
        label = [i for i in range(len(znums))]
        ngrad = nat * 3
        # get gradients(Ha/Bohr)
        grad = self._dfme(found[_regrad], ngrad)
        grad[abs(grad) < self._tol] = 0
        # get x, y, z gradients
        fx = grad[::3]
        fy = grad[1::3]
        fz = grad[2::3]
        nframes = int(len(fx)/nat)
        # generate frame labels
        frame = [i for i in range(nframes)]
        # extend to match sizes of all arrays
        frame = np.repeat(frame, nat)
        label = np.tile(label, nframes)
        znums = np.tile(znums, nframes)
        symbols = np.tile(symbols, nframes)
        # create dataframe
        self.gradient = pd.DataFrame.from_dict({"Z": znums, "atom": label, "fx": fx, "fy": fy,
                                                "fz": fz, "symbol": symbols, "frame": frame})
        self.gradient['Z'] = self.gradient['Z'].astype(np.int64)

    def parse_shielding_tensor(self):
        # nmr shielding regex
        _renmr = 'NMR shielding'
        # base properties
        _renat = 'Number of atoms'
        _reznums = 'Atomic numbers'

        found = self.find(_renmr)
        if not found:
            return
        else:
            found = self.find(_renmr, _renat, _reznums, keys_only=True)
        # get number of atoms
        nat = self._intme(found[_renat])
        # get atomic numbers
        znums = self._dfme(found[_reznums], nat)
        # generate labels
        label = [i for i in range(len(znums))]
        # get NMR shielding tensors (Hz)
        # TODO: Check that this is in fact in Hz
        shield = self._dfme(found[_renmr], nat * 9)
        shield[abs(shield) < self._tol] = 0
        # arrange into x, y, z cols
        x = shield[::3]
        y = shield[1::3]
        z = shield[2::3]
#        # conversion from Hz to ppm
#        # (only done for some test calculations may not be accurate for all)
#        x *= 1e6/18778.86
#        y *= 1e6/18778.86
#        z *= 1e6/18778.86
        matrix = np.transpose([x,y,z]).reshape(nat,3,3)
        matrix = np.asarray([0.5*(mat + np.transpose(mat)) for mat in matrix])
        # compute isotropic and anisotropic values
        # done in units of Hz
        iso = np.zeros(len(matrix))
        aniso = np.zeros(len(matrix))
        # TODO: check when we get complex eigenvalues
        for idx, mat in enumerate(matrix):
            vals = np.linalg.eigvals(mat)
            vals.sort()
            iso[idx] = np.average(vals, axis=-1)
            aniso[idx] = vals[2] - (vals[0] + vals[1])/2
            # for debugging
            #conv = 1e6/18778.86
            #print("====================={}=====================".format(i+1))
            #print("Eigenvalues:\t{}\t{}\t{}".format(vals[0]*conv, vals[1]*conv, vals[2]*conv))
            #print("Isotropic:\t{}\nAnisotropy:\t{}".format(iso[i]*conv, aniso[i]*conv))
        matrix = matrix.reshape(len(matrix)*3, -1)
        df = pd.DataFrame(matrix, columns=['x', 'y', 'z'])
        label = 'nmr shielding'
        # get atom center indexes
        atom = [i for i in range(nat)]
        # get atom symbols
        nframes = int(len(x)/(3*nat))
        symbols = np.tile([z2sym[z] for z in znums], nframes)
        # get frame indexes
        frame = [i for i in range(nframes)]
        # extend arrays to match size
        frame = np.repeat(frame, nat)
        label = np.repeat(label, nat)
        atom = np.tile(atom, nframes)
        df['grp'] = [i for i in range(nframes * nat) for j in range(3)]
        df = pd.DataFrame(df.groupby('grp').apply(lambda x:
                          x.unstack().values[:-3]).values.tolist(),
                          columns=['xx','xy','xz','yx','yy','yz','zx','zy','zz'])
        df['atom'] = atom.astype(np.int64)
        df['symbol'] = symbols
        df['label'] = label
        df['frame'] = frame.astype(np.int64)
        df['isotropic'] = iso
        df['anisotropy'] = aniso
        # TODO: must make a conditional so it can detect if a tensor object already exists and
        #       concat the two dataframes
        #       will also have to consider in core.tensor.add_tensor
        self.shielding_tensor = df

    def parse_orbital(self):
        # Orbital regex
        _reorboc = 'Number of .*electrons'
        _reorben = 'Orbital Energies'
        found = self.regex(_reorben, _reorboc, keys_only=True)
        ae = self._intme(found[_reorboc], idx=1)
        be = self._intme(found[_reorboc], idx=2)
        nbas = self._intme(found[_reorben])
        ens = np.concatenate([self._dfme(found[_reorben], nbas, idx=i)
                              for i, start in enumerate(found[_reorben])])
        os = nbas != len(ens)
        self.orbital = Orbital.from_energies(ens, ae, be, os=os)


    def __init__(self, *args, **kwargs):
        super(Fchk, self).__init__(*args, **kwargs)


# def _dedup(sets, sp=False):
#     unique, setmap, cnt = [], {}, 0
#     sets = sets.groupby('center')
#     chk = [0, 1]
#     for center, seht in sets:
#         for i, other in enumerate(unique):
#             if other.shape != seht.shape: continue
#             if np.allclose(other[chk], seht[chk]):
#                 setmap[center] = i
#                 break
#         else:
#             unique.append(seht)
#             setmap[center] = cnt
#             cnt += 1
#     if sp: unique = _expand_sp(unique)
#     sets = pd.concat(unique).reset_index(drop=True)
#     try: sets.drop([2, 3], axis=1, inplace=True)
#     except ValueError: pass
#     sets.rename(columns={'center': 'set', 0: 'alpha', 1: 'd'}, inplace=True)
#     sets['set'] = sets['set'].map(setmap)
#     sets['frame'] = 0
#     return sets, setmap
#
#
# def _expand_sp(unique):
#     expand = []
#     for seht in unique:
#         if np.isnan(seht[2]).sum() == seht.shape[0]:
#             expand.append(seht)
#             continue
#         sps = seht[2][~np.isnan(seht[2])].index
#         shls = len(seht.ix[sps]['shell'].unique())
#         dupl = seht.ix[sps[0]:sps[-1]].copy()
#         dupl[1] = dupl[2]
#         dupl['L'] = 1
#         dupl['shell'] += shls
#         last = seht.ix[sps[-1] + 1:].copy()
#         last['shell'] += shls
#         expand.append(pd.concat([seht.ix[:sps[0] - 1],
#                                  seht.ix[sps[0]:sps[-1]],
#                                  dupl, last]))
#     return expand


def _basis_set_order(chunk, mapr, sets):
    # Gaussian only prints the atom center
    # and label once for all basis functions
    first = len(chunk[0]) - len(chunk[0].lstrip(' ')) + 1
    df = pd.read_fwf(six.StringIO('\n'.join(chunk)),
                     widths=[first, 4, 3, 2, 4], header=None)
    df[1].fillna(method='ffill', inplace=True)
    df[1] = df[1].astype(np.int64) - 1
    df[2].fillna(method='ffill', inplace=True)
    df.rename(columns={1: 'center', 3: 'N', 4: 'ang'}, inplace=True)
    df['N'] = df['N'].astype(np.int64) - 1
    if 'XX' in df['ang'].values:
        df[['L', 'l', 'm', 'n']] = df['ang'].map({'S': [0, 0, 0, 0],
                'XX': [2, 2, 0, 0], 'XY': [2, 1, 1, 0], 'XZ': [2, 1, 0, 1],
                'YY': [2, 0, 2, 0], 'YZ': [2, 0, 1, 1], 'ZZ': [2, 0, 0, 2],
                'PX': [1, 1, 0, 0], 'PY': [1, 0, 1, 0], 'PZ': [1, 0, 0, 1],
                }).apply(tuple).apply(pd.Series)
    else:
        df['L'] = df['ang'].str[:1].str.lower().map(lmap).astype(np.int64)
        df['ml'] = df['ang'].str[1:]
        df['ml'].update(df['ml'].map({'': 0, 'X': 1, 'Y': -1, 'Z': 0}))
        df['ml'] = df['ml'].astype(np.int64)
    cnts = {key: -1 for key in range(10)}
    pcen, pl, pn, shfns = 0, 0, 1, []
    for cen, n, l, seht in zip(df['center'], df['N'], df['L'],
                               df['center'].map(sets)):
        if not pcen == cen: cnts = {key: -1 for key in range(10)}
        if (pl != l) or (pn != n) or (pcen != cen): cnts[l] += 1
        shfns.append(mapr[(seht, l)][cnts[l]])
        pcen, pl, pn = cen, l, n
    df['shell'] = shfns
    df.drop([0, 2, 'N', 'ang'], axis=1, inplace=True)
    df['frame'] = 0
    return df<|MERGE_RESOLUTION|>--- conflicted
+++ resolved
@@ -436,13 +436,6 @@
     # refactoring this parser code
     # wanted to change the _refreq flag to be the exact parsing line
     # it was parsing the wrong number of lines
-<<<<<<< HEAD
-    def parse_frequency(self):
-        # TODO: generalize code to be able to read frequencies when performing
-        #       both a geometry optimization and frequency calculation
-        #       possible fix is to look for Link1 flags as the frequency calculation
-        #       is always after the geometry optimization
-=======
     # this takes care of being able to have both a geometry optimization and
     # vibrational frequency analysis
     def parse_frequency(self):
@@ -462,17 +455,12 @@
             stop_read=None
             hpmodes = False
 
->>>>>>> d061c091
         # Frequency flags
         _refreq = 'Frequencies'
         # remove stop condition
         # this will be troublesome for larger molecules
         #found = self.regex(_refreq, stop=1000, flags=re.IGNORECASE)
-<<<<<<< HEAD
-        found = self.regex(_refreq)
-=======
         found = self.regex(_refreq, start=start_read, stop=stop_read, keys_only=True)
->>>>>>> d061c091
         if not found: return
         starts = np.array(found) + start_read
         #print(starts)
@@ -651,7 +639,6 @@
         # write to class attribute
         self.shielding_tensor = shielding
 
-<<<<<<< HEAD
     def parse_gradient(self):
         # gradient regex flags
         _regradient = "Forces (Hartrees/Bohr)"
@@ -675,8 +662,6 @@
         grad['symbol'] = grad['Z'].map(z2sym)
         self.gradient = grad
 
-=======
->>>>>>> d061c091
     # Below are triangular matrices -- One electron integrals
 
     def parse_overlap(self):
