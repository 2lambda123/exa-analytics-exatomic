--- conflicted
+++ resolved
@@ -539,8 +539,6 @@
             dfs.append(stacked)
         # Now put all our frequencies together
         frequency = pd.concat(dfs).reset_index(drop=True)
-<<<<<<< HEAD
-=======
         frequency['frequency'] = frequency['frequency'].astype(np.float64)
         #freq_ext = pd.concat(ext_dfs, ignore_index=True)
         # Pretty sure displacements are in cartesian angstroms
@@ -551,7 +549,6 @@
         #frequency['dx'] *= Length['Angstrom', 'au']
         #frequency['dy'] *= Length['Angstrom', 'au']
         #frequency['dz'] *= Length['Angstrom', 'au']
->>>>>>> 55fdbf7e
         # Frame not really implemented here either
         frequency['frame'] = 0
         # generate the frequency and extended frequency dataframes
