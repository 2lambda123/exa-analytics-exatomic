<<<<<<< HEAD
"%PYTHON%" setup.py install
=======
"%PYTHON%" setup.py install --single-version-externally-managed --record=record.txt
>>>>>>> 332522bb
jupyter nbextension enable exatomic --py --sys-prefix
if errorlevel 1 exit 1
<|MERGE_RESOLUTION|>--- conflicted
+++ resolved
@@ -1,7 +1,3 @@
-<<<<<<< HEAD
-"%PYTHON%" setup.py install
-=======
 "%PYTHON%" setup.py install --single-version-externally-managed --record=record.txt
->>>>>>> 332522bb
 jupyter nbextension enable exatomic --py --sys-prefix
-if errorlevel 1 exit 1
+if errorlevel 1 exit 1