<<<<<<< HEAD
exa>=0.2.5
=======
numpy
scipy
matplotlib
sqlalchemy
pandas
networkx
sympy
seaborn
jupyter
notebook==4.1
ipywidgets==4.1
ipyparallel
nose
sphinx
sphinx_rtd_theme
sphinxcontrib-autoanysrc
exa

>>>>>>> 6764fb30
<|MERGE_RESOLUTION|>--- conflicted
+++ resolved
@@ -1,22 +1,18 @@
-<<<<<<< HEAD
-exa>=0.2.5
-=======
-numpy
-scipy
-matplotlib
-sqlalchemy
-pandas
-networkx
-sympy
-seaborn
-jupyter
-notebook==4.1
-ipywidgets==4.1
-ipyparallel
-nose
-sphinx
-sphinx_rtd_theme
-sphinxcontrib-autoanysrc
-exa
-
->>>>>>> 6764fb30
+numpy
+scipy
+matplotlib
+sqlalchemy
+pandas
+networkx
+sympy
+seaborn
+jupyter
+notebook==4.1
+ipywidgets==4.1
+ipyparallel
+nose
+sphinx
+sphinx_rtd_theme
+sphinxcontrib-autoanysrc
+exa
+exa>=0.2.5